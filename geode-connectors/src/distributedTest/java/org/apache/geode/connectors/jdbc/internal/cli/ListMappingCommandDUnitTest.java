/*
 * Licensed to the Apache Software Foundation (ASF) under one or more contributor license
 * agreements. See the NOTICE file distributed with this work for additional information regarding
 * copyright ownership. The ASF licenses this file to You under the Apache License, Version 2.0 (the
 * "License"); you may not use this file except in compliance with the License. You may obtain a
 * copy of the License at
 *
 * http://www.apache.org/licenses/LICENSE-2.0
 *
 * Unless required by applicable law or agreed to in writing, software distributed under the License
 * is distributed on an "AS IS" BASIS, WITHOUT WARRANTIES OR CONDITIONS OF ANY KIND, either express
 * or implied. See the License for the specific language governing permissions and limitations under
 * the License.
 */
package org.apache.geode.connectors.jdbc.internal.cli;

import static org.apache.geode.connectors.jdbc.internal.cli.ListMappingCommand.LIST_MAPPING;
import static org.apache.geode.connectors.jdbc.internal.cli.ListMappingCommand.LIST_OF_MAPPINGS;
import static org.assertj.core.api.Assertions.assertThat;

import java.io.Serializable;
import java.util.Properties;

import org.junit.Rule;
import org.junit.Test;

import org.apache.geode.connectors.jdbc.internal.JdbcConnectorService;
import org.apache.geode.connectors.jdbc.internal.RegionMappingExistsException;
import org.apache.geode.connectors.jdbc.internal.configuration.RegionMapping;
import org.apache.geode.distributed.internal.DistributionConfig;
import org.apache.geode.internal.cache.InternalCache;
import org.apache.geode.management.internal.cli.util.CommandStringBuilder;
import org.apache.geode.test.dunit.rules.ClusterStartupRule;
import org.apache.geode.test.dunit.rules.MemberVM;
import org.apache.geode.test.junit.assertions.CommandResultAssert;
import org.apache.geode.test.junit.rules.GfshCommandRule;
import org.apache.geode.test.junit.rules.serializable.SerializableTestName;


public class ListMappingCommandDUnitTest implements Serializable {

  @Rule
  public transient GfshCommandRule gfsh = new GfshCommandRule();

  @Rule
  public transient ClusterStartupRule startupRule = new ClusterStartupRule();

  @Rule
  public SerializableTestName testName = new SerializableTestName();

  private MemberVM locator;
  private MemberVM server;

  private String regionName = "testRegion";

  @Test
  public void listsRegionMappingFromClusterConfiguration() throws Exception {
    locator = startupRule.startLocatorVM(0);
    server = startupRule.startServerVM(1, locator.getPort());
    gfsh.connectAndVerify(locator);
    gfsh.executeAndAssertThat("create region --name=" + regionName + " --type=REPLICATE")
        .statusIsSuccess();

    String mapping = "create jdbc-mapping --region=testRegion --connection=connection "
<<<<<<< HEAD
        + "--table=myTable --pdx-class-name=myPdxClass --value-contains-primary-key=true";
=======
        + "--table=myTable --pdx-name=myPdxClass "
        + "--field-mapping=field1:column1,field2:column2";
>>>>>>> 834ab266
    gfsh.executeAndAssertThat(mapping).statusIsSuccess();

    CommandStringBuilder csb = new CommandStringBuilder(LIST_MAPPING);
    CommandResultAssert commandResultAssert = gfsh.executeAndAssertThat(csb.toString());

    commandResultAssert.statusIsSuccess();
    commandResultAssert.tableHasRowCount(LIST_OF_MAPPINGS, 1);
    commandResultAssert.tableHasColumnOnlyWithValues(LIST_OF_MAPPINGS, regionName);
  }

  @Test
  public void listsRegionMappingsFromMember() throws Exception {
    Properties properties = new Properties();
    properties.put(DistributionConfig.ENABLE_CLUSTER_CONFIGURATION_NAME, "false");

    locator = startupRule.startLocatorVM(0, properties);
    server = startupRule.startServerVM(1, locator.getPort());
    gfsh.connectAndVerify(locator);
    gfsh.executeAndAssertThat("create region --name=" + regionName + " --type=REPLICATE")
        .statusIsSuccess();

    server.invoke(() -> createNRegionMappings(3));

    CommandResultAssert commandResultAssert =
        gfsh.executeAndAssertThat(LIST_MAPPING).statusIsSuccess();

    commandResultAssert.statusIsSuccess();
    commandResultAssert.tableHasRowCount(LIST_OF_MAPPINGS, 3);
    commandResultAssert.tableHasColumnOnlyWithValues(LIST_OF_MAPPINGS, regionName + "-1",
        regionName + "-2", regionName + "-3");
  }

  @Test
  public void reportsNoRegionMappingsFound() throws Exception {
    locator = startupRule.startLocatorVM(0);
    server = startupRule.startServerVM(1, locator.getPort());
    gfsh.connectAndVerify(locator);
    gfsh.executeAndAssertThat("create region --name=" + regionName + " --type=REPLICATE")
        .statusIsSuccess();

    CommandStringBuilder csb = new CommandStringBuilder(LIST_MAPPING);

    CommandResultAssert commandResultAssert = gfsh.executeAndAssertThat(csb.toString());
    commandResultAssert.statusIsSuccess();
    commandResultAssert.containsOutput("No mappings found");
  }

  private void createNRegionMappings(int N) throws RegionMappingExistsException {
    InternalCache cache = ClusterStartupRule.getCache();
    JdbcConnectorService service = cache.getService(JdbcConnectorService.class);
    for (int i = 1; i <= N; i++) {
      String name = regionName + "-" + i;
      service.createRegionMapping(
          new RegionMapping(name, "x.y.MyPdxClass", "table", "connection"));
      assertThat(service.getMappingForRegion(name)).isNotNull();
    }
  }
}<|MERGE_RESOLUTION|>--- conflicted
+++ resolved
@@ -62,12 +62,7 @@
         .statusIsSuccess();
 
     String mapping = "create jdbc-mapping --region=testRegion --connection=connection "
-<<<<<<< HEAD
-        + "--table=myTable --pdx-class-name=myPdxClass --value-contains-primary-key=true";
-=======
-        + "--table=myTable --pdx-name=myPdxClass "
-        + "--field-mapping=field1:column1,field2:column2";
->>>>>>> 834ab266
+        + "--table=myTable --pdx-name=myPdxClass";
     gfsh.executeAndAssertThat(mapping).statusIsSuccess();
 
     CommandStringBuilder csb = new CommandStringBuilder(LIST_MAPPING);
