/*
 * Licensed to the Apache Software Foundation (ASF) under one or more contributor license
 * agreements. See the NOTICE file distributed with this work for additional information regarding
 * copyright ownership. The ASF licenses this file to You under the Apache License, Version 2.0 (the
 * "License"); you may not use this file except in compliance with the License. You may obtain a
 * copy of the License at
 *
 * http://www.apache.org/licenses/LICENSE-2.0
 *
 * Unless required by applicable law or agreed to in writing, software distributed under the License
 * is distributed on an "AS IS" BASIS, WITHOUT WARRANTIES OR CONDITIONS OF ANY KIND, either express
 * or implied. See the License for the specific language governing permissions and limitations under
 * the License.
 */
package org.apache.geode.connectors.jdbc.internal.cli;

import static org.mockito.ArgumentMatchers.any;
import static org.mockito.Mockito.doReturn;
import static org.mockito.Mockito.mock;
import static org.mockito.Mockito.spy;
import static org.mockito.Mockito.when;

import java.util.Collections;
import java.util.Set;

import org.junit.Before;
import org.junit.ClassRule;
import org.junit.Test;

import org.apache.geode.cache.execute.ResultCollector;
import org.apache.geode.connectors.jdbc.internal.configuration.RegionMapping;
import org.apache.geode.distributed.DistributedMember;
import org.apache.geode.management.internal.cli.functions.CliFunctionResult;
import org.apache.geode.test.junit.rules.GfshParserRule;


public class DescribeMappingCommandTest {
  public static final String COMMAND = "describe jdbc-mapping --region=region ";
  private DescribeMappingCommand command;

  @ClassRule
  public static GfshParserRule gfsh = new GfshParserRule();

  @Before
  public void setUp() {
    command = spy(DescribeMappingCommand.class);
  }

  @Test
  public void requiredParameter() {
    gfsh.executeAndAssertThat(command, "describe jdbc-mapping").statusIsError()
        .containsOutput("Invalid command");
  }

  @Test
  public void whenNoMemberExists() {
    doReturn(Collections.emptySet()).when(command).findMembers(null, null);

    gfsh.executeAndAssertThat(command, COMMAND).statusIsError()
        .containsOutput("No Members Found");
  }

  @Test
  public void whenMemberExists() {
    doReturn(Collections.singleton(mock(DistributedMember.class))).when(command).findMembers(null,
        null);

    RegionMapping mapping =
        new RegionMapping("region", "class1", "table1", "name1");
    mapping.getFieldMapping()
        .add(new RegionMapping.FieldMapping("field1", "value1"));
    mapping.getFieldMapping()
        .add(new RegionMapping.FieldMapping("field2", "value2"));

    ResultCollector rc = mock(ResultCollector.class);
    doReturn(rc).when(command).executeFunction(any(), any(), any(Set.class));
    when(rc.getResult()).thenReturn(
        Collections.singletonList(new CliFunctionResult("server-1", mapping, "success")));

    gfsh.executeAndAssertThat(command, COMMAND).statusIsSuccess().containsOutput("region", "region")
        .containsOutput("connection", "name1").containsOutput("table", "table1")
<<<<<<< HEAD
        .containsOutput("pdx-class-name", "class1")
        .containsOutput("field1", "value1")
=======
        .containsOutput("pdx-name", "class1")
        .containsOutput("value-contains-primary-key", "true").containsOutput("field1", "value1")
>>>>>>> 2ee9e837
        .containsOutput("field2", "value2");
  }

  @Test
  public void whenNoMappingFoundOnMember() {
    doReturn(Collections.singleton(mock(DistributedMember.class))).when(command).findMembers(null,
        null);

    ResultCollector rc = mock(ResultCollector.class);
    doReturn(rc).when(command).executeFunction(any(), any(), any(Set.class));
    when(rc.getResult()).thenReturn(Collections.emptyList());

    gfsh.executeAndAssertThat(command, COMMAND).statusIsError()
        .containsOutput("mapping for region 'region' not found");
  }
}<|MERGE_RESOLUTION|>--- conflicted
+++ resolved
@@ -79,13 +79,8 @@
 
     gfsh.executeAndAssertThat(command, COMMAND).statusIsSuccess().containsOutput("region", "region")
         .containsOutput("connection", "name1").containsOutput("table", "table1")
-<<<<<<< HEAD
-        .containsOutput("pdx-class-name", "class1")
+        .containsOutput("pdx-name", "class1")
         .containsOutput("field1", "value1")
-=======
-        .containsOutput("pdx-name", "class1")
-        .containsOutput("value-contains-primary-key", "true").containsOutput("field1", "value1")
->>>>>>> 2ee9e837
         .containsOutput("field2", "value2");
   }
 
