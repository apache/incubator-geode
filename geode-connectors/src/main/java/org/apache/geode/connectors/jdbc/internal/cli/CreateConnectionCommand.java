/*
 * Licensed to the Apache Software Foundation (ASF) under one or more contributor license
 * agreements. See the NOTICE file distributed with this work for additional information regarding
 * copyright ownership. The ASF licenses this file to You under the Apache License, Version 2.0 (the
 * "License"); you may not use this file except in compliance with the License. You may obtain a
 * copy of the License at
 *
 * http://www.apache.org/licenses/LICENSE-2.0
 *
 * Unless required by applicable law or agreed to in writing, software distributed under the License
 * is distributed on an "AS IS" BASIS, WITHOUT WARRANTIES OR CONDITIONS OF ANY KIND, either express
 * or implied. See the License for the specific language governing permissions and limitations under
 * the License.
 */
package org.apache.geode.connectors.jdbc.internal.cli;

import java.util.List;
import java.util.Set;

import org.apache.commons.lang.StringUtils;
import org.apache.logging.log4j.Logger;
import org.springframework.shell.core.annotation.CliCommand;
import org.springframework.shell.core.annotation.CliOption;

<<<<<<< HEAD
import org.apache.geode.cache.execute.ResultCollector;
import org.apache.geode.connectors.jdbc.internal.ConnectionConfigBuilder;
import org.apache.geode.connectors.jdbc.internal.ConnectionConfiguration;
=======
import org.apache.geode.annotations.Experimental;
import org.apache.geode.connectors.jdbc.internal.configuration.ConnectorService;
import org.apache.geode.distributed.ClusterConfigurationService;
>>>>>>> 2ecb3725
import org.apache.geode.distributed.DistributedMember;
import org.apache.geode.internal.logging.LogService;
import org.apache.geode.management.cli.CliMetaData;
import org.apache.geode.management.cli.Result;
import org.apache.geode.management.internal.cli.AbstractCliAroundInterceptor;
import org.apache.geode.management.internal.cli.GfshParseResult;
import org.apache.geode.management.internal.cli.commands.InternalGfshCommand;
import org.apache.geode.management.internal.cli.functions.CliFunctionResult;
import org.apache.geode.management.internal.cli.i18n.CliStrings;
import org.apache.geode.management.internal.cli.result.CommandResult;
import org.apache.geode.management.internal.cli.result.ResultBuilder;
import org.apache.geode.management.internal.security.ResourceOperation;
import org.apache.geode.security.ResourcePermission;


public class CreateConnectionCommand extends InternalGfshCommand {
  private static final Logger logger = LogService.getLogger();

  static final String CREATE_CONNECTION = "create jdbc-connection";
  static final String CREATE_CONNECTION__HELP =
      "Create a connection for communicating with a database through jdbc.";
  static final String CREATE_CONNECTION__NAME = "name";
  static final String CREATE_CONNECTION__NAME__HELP = "Name of the connection to be created.";
  static final String CREATE_CONNECTION__URL = "url";
  static final String CREATE_CONNECTION__URL__HELP = "URL location for the database.";
  static final String CREATE_CONNECTION__USER = "user";
  static final String CREATE_CONNECTION__USER__HELP =
      "User name to use when connecting to database.";
  static final String CREATE_CONNECTION__PASSWORD = "password";
  static final String CREATE_CONNECTION__PASSWORD__HELP =
      "Password to use when connecting to database.";
  static final String CREATE_CONNECTION__PARAMS = "params";
  static final String CREATE_CONNECTION__PARAMS__HELP =
      "Additional parameters to use when connecting to the database formatted like \"key:value(,key:value)*\".";

  private static final String ERROR_PREFIX = "ERROR: ";

  @CliCommand(value = CREATE_CONNECTION, help = CREATE_CONNECTION__HELP)
  @CliMetaData(relatedTopic = CliStrings.DEFAULT_TOPIC_GEODE,
      interceptor = "org.apache.geode.connectors.jdbc.internal.cli.CreateConnectionCommand$Interceptor")
  @ResourceOperation(resource = ResourcePermission.Resource.CLUSTER,
      operation = ResourcePermission.Operation.MANAGE)
  public Result createConnection(
      @CliOption(key = CREATE_CONNECTION__NAME, mandatory = true,
          help = CREATE_CONNECTION__NAME__HELP) String name,
      @CliOption(key = CREATE_CONNECTION__URL, mandatory = true,
          help = CREATE_CONNECTION__URL__HELP) String url,
      @CliOption(key = CREATE_CONNECTION__USER, help = CREATE_CONNECTION__USER__HELP) String user,
      @CliOption(key = CREATE_CONNECTION__PASSWORD,
          help = CREATE_CONNECTION__PASSWORD__HELP) String password,
      @CliOption(key = CREATE_CONNECTION__PARAMS,
          help = CREATE_CONNECTION__PARAMS__HELP) String[] params) {

    // input
    Set<DistributedMember> targetMembers = getMembers(null, null);
    ConnectorService.Connection connection =
        new ConnectorService.Connection(name, url, user, password, params);

    // action
    List<CliFunctionResult> results =
        executeAndGetFunctionResult(new CreateConnectionFunction(), connection, targetMembers);

<<<<<<< HEAD
    // output
    TabularResultData tabularResultData = ResultBuilder.createTabularResultData();
    XmlEntity xmlEntity = fillTabularResultData(resultCollector, tabularResultData);
    Result result = ResultBuilder.buildResult(tabularResultData);
    updateClusterConfiguration(result, xmlEntity);
    return result;
  }

  ConnectionConfiguration getArguments(String name, String url, String user, String password,
      String[] params) {
    ConnectionConfigBuilder builder = new ConnectionConfigBuilder().withName(name).withUrl(url)
        .withUser(user).withPassword(password).withParameters(params);
    return builder.build();
  }
=======
    boolean persisted = false;
    ClusterConfigurationService ccService = getConfigurationService();
>>>>>>> 2ecb3725

    if (ccService != null && results.stream().filter(CliFunctionResult::isSuccessful).count() > 0) {
      ConnectorService service =
          ccService.getCustomCacheElement("cluster", "connector-service", ConnectorService.class);
      if (service == null) {
        service = new ConnectorService();
      }
      service.getConnection().add(connection);
      ccService.saveCustomCacheElement("cluster", service);
      persisted = true;
    }

    CommandResult commandResult = ResultBuilder.buildResult(results, EXPERIMENTAL, null);
    commandResult.setCommandPersisted(persisted);
    return commandResult;
  }

  public static class Interceptor extends AbstractCliAroundInterceptor {
    @Override
    public Result preExecution(GfshParseResult parseResult) {
      String user = parseResult.getParamValueAsString(CREATE_CONNECTION__USER);
      String password = parseResult.getParamValueAsString(CREATE_CONNECTION__PASSWORD);

      if (StringUtils.isNotBlank(password) && StringUtils.isBlank(user)) {
        return ResultBuilder
            .createUserErrorResult("need to specify a user if a password is specified.");
      }
      return ResultBuilder.createInfoResult("");
    }
  }
}<|MERGE_RESOLUTION|>--- conflicted
+++ resolved
@@ -18,21 +18,12 @@
 import java.util.Set;
 
 import org.apache.commons.lang.StringUtils;
-import org.apache.logging.log4j.Logger;
 import org.springframework.shell.core.annotation.CliCommand;
 import org.springframework.shell.core.annotation.CliOption;
 
-<<<<<<< HEAD
-import org.apache.geode.cache.execute.ResultCollector;
-import org.apache.geode.connectors.jdbc.internal.ConnectionConfigBuilder;
-import org.apache.geode.connectors.jdbc.internal.ConnectionConfiguration;
-=======
-import org.apache.geode.annotations.Experimental;
 import org.apache.geode.connectors.jdbc.internal.configuration.ConnectorService;
 import org.apache.geode.distributed.ClusterConfigurationService;
->>>>>>> 2ecb3725
 import org.apache.geode.distributed.DistributedMember;
-import org.apache.geode.internal.logging.LogService;
 import org.apache.geode.management.cli.CliMetaData;
 import org.apache.geode.management.cli.Result;
 import org.apache.geode.management.internal.cli.AbstractCliAroundInterceptor;
@@ -45,9 +36,7 @@
 import org.apache.geode.management.internal.security.ResourceOperation;
 import org.apache.geode.security.ResourcePermission;
 
-
 public class CreateConnectionCommand extends InternalGfshCommand {
-  private static final Logger logger = LogService.getLogger();
 
   static final String CREATE_CONNECTION = "create jdbc-connection";
   static final String CREATE_CONNECTION__HELP =
@@ -65,8 +54,6 @@
   static final String CREATE_CONNECTION__PARAMS = "params";
   static final String CREATE_CONNECTION__PARAMS__HELP =
       "Additional parameters to use when connecting to the database formatted like \"key:value(,key:value)*\".";
-
-  private static final String ERROR_PREFIX = "ERROR: ";
 
   @CliCommand(value = CREATE_CONNECTION, help = CREATE_CONNECTION__HELP)
   @CliMetaData(relatedTopic = CliStrings.DEFAULT_TOPIC_GEODE,
@@ -93,25 +80,8 @@
     List<CliFunctionResult> results =
         executeAndGetFunctionResult(new CreateConnectionFunction(), connection, targetMembers);
 
-<<<<<<< HEAD
-    // output
-    TabularResultData tabularResultData = ResultBuilder.createTabularResultData();
-    XmlEntity xmlEntity = fillTabularResultData(resultCollector, tabularResultData);
-    Result result = ResultBuilder.buildResult(tabularResultData);
-    updateClusterConfiguration(result, xmlEntity);
-    return result;
-  }
-
-  ConnectionConfiguration getArguments(String name, String url, String user, String password,
-      String[] params) {
-    ConnectionConfigBuilder builder = new ConnectionConfigBuilder().withName(name).withUrl(url)
-        .withUser(user).withPassword(password).withParameters(params);
-    return builder.build();
-  }
-=======
     boolean persisted = false;
     ClusterConfigurationService ccService = getConfigurationService();
->>>>>>> 2ecb3725
 
     if (ccService != null && results.stream().filter(CliFunctionResult::isSuccessful).count() > 0) {
       ConnectorService service =
@@ -124,7 +94,7 @@
       persisted = true;
     }
 
-    CommandResult commandResult = ResultBuilder.buildResult(results, EXPERIMENTAL, null);
+    CommandResult commandResult = ResultBuilder.buildResult(results);
     commandResult.setCommandPersisted(persisted);
     return commandResult;
   }
