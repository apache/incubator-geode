/*
 * Licensed to the Apache Software Foundation (ASF) under one or more contributor license
 * agreements. See the NOTICE file distributed with this work for additional information regarding
 * copyright ownership. The ASF licenses this file to You under the Apache License, Version 2.0 (the
 * "License"); you may not use this file except in compliance with the License. You may obtain a
 * copy of the License at
 *
 * http://www.apache.org/licenses/LICENSE-2.0
 *
 * Unless required by applicable law or agreed to in writing, software distributed under the License
 * is distributed on an "AS IS" BASIS, WITHOUT WARRANTIES OR CONDITIONS OF ANY KIND, either express
 * or implied. See the License for the specific language governing permissions and limitations under
 * the License.
 */
package org.apache.geode.connectors.jdbc.internal.cli;

import static org.apache.geode.connectors.jdbc.internal.cli.CreateMappingCommand.CREATE_MAPPING__CONNECTION_NAME;
import static org.apache.geode.connectors.jdbc.internal.cli.CreateMappingCommand.CREATE_MAPPING__PDX_CLASS_NAME;
import static org.apache.geode.connectors.jdbc.internal.cli.CreateMappingCommand.CREATE_MAPPING__REGION_NAME;
import static org.apache.geode.connectors.jdbc.internal.cli.CreateMappingCommand.CREATE_MAPPING__TABLE_NAME;
import static org.apache.geode.connectors.jdbc.internal.cli.CreateMappingCommand.CREATE_MAPPING__VALUE_CONTAINS_PRIMARY_KEY;

import org.springframework.shell.core.annotation.CliCommand;
import org.springframework.shell.core.annotation.CliOption;

<<<<<<< HEAD
import org.apache.geode.cache.execute.ResultCollector;
import org.apache.geode.connectors.jdbc.internal.RegionMapping;
import org.apache.geode.distributed.DistributedMember;
=======
import org.apache.geode.annotations.Experimental;
import org.apache.geode.connectors.jdbc.internal.configuration.ConnectorService;
import org.apache.geode.distributed.ClusterConfigurationService;
>>>>>>> 2ecb3725
import org.apache.geode.management.cli.CliMetaData;
import org.apache.geode.management.cli.Result;
import org.apache.geode.management.internal.cli.commands.InternalGfshCommand;
import org.apache.geode.management.internal.cli.exceptions.EntityNotFoundException;
import org.apache.geode.management.internal.cli.i18n.CliStrings;
import org.apache.geode.management.internal.cli.result.CompositeResultData;
import org.apache.geode.management.internal.cli.result.ResultBuilder;
import org.apache.geode.management.internal.cli.result.TabularResultData;
import org.apache.geode.management.internal.security.ResourceOperation;
import org.apache.geode.security.ResourcePermission;


public class DescribeMappingCommand extends InternalGfshCommand {
  static final String DESCRIBE_MAPPING = "describe jdbc-mapping";
<<<<<<< HEAD
  static final String DESCRIBE_MAPPING__HELP = "Describe the specified jdbc mapping.";
=======
  static final String DESCRIBE_MAPPING__HELP =
      EXPERIMENTAL + "Describe the jdbc mapping in cluster configuration";
>>>>>>> 2ecb3725
  static final String DESCRIBE_MAPPING__REGION_NAME = "region";
  static final String DESCRIBE_MAPPING__REGION_NAME__HELP =
      "Region name of the jdbc mapping to be described.";

  static final String RESULT_SECTION_NAME = "MappingDescription";
  static final String FIELD_TO_COLUMN_TABLE = "fieldToColumnTable";

  @CliCommand(value = DESCRIBE_MAPPING, help = DESCRIBE_MAPPING__HELP)
  @CliMetaData(relatedTopic = CliStrings.DEFAULT_TOPIC_GEODE)
  @ResourceOperation(resource = ResourcePermission.Resource.CLUSTER,
      operation = ResourcePermission.Operation.MANAGE)
  public Result describeMapping(@CliOption(key = DESCRIBE_MAPPING__REGION_NAME, mandatory = true,
      help = DESCRIBE_MAPPING__REGION_NAME__HELP) String regionName) {

    ClusterConfigurationService ccService = getConfigurationService();
    if (ccService == null) {
      return ResultBuilder.createInfoResult("cluster configuration service is not running");
    }
<<<<<<< HEAD
    DistributedMember targetMember = members.iterator().next();

    // action
    ResultCollector<RegionMapping, List<RegionMapping>> resultCollector =
        execute(new DescribeMappingFunction(), regionName, targetMember);

    // output
    RegionMapping config = resultCollector.getResult().get(0);
    if (config == null) {
      return ResultBuilder
          .createInfoResult(String.format("Mapping for region '%s' not found", regionName));
    }

    CompositeResultData resultData = ResultBuilder.createCompositeResultData();
    fillResultData(config, resultData);
=======
    // search for the connection that has this id to see if it exists
    ConnectorService service =
        ccService.getCustomCacheElement("cluster", "connector-service", ConnectorService.class);
    if (service == null) {
      throw new EntityNotFoundException(
          EXPERIMENTAL + "\n" + "mapping for region '" + regionName + "' not found");
    }
    ConnectorService.RegionMapping mapping =
        ccService.findIdentifiable(service.getRegionMapping(), regionName);
    if (mapping == null) {
      throw new EntityNotFoundException(
          EXPERIMENTAL + "\n" + "mapping for region '" + regionName + "' not found");
    }

    CompositeResultData resultData = ResultBuilder.createCompositeResultData();
    fillResultData(mapping, resultData);
    resultData.setHeader(EXPERIMENTAL);
>>>>>>> 2ecb3725
    return ResultBuilder.buildResult(resultData);
  }

  private void fillResultData(ConnectorService.RegionMapping mapping,
      CompositeResultData resultData) {
    CompositeResultData.SectionResultData sectionResult =
        resultData.addSection(RESULT_SECTION_NAME);
    sectionResult.addSeparator('-');
    sectionResult.addData(CREATE_MAPPING__REGION_NAME, mapping.getRegionName());
    sectionResult.addData(CREATE_MAPPING__CONNECTION_NAME, mapping.getConnectionConfigName());
    sectionResult.addData(CREATE_MAPPING__TABLE_NAME, mapping.getTableName());
    sectionResult.addData(CREATE_MAPPING__PDX_CLASS_NAME, mapping.getPdxClassName());
    sectionResult.addData(CREATE_MAPPING__VALUE_CONTAINS_PRIMARY_KEY,
        mapping.isPrimaryKeyInValue());

    TabularResultData tabularResultData = sectionResult.addTable(FIELD_TO_COLUMN_TABLE);
    tabularResultData.setHeader("Field to Column Mappings:");
    if (mapping.getFieldMapping() != null) {
      mapping.getFieldMapping().forEach((entry) -> {
        tabularResultData.accumulate("Field", entry.getFieldName());
        tabularResultData.accumulate("Column", entry.getColumnName());
      });
    }
  }
}<|MERGE_RESOLUTION|>--- conflicted
+++ resolved
@@ -23,15 +23,8 @@
 import org.springframework.shell.core.annotation.CliCommand;
 import org.springframework.shell.core.annotation.CliOption;
 
-<<<<<<< HEAD
-import org.apache.geode.cache.execute.ResultCollector;
-import org.apache.geode.connectors.jdbc.internal.RegionMapping;
-import org.apache.geode.distributed.DistributedMember;
-=======
-import org.apache.geode.annotations.Experimental;
 import org.apache.geode.connectors.jdbc.internal.configuration.ConnectorService;
 import org.apache.geode.distributed.ClusterConfigurationService;
->>>>>>> 2ecb3725
 import org.apache.geode.management.cli.CliMetaData;
 import org.apache.geode.management.cli.Result;
 import org.apache.geode.management.internal.cli.commands.InternalGfshCommand;
@@ -43,15 +36,9 @@
 import org.apache.geode.management.internal.security.ResourceOperation;
 import org.apache.geode.security.ResourcePermission;
 
-
 public class DescribeMappingCommand extends InternalGfshCommand {
   static final String DESCRIBE_MAPPING = "describe jdbc-mapping";
-<<<<<<< HEAD
-  static final String DESCRIBE_MAPPING__HELP = "Describe the specified jdbc mapping.";
-=======
-  static final String DESCRIBE_MAPPING__HELP =
-      EXPERIMENTAL + "Describe the jdbc mapping in cluster configuration";
->>>>>>> 2ecb3725
+  static final String DESCRIBE_MAPPING__HELP = "Describe the jdbc mapping in cluster configuration";
   static final String DESCRIBE_MAPPING__REGION_NAME = "region";
   static final String DESCRIBE_MAPPING__REGION_NAME__HELP =
       "Region name of the jdbc mapping to be described.";
@@ -70,41 +57,20 @@
     if (ccService == null) {
       return ResultBuilder.createInfoResult("cluster configuration service is not running");
     }
-<<<<<<< HEAD
-    DistributedMember targetMember = members.iterator().next();
-
-    // action
-    ResultCollector<RegionMapping, List<RegionMapping>> resultCollector =
-        execute(new DescribeMappingFunction(), regionName, targetMember);
-
-    // output
-    RegionMapping config = resultCollector.getResult().get(0);
-    if (config == null) {
-      return ResultBuilder
-          .createInfoResult(String.format("Mapping for region '%s' not found", regionName));
-    }
-
-    CompositeResultData resultData = ResultBuilder.createCompositeResultData();
-    fillResultData(config, resultData);
-=======
     // search for the connection that has this id to see if it exists
     ConnectorService service =
         ccService.getCustomCacheElement("cluster", "connector-service", ConnectorService.class);
     if (service == null) {
-      throw new EntityNotFoundException(
-          EXPERIMENTAL + "\n" + "mapping for region '" + regionName + "' not found");
+      throw new EntityNotFoundException("mapping for region '" + regionName + "' not found");
     }
     ConnectorService.RegionMapping mapping =
         ccService.findIdentifiable(service.getRegionMapping(), regionName);
     if (mapping == null) {
-      throw new EntityNotFoundException(
-          EXPERIMENTAL + "\n" + "mapping for region '" + regionName + "' not found");
+      throw new EntityNotFoundException("mapping for region '" + regionName + "' not found");
     }
 
     CompositeResultData resultData = ResultBuilder.createCompositeResultData();
     fillResultData(mapping, resultData);
-    resultData.setHeader(EXPERIMENTAL);
->>>>>>> 2ecb3725
     return ResultBuilder.buildResult(resultData);
   }
 
