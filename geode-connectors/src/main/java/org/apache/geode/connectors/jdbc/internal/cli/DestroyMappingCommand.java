/*
 * Licensed to the Apache Software Foundation (ASF) under one or more contributor license
 * agreements. See the NOTICE file distributed with this work for additional information regarding
 * copyright ownership. The ASF licenses this file to You under the Apache License, Version 2.0 (the
 * "License"); you may not use this file except in compliance with the License. You may obtain a
 * copy of the License at
 *
 * http://www.apache.org/licenses/LICENSE-2.0
 *
 * Unless required by applicable law or agreed to in writing, software distributed under the License
 * is distributed on an "AS IS" BASIS, WITHOUT WARRANTIES OR CONDITIONS OF ANY KIND, either express
 * or implied. See the License for the specific language governing permissions and limitations under
 * the License.
 */
package org.apache.geode.connectors.jdbc.internal.cli;

import java.util.List;
import java.util.Set;

import org.springframework.shell.core.annotation.CliCommand;
import org.springframework.shell.core.annotation.CliOption;

<<<<<<< HEAD
import org.apache.geode.cache.execute.ResultCollector;
=======
import org.apache.geode.annotations.Experimental;
import org.apache.geode.connectors.jdbc.internal.configuration.ConnectorService;
import org.apache.geode.distributed.ClusterConfigurationService;
>>>>>>> 2ecb3725
import org.apache.geode.distributed.DistributedMember;
import org.apache.geode.management.cli.CliMetaData;
import org.apache.geode.management.cli.Result;
import org.apache.geode.management.internal.cli.commands.InternalGfshCommand;
import org.apache.geode.management.internal.cli.functions.CliFunctionResult;
import org.apache.geode.management.internal.cli.i18n.CliStrings;
import org.apache.geode.management.internal.cli.result.CommandResult;
import org.apache.geode.management.internal.cli.result.ResultBuilder;
import org.apache.geode.management.internal.security.ResourceOperation;
import org.apache.geode.security.ResourcePermission;


public class DestroyMappingCommand extends InternalGfshCommand {
  static final String DESTROY_MAPPING = "destroy jdbc-mapping";
  static final String DESTROY_MAPPING__HELP = "Destroy the specified mapping.";
  static final String DESTROY_MAPPING__REGION_NAME = "region";
  static final String DESTROY_MAPPING__REGION_NAME__HELP = "Name of the region mapping to destroy.";

  private static final String ERROR_PREFIX = "ERROR: ";

  @CliCommand(value = DESTROY_MAPPING, help = DESTROY_MAPPING__HELP)
  @CliMetaData(relatedTopic = CliStrings.DEFAULT_TOPIC_GEODE)
  @ResourceOperation(resource = ResourcePermission.Resource.CLUSTER,
      operation = ResourcePermission.Operation.MANAGE)
  public Result destroyMapping(@CliOption(key = DESTROY_MAPPING__REGION_NAME, mandatory = true,
      help = DESTROY_MAPPING__REGION_NAME__HELP) String regionName) {

    // input
    Set<DistributedMember> targetMembers = getMembers(null, null);

    // action
    List<CliFunctionResult> results =
        executeAndGetFunctionResult(new DestroyMappingFunction(), regionName, targetMembers);

    // output
<<<<<<< HEAD
    TabularResultData tabularResultData = ResultBuilder.createTabularResultData();
    XmlEntity xmlEntity = fillTabularResultData(resultCollector, tabularResultData);
    Result result = ResultBuilder.buildResult(tabularResultData);
    updateClusterConfiguration(result, xmlEntity);
    return result;
  }

  ResultCollector<CliFunctionResult, List<CliFunctionResult>> execute(
      DestroyMappingFunction function, String regionName, Set<DistributedMember> targetMembers) {
    return (ResultCollector<CliFunctionResult, List<CliFunctionResult>>) executeFunction(function,
        regionName, targetMembers);
  }

  private XmlEntity fillTabularResultData(
      ResultCollector<CliFunctionResult, List<CliFunctionResult>> resultCollector,
      TabularResultData tabularResultData) {
    XmlEntity xmlEntity = null;

    for (CliFunctionResult oneResult : resultCollector.getResult()) {
      if (oneResult.isSuccessful()) {
        xmlEntity = addSuccessToResults(tabularResultData, oneResult);
      } else {
        addErrorToResults(tabularResultData, oneResult);
=======
    boolean persisted = false;
    ClusterConfigurationService ccService = getConfigurationService();

    if (ccService != null && results.stream().filter(CliFunctionResult::isSuccessful).count() > 0) {
      ConnectorService service =
          ccService.getCustomCacheElement("cluster", "connector-service", ConnectorService.class);
      if (service != null) {
        ccService.removeFromList(service.getRegionMapping(), regionName);
        ccService.saveCustomCacheElement("cluster", service);
        persisted = true;
>>>>>>> 2ecb3725
      }
    }

    CommandResult commandResult = ResultBuilder.buildResult(results, EXPERIMENTAL, null);
    commandResult.setCommandPersisted(persisted);

    return commandResult;
  }
}<|MERGE_RESOLUTION|>--- conflicted
+++ resolved
@@ -20,13 +20,8 @@
 import org.springframework.shell.core.annotation.CliCommand;
 import org.springframework.shell.core.annotation.CliOption;
 
-<<<<<<< HEAD
-import org.apache.geode.cache.execute.ResultCollector;
-=======
-import org.apache.geode.annotations.Experimental;
 import org.apache.geode.connectors.jdbc.internal.configuration.ConnectorService;
 import org.apache.geode.distributed.ClusterConfigurationService;
->>>>>>> 2ecb3725
 import org.apache.geode.distributed.DistributedMember;
 import org.apache.geode.management.cli.CliMetaData;
 import org.apache.geode.management.cli.Result;
@@ -37,7 +32,6 @@
 import org.apache.geode.management.internal.cli.result.ResultBuilder;
 import org.apache.geode.management.internal.security.ResourceOperation;
 import org.apache.geode.security.ResourcePermission;
-
 
 public class DestroyMappingCommand extends InternalGfshCommand {
   static final String DESTROY_MAPPING = "destroy jdbc-mapping";
@@ -62,31 +56,6 @@
         executeAndGetFunctionResult(new DestroyMappingFunction(), regionName, targetMembers);
 
     // output
-<<<<<<< HEAD
-    TabularResultData tabularResultData = ResultBuilder.createTabularResultData();
-    XmlEntity xmlEntity = fillTabularResultData(resultCollector, tabularResultData);
-    Result result = ResultBuilder.buildResult(tabularResultData);
-    updateClusterConfiguration(result, xmlEntity);
-    return result;
-  }
-
-  ResultCollector<CliFunctionResult, List<CliFunctionResult>> execute(
-      DestroyMappingFunction function, String regionName, Set<DistributedMember> targetMembers) {
-    return (ResultCollector<CliFunctionResult, List<CliFunctionResult>>) executeFunction(function,
-        regionName, targetMembers);
-  }
-
-  private XmlEntity fillTabularResultData(
-      ResultCollector<CliFunctionResult, List<CliFunctionResult>> resultCollector,
-      TabularResultData tabularResultData) {
-    XmlEntity xmlEntity = null;
-
-    for (CliFunctionResult oneResult : resultCollector.getResult()) {
-      if (oneResult.isSuccessful()) {
-        xmlEntity = addSuccessToResults(tabularResultData, oneResult);
-      } else {
-        addErrorToResults(tabularResultData, oneResult);
-=======
     boolean persisted = false;
     ClusterConfigurationService ccService = getConfigurationService();
 
@@ -97,11 +66,10 @@
         ccService.removeFromList(service.getRegionMapping(), regionName);
         ccService.saveCustomCacheElement("cluster", service);
         persisted = true;
->>>>>>> 2ecb3725
       }
     }
 
-    CommandResult commandResult = ResultBuilder.buildResult(results, EXPERIMENTAL, null);
+    CommandResult commandResult = ResultBuilder.buildResult(results);
     commandResult.setCommandPersisted(persisted);
 
     return commandResult;
