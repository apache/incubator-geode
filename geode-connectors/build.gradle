/*
 * Licensed to the Apache Software Foundation (ASF) under one or more
 * contributor license agreements.  See the NOTICE file distributed with
 * this work for additional information regarding copyright ownership.
 * The ASF licenses this file to You under the Apache License, Version 2.0
 * (the "License"); you may not use this file except in compliance with
 * the License.  You may obtain a copy of the License at
 *
 *      http://www.apache.org/licenses/LICENSE-2.0
 *
 * Unless required by applicable law or agreed to in writing, software
 * distributed under the License is distributed on an "AS IS" BASIS,
 * WITHOUT WARRANTIES OR CONDITIONS OF ANY KIND, either express or implied.
 * See the License for the specific language governing permissions and
 * limitations under the License.
 */

evaluationDependsOn(":geode-core")

repositories {
  maven {
    // docker-compose-rule is published on bintray
    url 'https://dl.bintray.com/palantir/releases'
  }
}

dependencies {
  compile(project(':geode-common'))
  compile(project(':geode-core'))
  testCompile(project(':geode-junit')) {
    exclude module: 'geode-core'
  }
  integrationTestCompile(project(':geode-dunit')) {
    exclude module: 'geode-core'
  }
<<<<<<< HEAD
  distributedTestCompile(project(':geode-dunit')){
=======
  integrationTestCompile(project(':geode-junit')) {
    exclude module: 'geode-core'
  }
  distributedTestCompile(project(':geode-junit')) {
>>>>>>> a103871d
    exclude module: 'geode-core'
  }
  acceptanceTestCompile(project(':geode-dunit')) {
    exclude module: 'geode-core'
  }
  acceptanceTestCompile(project(':geode-junit')) {
    exclude module: 'geode-core'
  }

  compile('com.zaxxer:HikariCP:3.2.0')
  compile('commons-lang:commons-lang:' + project.'commons-lang.version')
  compile('javax.xml.bind:jaxb-api:' + project.'jaxb.version')
  compile('org.apache.logging.log4j:log4j-api:' + project.'log4j.version')
  compile('org.apache.logging.log4j:log4j-jcl:' + project.'log4j.version') {
    ext.optional = true
  }
  compile('org.springframework.shell:spring-shell:' + project.'spring-shell.version') {
    exclude module: 'aopalliance'
    exclude module: 'asm'
    exclude module: 'cglib'
    exclude module: 'guava'
    exclude module: 'spring-aop'
    exclude module: 'spring-context-support'
    ext.optional = true
  }


<<<<<<< HEAD
  testCompile('pl.pragmatists:JUnitParams:' + project.'JUnitParams.version')

=======
  integrationTestCompile('junit:junit:' + project.'junit.version')
  integrationTestCompile('junit:junit:4.12')
  integrationTestCompile('org.assertj:assertj-core:' + project.'assertj-core.version')

  distributedTestCompile('junit:junit:' + project.'junit.version')
  distributedTestCompile('org.assertj:assertj-core:' + project.'assertj-core.version')
  distributedTestCompile('org.mockito:mockito-core:2.19.1')

  acceptanceTestCompile('com.github.stefanbirkner:system-rules:' + project.'system-rules.version') {
    exclude module: 'junit-dep'
  }
  acceptanceTestCompile('junit:junit:' + project.'junit.version')
  acceptanceTestCompile('org.assertj:assertj-core:' + project.'assertj-core.version')
  acceptanceTestCompile('org.awaitility:awaitility:' + project.'awaitility.version')
  acceptanceTestCompile('org.mockito:mockito-core:' + project.'mockito-core.version')
  acceptanceTestCompile(group: 'com.palantir.docker.compose', name: 'docker-compose-rule-core', version: '0.31.1')
>>>>>>> a103871d
  acceptanceTestCompile(group: 'com.palantir.docker.compose', name: 'docker-compose-rule-junit4', version: '0.31.1')

  acceptanceTestRuntime(group: 'mysql', name: 'mysql-connector-java', version: '5.1.46')
  acceptanceTestRuntime(group: 'org.apache.derby', name: 'derby', version: project.'derby.version')
  acceptanceTestRuntime(group: 'org.postgresql', name: 'postgresql', version: '42.2.2')
}

integrationTest.forkEvery 0<|MERGE_RESOLUTION|>--- conflicted
+++ resolved
@@ -33,14 +33,13 @@
   integrationTestCompile(project(':geode-dunit')) {
     exclude module: 'geode-core'
   }
-<<<<<<< HEAD
-  distributedTestCompile(project(':geode-dunit')){
-=======
   integrationTestCompile(project(':geode-junit')) {
     exclude module: 'geode-core'
   }
   distributedTestCompile(project(':geode-junit')) {
->>>>>>> a103871d
+    exclude module: 'geode-core'
+  }
+  distributedTestCompile(project(':geode-dunit')){
     exclude module: 'geode-core'
   }
   acceptanceTestCompile(project(':geode-dunit')) {
@@ -67,11 +66,8 @@
     ext.optional = true
   }
 
-
-<<<<<<< HEAD
   testCompile('pl.pragmatists:JUnitParams:' + project.'JUnitParams.version')
 
-=======
   integrationTestCompile('junit:junit:' + project.'junit.version')
   integrationTestCompile('junit:junit:4.12')
   integrationTestCompile('org.assertj:assertj-core:' + project.'assertj-core.version')
@@ -88,7 +84,7 @@
   acceptanceTestCompile('org.awaitility:awaitility:' + project.'awaitility.version')
   acceptanceTestCompile('org.mockito:mockito-core:' + project.'mockito-core.version')
   acceptanceTestCompile(group: 'com.palantir.docker.compose', name: 'docker-compose-rule-core', version: '0.31.1')
->>>>>>> a103871d
+
   acceptanceTestCompile(group: 'com.palantir.docker.compose', name: 'docker-compose-rule-junit4', version: '0.31.1')
 
   acceptanceTestRuntime(group: 'mysql', name: 'mysql-connector-java', version: '5.1.46')
