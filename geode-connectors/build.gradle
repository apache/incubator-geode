/*
 * Licensed to the Apache Software Foundation (ASF) under one or more
 * contributor license agreements.  See the NOTICE file distributed with
 * this work for additional information regarding copyright ownership.
 * The ASF licenses this file to You under the Apache License, Version 2.0
 * (the "License"); you may not use this file except in compliance with
 * the License.  You may obtain a copy of the License at
 *
 *      http://www.apache.org/licenses/LICENSE-2.0
 *
 * Unless required by applicable law or agreed to in writing, software
 * distributed under the License is distributed on an "AS IS" BASIS,
 * WITHOUT WARRANTIES OR CONDITIONS OF ANY KIND, either express or implied.
 * See the License for the specific language governing permissions and
 * limitations under the License.
 */

evaluationDependsOn(":geode-core")

repositories {
  maven {
    // docker-compose-rule is published on bintray
    url 'https://dl.bintray.com/palantir/releases'
  }
}

dependencies {
  compile(project(':geode-common'))
  compile(project(':geode-core'))
<<<<<<< HEAD
  testCompile(project(':geode-junit')) {
    exclude module: 'geode-core'
  }
  integrationTestCompile(project(':geode-dunit')) {
    exclude module: 'geode-core'
  }
  acceptanceTestCompile(project(':geode-dunit')) {
    exclude module: 'geode-core'
  }
=======
  testCompile(project(':geode-junit'))
  integrationTestCompile(project(':geode-dunit'))
  acceptanceTestCompile(project(':geode-dunit'))

>>>>>>> 29efe6ec
  compile(group: 'com.zaxxer', name: 'HikariCP', version: project.'HikariCP.version')

  acceptanceTestCompile(group: 'com.palantir.docker.compose', name: 'docker-compose-rule-junit4', version: '0.31.1')
  acceptanceTestCompile(group: 'mysql', name: 'mysql-connector-java', version: '5.1.46')

  acceptanceTestRuntime(group: 'org.apache.derby', name: 'derby', version: project.'derby.version')
  acceptanceTestRuntime(group: 'org.postgresql', name: 'postgresql', version: '42.2.2')
}

integrationTest.forkEvery 0<|MERGE_RESOLUTION|>--- conflicted
+++ resolved
@@ -27,22 +27,16 @@
 dependencies {
   compile(project(':geode-common'))
   compile(project(':geode-core'))
-<<<<<<< HEAD
   testCompile(project(':geode-junit')) {
-    exclude module: 'geode-core'
+    module exclude: 'geode-core'
   }
   integrationTestCompile(project(':geode-dunit')) {
-    exclude module: 'geode-core'
+    module exclude: 'geode-core'
   }
   acceptanceTestCompile(project(':geode-dunit')) {
-    exclude module: 'geode-core'
+    module exclude: 'geode-core'
   }
-=======
-  testCompile(project(':geode-junit'))
-  integrationTestCompile(project(':geode-dunit'))
-  acceptanceTestCompile(project(':geode-dunit'))
 
->>>>>>> 29efe6ec
   compile(group: 'com.zaxxer', name: 'HikariCP', version: project.'HikariCP.version')
 
   acceptanceTestCompile(group: 'com.palantir.docker.compose', name: 'docker-compose-rule-junit4', version: '0.31.1')
