/*
 * Licensed to the Apache Software Foundation (ASF) under one or more contributor license
 * agreements. See the NOTICE file distributed with this work for additional information regarding
 * copyright ownership. The ASF licenses this file to You under the Apache License, Version 2.0 (the
 * "License"); you may not use this file except in compliance with the License. You may obtain a
 * copy of the License at
 *
 * http://www.apache.org/licenses/LICENSE-2.0
 *
 * Unless required by applicable law or agreed to in writing, software distributed under the License
 * is distributed on an "AS IS" BASIS, WITHOUT WARRANTIES OR CONDITIONS OF ANY KIND, either express
 * or implied. See the License for the specific language governing permissions and limitations under
 * the License.
 */
package org.apache.geode.rest.internal.web.controllers;

import java.io.IOException;
import java.io.UnsupportedEncodingException;
import java.net.URI;
import java.net.URLDecoder;
import java.util.ArrayList;
import java.util.Arrays;
import java.util.Collection;
import java.util.HashMap;
import java.util.HashSet;
import java.util.List;
import java.util.Map;
import java.util.Set;
import java.util.concurrent.atomic.AtomicLong;

import com.fasterxml.jackson.core.JsonFactory;
import com.fasterxml.jackson.core.JsonParseException;
import com.fasterxml.jackson.core.JsonParser;
import com.fasterxml.jackson.core.JsonProcessingException;
import com.fasterxml.jackson.core.JsonToken;
import com.fasterxml.jackson.core.type.TypeReference;
import com.fasterxml.jackson.databind.JsonMappingException;
import com.fasterxml.jackson.databind.JsonNode;
import com.fasterxml.jackson.databind.ObjectMapper;
import org.apache.logging.log4j.Logger;
import org.springframework.beans.factory.InitializingBean;
import org.springframework.beans.factory.annotation.Autowired;
import org.springframework.http.HttpHeaders;
import org.springframework.http.HttpStatus;
import org.springframework.http.ResponseEntity;
import org.springframework.util.Assert;
import org.springframework.util.ClassUtils;
import org.springframework.util.CollectionUtils;
import org.springframework.util.StringUtils;
import org.springframework.web.servlet.support.ServletUriComponentsBuilder;

import org.apache.geode.SerializationException;
import org.apache.geode.cache.CacheLoaderException;
import org.apache.geode.cache.CacheWriterException;
import org.apache.geode.cache.LowMemoryException;
import org.apache.geode.cache.PartitionedRegionStorageException;
import org.apache.geode.cache.Region;
import org.apache.geode.cache.TimeoutException;
import org.apache.geode.cache.query.Query;
import org.apache.geode.cache.query.QueryService;
import org.apache.geode.distributed.DistributedMember;
import org.apache.geode.distributed.LeaseExpiredException;
import org.apache.geode.distributed.internal.ClusterDistributionManager;
import org.apache.geode.distributed.internal.membership.InternalDistributedMember;
import org.apache.geode.internal.cache.InternalCache;
import org.apache.geode.internal.cache.InternalCacheForClientAccess;
import org.apache.geode.internal.logging.LogService;
import org.apache.geode.pdx.JSONFormatter;
import org.apache.geode.pdx.JSONFormatterException;
import org.apache.geode.pdx.PdxInstance;
import org.apache.geode.rest.internal.web.controllers.support.CacheProvider;
import org.apache.geode.rest.internal.web.controllers.support.JSONTypes;
import org.apache.geode.rest.internal.web.controllers.support.UpdateOp;
import org.apache.geode.rest.internal.web.exception.DataTypeNotSupportedException;
import org.apache.geode.rest.internal.web.exception.GemfireRestException;
import org.apache.geode.rest.internal.web.exception.MalformedJsonException;
import org.apache.geode.rest.internal.web.exception.RegionNotFoundException;
import org.apache.geode.rest.internal.web.exception.ResourceNotFoundException;
import org.apache.geode.rest.internal.web.security.RestSecurityService;
import org.apache.geode.rest.internal.web.util.ArrayUtils;
import org.apache.geode.rest.internal.web.util.IdentifiableUtils;
import org.apache.geode.rest.internal.web.util.JSONUtils;
import org.apache.geode.rest.internal.web.util.NumberUtils;
import org.apache.geode.rest.internal.web.util.ValidationUtils;

/**
 * AbstractBaseController class contains common functionalities required for other controllers.
 *
 * @since GemFire 8.0
 */
@SuppressWarnings("unused")
public abstract class AbstractBaseController implements InitializingBean {

  private static final String NEW_META_DATA_PROPERTY = "@new";
  private static final String OLD_META_DATA_PROPERTY = "@old";
  private static final String TYPE_META_DATA_PROPERTY = "@type";
  private static final String UTF_8 = "UTF-8";
  private static final String DEFAULT_ENCODING = UTF_8;
  private static final Logger logger = LogService.getLogger();
  private static final AtomicLong ID_SEQUENCE = new AtomicLong(0l);

  @Autowired
  protected RestSecurityService securityService;
  @Autowired
  private ObjectMapper objectMapper;
  @Autowired
  private CacheProvider cacheProvider;

  @Override
  public void afterPropertiesSet() {
    JSONUtils.setObjectMapper(objectMapper);
  }

  protected InternalCacheForClientAccess getCache() {
    InternalCacheForClientAccess cache = cacheProvider.getCache();
    Assert.state(cache != null, "The Gemfire Cache reference was not properly initialized");
    return cache;
  }

  URI toUri(final String... pathSegments) {
    return ServletUriComponentsBuilder.fromCurrentContextPath().path(getRestApiVersion())
        .pathSegment(pathSegments).build().toUri();
  }

  protected abstract String getRestApiVersion();

  String validateQuery(String queryInUrl, String queryInBody) {

    if (!(StringUtils.hasText(queryInUrl) || StringUtils.hasText(queryInBody))) {
      throw new GemfireRestException("could not process null value specified in query String");
    }
    return (StringUtils.hasText(queryInUrl) ? decode(queryInUrl) : queryInBody);
  }

  String decode(final String value) {
    if (value == null) {
      throw new GemfireRestException("could not process null value specified in query String");
    }

    return decode(value, DEFAULT_ENCODING);
  }

  protected PdxInstance convert(final String json) {
    try {
      return (StringUtils.hasText(json) ? JSONFormatter.fromJSON(json) : null);
    } catch (JSONFormatterException jpe) {
      throw new MalformedJsonException("Json doc specified is either not supported or invalid!",
          jpe);
    }
  }

  protected String convert(final PdxInstance pdxObj) {
    try {
      return (pdxObj != null ? JSONFormatter.toJSON(pdxObj) : null);
    } catch (JSONFormatterException jpe) {
      throw new GemfireRestException("Requested data could not convert into REST format(JSON)!",
          jpe);
    }
  }

  protected String convert(final Iterable<PdxInstance> pdxObjs) {
    final StringBuilder buffer = new StringBuilder("[");
    int count = 0;

    for (final PdxInstance pdxObj : pdxObjs) {
      final String json = convert(pdxObj);

      if (StringUtils.hasText(json)) {
        buffer.append(count++ > 0 ? ", " : "").append(json);
      }
    }

    buffer.append("]");

    return buffer.toString();
  }

  @SuppressWarnings("unchecked")
  private <T> T casValue(String regionNamePath, String key, String jsonData) {
    try {
      JsonNode jsonObject = objectMapper.readTree(jsonData);
      JsonNode oldValue = jsonObject.get("@old");
      JsonNode newValue = jsonObject.get("@new");

      if (oldValue == null || newValue == null) {
        throw new MalformedJsonException("Json doc specified in request body is invalid!");
      }

      return (T) casValue(regionNamePath, key, convert(oldValue.toString()),
          convert(newValue.toString()));

    } catch (IOException je) {
      throw new MalformedJsonException("Json doc specified in request body is invalid!", je);
    }
  }

  ResponseEntity<String> processQueryResponse(Query query, Object args[], Object queryResult) {
    if (queryResult instanceof Collection<?>) {
      Collection processedResults = new ArrayList(((Collection) queryResult).size());
      for (Object result : (Collection) queryResult) {
        processedResults.add(securityService.postProcess(null, null, result, false));
      }
      String queryResultAsJson = JSONUtils.convertCollectionToJson(processedResults);

      final HttpHeaders headers = new HttpHeaders();
      headers.setLocation(toUri("queries", query.getQueryString()));
      return new ResponseEntity<>(queryResultAsJson, headers, HttpStatus.OK);
    } else {
      throw new GemfireRestException(
          "Server has encountered error while generating query result into restful format(JSON)!");
    }
  }

  Collection<PdxInstance> convertJsonArrayIntoPdxCollection(final String jsonArray) {
    try {
      JsonNode array = objectMapper.readTree(jsonArray);
      if (!array.isArray()) {
        throw new MalformedJsonException(
            "Json document specified in request body is not an array!");
      }

      Collection<PdxInstance> pdxInstances = new ArrayList<>();

<<<<<<< HEAD
      for (int index = 0; index < jsonArr.length(); index++) {
        // String element = jsonArr.getInternalJsonObject(i).toString();
        // String element = jsonArr.getString(i);
        Object object = jsonArr.get(index);
        String element = object.toString();
=======
      for (int index = 0; index < array.size(); index++) {
        JsonNode object = array.get(index);
        String element = objectMapper.writeValueAsString(object);
>>>>>>> a32d8591

        PdxInstance pi = convert(element);
        pdxInstances.add(pi);
      }
      return pdxInstances;

    } catch (IOException je) {
      throw new MalformedJsonException("Json document specified in request body is not valid!", je);
    }
  }

  private Object casValue(final String regionNamePath, final Object key, final Object oldValue,
      final Object newValue) {
    final Region<Object, Object> region = getRegion(regionNamePath);
    try {
      return (region.replace(key, oldValue, newValue) ? null : region.get(key));
    } catch (UnsupportedOperationException use) {
      throw new GemfireRestException(
          String.format("Resource (%1$s) configuration does not support the requested operation!",
              regionNamePath),
          use);
    } catch (ClassCastException cce) {
      throw new GemfireRestException(String.format(
          "Resource (%1$s) configuration does not allow to store specified key or value type in this region!",
          regionNamePath), cce);
    } catch (NullPointerException npe) {
      throw new GemfireRestException(
          String.format("Resource (%1$s) configuration does not allow null keys or values!",
              regionNamePath),
          npe);
    } catch (IllegalArgumentException iae) {
      throw new GemfireRestException(String.format(
          "Resource (%1$s) configuration prevents specified data from being stored in it!",
          regionNamePath), iae);
    } catch (LeaseExpiredException lee) {
      throw new GemfireRestException("Server has encountered error while processing this request!",
          lee);
    } catch (TimeoutException toe) {
      throw new GemfireRestException(
          "Server has encountered timeout error while processing this request!", toe);
    } catch (CacheWriterException cwe) {
      throw new GemfireRestException(
          "Server has encountered CacheWriter error while processing this request!", cwe);
    } catch (PartitionedRegionStorageException prse) {
      throw new GemfireRestException(
          "Requested operation could not be completed on a partitioned region!", prse);
    } catch (LowMemoryException lme) {
      throw new GemfireRestException(
          "Server has detected low memory while processing this request!", lme);
    }
  }

  private void replaceValue(final String regionNamePath, final Object key,
      final PdxInstance value) {
    try {
      if (getRegion(regionNamePath).replace(key, value) == null) {
        throw new ResourceNotFoundException(String.format("No resource at (%1$s) exists!",
            toUri(regionNamePath, String.valueOf(key))));
      }
    } catch (UnsupportedOperationException use) {
      throw new GemfireRestException(
          String.format("Resource (%1$s) configuration does not support the requested operation!",
              regionNamePath),
          use);
    } catch (ClassCastException cce) {
      throw new GemfireRestException(String.format(
          "Resource (%1$s) configuration does not allow to store specified key or value type in this region!",
          regionNamePath), cce);
    } catch (NullPointerException npe) {
      throw new GemfireRestException(
          String.format("Resource (%1$s) configuration does not allow null keys or values!",
              regionNamePath),
          npe);
    } catch (IllegalArgumentException iae) {
      throw new GemfireRestException(String.format(
          "Resource (%1$s) configuration prevents specified data from being stored in it!",
          regionNamePath), iae);
    } catch (LeaseExpiredException lee) {
      throw new GemfireRestException("Server has encountered error while processing this request!",
          lee);
    } catch (TimeoutException toe) {
      throw new GemfireRestException(
          "Server has encountered timeout error while processing this request!", toe);
    } catch (CacheWriterException cwe) {
      throw new GemfireRestException(
          "Server has encountered CacheWriter error while processing this request!", cwe);
    } catch (PartitionedRegionStorageException prse) {
      throw new GemfireRestException(
          "Requested operation could not be completed on a partitioned region!", prse);
    } catch (LowMemoryException lme) {
      throw new GemfireRestException(
          "Server has detected low memory while processing this request!", lme);
    }
  }

  protected void replaceValue(final String regionNamePath, final Object key, final Object value) {
    // still do we need to worry for race condition..?
    try {
      if (getRegion(regionNamePath).replace(key, value) == null) {
        throw new ResourceNotFoundException(String.format("No resource at (%1$s) exists!",
            toUri(regionNamePath, String.valueOf(key))));
      }
    } catch (UnsupportedOperationException use) {
      throw new GemfireRestException(
          String.format("Resource (%1$s) configuration does not support the requested operation!",
              regionNamePath),
          use);
    } catch (ClassCastException cce) {
      throw new GemfireRestException(String.format(
          "Resource (%1$s) configuration does not allow to store specified key or value type in this region!",
          regionNamePath), cce);
    } catch (NullPointerException npe) {
      throw new GemfireRestException(
          String.format("Resource (%1$s) configuration does not allow null keys or values!",
              regionNamePath),
          npe);
    } catch (IllegalArgumentException iae) {
      throw new GemfireRestException(String.format(
          "Resource (%1$s) configuration prevents specified data from being stored in it!",
          regionNamePath), iae);
    } catch (LeaseExpiredException lee) {
      throw new GemfireRestException("Server has encountered error while processing this request!",
          lee);
    } catch (TimeoutException toe) {
      throw new GemfireRestException(
          "Server has encountered timeout error while processing this request!", toe);
    } catch (CacheWriterException cwe) {
      throw new GemfireRestException(
          "Server has encountered CacheWriter error while processing this request!", cwe);
    } catch (PartitionedRegionStorageException prse) {
      throw new GemfireRestException(
          "Requested operation could not be completed on a partitioned region!", prse);
    } catch (LowMemoryException lme) {
      throw new GemfireRestException(
          "Server has detected low memory while processing this request!", lme);
    }
  }

  private void putValue(final String regionNamePath, final Object key, final Object value) {
    try {
      getRegion(regionNamePath).put(key, value);
    } catch (NullPointerException npe) {
      throw new GemfireRestException(
          String.format("Resource (%1$s) configuration does not allow null keys or values!",
              regionNamePath),
          npe);
    } catch (ClassCastException cce) {
      throw new GemfireRestException(String.format(
          "Resource (%1$s) configuration does not allow to store specified key or value type in this region!",
          regionNamePath), cce);
    } catch (LeaseExpiredException lee) {
      throw new GemfireRestException("Server has encountered error while processing this request!",
          lee);
    } catch (TimeoutException toe) {
      throw new GemfireRestException(
          "Server has encountered timeout error while processing this request!", toe);
    } catch (CacheWriterException cwe) {
      throw new GemfireRestException(
          "Server has encountered CacheWriter error while processing this request!", cwe);
    } catch (PartitionedRegionStorageException prse) {
      throw new GemfireRestException(
          "Requested operation could not be completed on a partitioned region!", prse);
    } catch (LowMemoryException lme) {
      throw new GemfireRestException(
          "Server has detected low memory while processing this request!", lme);
    }
  }

  private void deleteQueryId(final String regionNamePath, final String key) {
    getQueryStore(regionNamePath).remove(key);
  }

  void deleteNamedQuery(final String regionNamePath, final String key) {
    // Check whether query ID exist in region or not
    checkForQueryIdExist(regionNamePath, key);
    deleteQueryId(regionNamePath, key);
  }

  void checkForQueryIdExist(String region, String key) {
    if (!getQueryStore(region).containsKey(key)) {
      throw new ResourceNotFoundException(String.format("Named query (%1$s) does not exist!", key));
    }
  }

  Region<String, String> getQueryStore(final String namePath) {
    return ValidationUtils.returnValueThrowOnNull(getCache().getInternalRegion(namePath),
        new GemfireRestException(String.format("Query store (%1$s) does not exist!", namePath)));
  }

  protected String getQueryIdValue(final String regionNamePath, final String key) {
    Assert.notNull(key, "queryId cannot be null!");
    try {
      return getQueryStore(regionNamePath).get(key);
    } catch (NullPointerException npe) {
      throw new GemfireRestException("NULL query ID or query string is not supported!", npe);
    } catch (IllegalArgumentException iae) {
      throw new GemfireRestException("Server has not allowed to perform the requested operation!",
          iae);
    } catch (LeaseExpiredException lee) {
      throw new GemfireRestException("Server has encountered error while processing this request!",
          lee);
    } catch (TimeoutException te) {
      throw new GemfireRestException(
          "Server has encountered timeout error while processing this request!", te);
    }
  }

  void updateNamedQuery(final String regionNamePath, final String key, final String value) {
    try {
      getQueryStore(regionNamePath).put(key, value);
    } catch (NullPointerException npe) {
      throw new GemfireRestException("NULL query ID or query string is not supported!", npe);
    } catch (ClassCastException cce) {
      throw new GemfireRestException("specified queryId or query string is not supported!", cce);
    } catch (LeaseExpiredException lee) {
      throw new GemfireRestException("Server has encountered error while processing this request!",
          lee);
    } catch (TimeoutException toe) {
      throw new GemfireRestException(
          "Server has encountered timeout error while processing this request!", toe);
    } catch (LowMemoryException lme) {
      throw new GemfireRestException(
          "Server has detected low memory while processing this request!", lme);
    }
  }

  @SuppressWarnings("unchecked")
  <T> T createNamedQuery(final String regionNamePath, final String key, final String value) {
    try {
      return (T) getQueryStore(regionNamePath).putIfAbsent(key, value);
    } catch (UnsupportedOperationException use) {
      throw new GemfireRestException("Requested operation is not supported!", use);
    } catch (ClassCastException cce) {
      throw new GemfireRestException("Specified queryId or query string is not supported!", cce);
    } catch (NullPointerException npe) {
      throw new GemfireRestException("NULL query ID or query string is not supported!", npe);
    } catch (IllegalArgumentException iae) {
      throw new GemfireRestException(
          "Configuration does not allow to perform the requested operation!", iae);
    } catch (LeaseExpiredException lee) {
      throw new GemfireRestException("Server has encountered error while processing this request!",
          lee);
    } catch (TimeoutException toe) {
      throw new GemfireRestException(
          "Server has encountered timeout error while processing this request!", toe);
    } catch (LowMemoryException lme) {
      throw new GemfireRestException(
          "Server has detected low memory while processing this request!", lme);
    }
  }

  private void putPdxValues(final String regionNamePath, final Map<Object, PdxInstance> map) {
    try {
      getRegion(regionNamePath).putAll(map);
    } catch (LowMemoryException lme) {
      throw new GemfireRestException("low memory condition is detected.", lme);
    }
  }

  private void putValues(final String regionNamePath, final Map<Object, Object> values) {
    getRegion(regionNamePath).putAll(values);
  }

  protected void putValues(final String regionNamePath, String[] keys, List<?> values) {
    Map<Object, Object> map = new HashMap<Object, Object>();
    if (keys.length != values.size()) {
      throw new GemfireRestException("Bad request, Keys and Value size does not match");
    }
    for (int i = 0; i < keys.length; i++) {
      Object domainObj = introspectAndConvert(values.get(i));
      map.put(keys[i], domainObj);
    }

    if (!map.isEmpty()) {
      putValues(regionNamePath, map);
    }
  }

  @SuppressWarnings("unchecked")
  <T> T postValue(final String regionNamePath, final Object key, final Object value) {
    try {
      return (T) getRegion(regionNamePath).putIfAbsent(key, value);
    } catch (UnsupportedOperationException use) {
      throw new GemfireRestException(
          String.format("Resource (%1$s) configuration does not support the requested operation!",
              regionNamePath),
          use);
    } catch (ClassCastException cce) {
      throw new GemfireRestException(String.format(
          "Resource (%1$s) configuration does not allow to store specified key or value type in this region!",
          regionNamePath), cce);
    } catch (NullPointerException npe) {
      throw new GemfireRestException(
          String.format("Resource (%1$s) configuration does not allow null keys or values!",
              regionNamePath),
          npe);
    } catch (IllegalArgumentException iae) {
      throw new GemfireRestException(String.format(
          "Resource (%1$s) configuration prevents specified data from being stored in it!",
          regionNamePath), iae);
    } catch (LeaseExpiredException lee) {
      throw new GemfireRestException("Server has encountered error while processing this request!",
          lee);
    } catch (TimeoutException toe) {
      throw new GemfireRestException(
          "Server has encountered timeout error while processing this request!", toe);
    } catch (CacheWriterException cwe) {
      throw new GemfireRestException(
          "Server has encountered CacheWriter error while processing this request!", cwe);
    } catch (PartitionedRegionStorageException prse) {
      throw new GemfireRestException(
          "Requested operation could not be completed on a partitioned region!", prse);
    } catch (LowMemoryException lme) {
      throw new GemfireRestException(
          "Server has detected low memory while processing this request!", lme);
    }
  }

  protected Object getActualTypeValue(final String value, final String valueType) {
    Object actualValue = value;
    if (valueType != null) {
      try {
        actualValue = NumberUtils.convertToActualType(value, valueType);
      } catch (IllegalArgumentException ie) {
        throw new GemfireRestException(ie.getMessage(), ie);
      }
    }
    return actualValue;
  }

  String generateKey(final String existingKey) {
    return generateKey(existingKey, null);
  }

  private String generateKey(final String existingKey, final Object domainObject) {
    Object domainObjectId = IdentifiableUtils.getId(domainObject);
    String newKey;

    if (StringUtils.hasText(existingKey)) {
      newKey = existingKey;
      if (NumberUtils.isNumeric(newKey) && domainObjectId == null) {
        final Long newId = IdentifiableUtils.createId(NumberUtils.parseLong(newKey));
        if (newKey.equals(newId.toString())) {
          IdentifiableUtils.setId(domainObject, newId);
        }
      }
    } else if (domainObjectId != null) {
      final Long domainObjectIdAsLong = NumberUtils.longValue(domainObjectId);
      if (domainObjectIdAsLong != null) {
        final Long newId = IdentifiableUtils.createId(domainObjectIdAsLong);
        if (!domainObjectIdAsLong.equals(newId)) {
          IdentifiableUtils.setId(domainObject, newId);
        }
        newKey = String.valueOf(newId);
      } else {
        newKey = String.valueOf(domainObjectId);
      }
    } else {
      domainObjectId = IdentifiableUtils.createId();
      newKey = String.valueOf(domainObjectId);
      IdentifiableUtils.setId(domainObject, domainObjectId);
    }

    return newKey;
  }

  private String decode(final String value, final String encoding) {
    try {
      return URLDecoder.decode(value, encoding);
    } catch (UnsupportedEncodingException e) {
      throw new GemfireRestException("Server has encountered unsupported encoding!");
    }
  }

  @SuppressWarnings("unchecked")
  protected <T> Region<Object, T> getRegion(final String namePath) {
    return (Region<Object, T>) ValidationUtils
        .returnValueThrowOnNull(getCache().getRegion(namePath), new RegionNotFoundException(
            String.format("The Region identified by name (%1$s) could not be found!", namePath)));
  }

  private void checkForKeyExist(String region, String key) {
    if (!getRegion(region).containsKey(key)) {
      throw new ResourceNotFoundException(
          String.format("Key (%1$s) does not exist for region (%2$s) in cache!", key, region));
    }
  }

  List<String> checkForMultipleKeysExist(String region, String... keys) {
    List<String> unknownKeys = new ArrayList<String>();
    for (int index = 0; index < keys.length; index++) {
      if (!getRegion(region).containsKey(keys[index])) {
        unknownKeys.add(keys[index]);
      }
    }
    return unknownKeys;
  }

  protected Object[] getKeys(final String regionNamePath, Object[] keys) {
    return (!(keys == null || keys.length == 0) ? keys
        : getRegion(regionNamePath).keySet().toArray());
  }

  protected <T> Map<Object, T> getValues(final String regionNamePath, Object... keys) {
    try {
      final Region<Object, T> region = getRegion(regionNamePath);
      final Map<Object, T> entries = region.getAll(Arrays.asList(getKeys(regionNamePath, keys)));
      for (Object key : entries.keySet()) {
        entries.put(key,
            (T) securityService.postProcess(regionNamePath, key, entries.get(key), false));
      }
      return entries;
    } catch (SerializationException se) {
      throw new DataTypeNotSupportedException(
          "The resource identified could not convert into the supported content characteristics (JSON)!",
          se);
    }
  }

  protected <T> Map<Object, T> getValues(final String regionNamePath, String... keys) {
    return getValues(regionNamePath, (Object[]) keys);
  }

  protected <T extends PdxInstance> Collection<T> getPdxValues(final String regionNamePath,
      final Object... keys) {
    final Region<Object, T> region = getRegion(regionNamePath);
    final Map<Object, T> entries = region.getAll(Arrays.asList(getKeys(regionNamePath, keys)));

    return entries.values();
  }

  private void deleteValue(final String regionNamePath, final Object key) {
    getRegion(regionNamePath).remove(key);
  }

  void deleteValues(final String regionNamePath, final Object... keys) {
    // Check whether all keys exist in cache or not
    for (final Object key : keys) {
      checkForKeyExist(regionNamePath, key.toString());
    }

    for (final Object key : keys) {
      deleteValue(regionNamePath, key);
    }
  }

  void deleteValues(String regionNamePath) {
    try {
      getRegion(regionNamePath).clear();
    } catch (UnsupportedOperationException ue) {
      throw new GemfireRestException("Requested operation not allowed on partition region", ue);
    }
  }

  private boolean isForm(final Map<Object, Object> rawDataBinding) {
    return (!rawDataBinding.containsKey(TYPE_META_DATA_PROPERTY)
        && rawDataBinding.containsKey(OLD_META_DATA_PROPERTY)
        && rawDataBinding.containsKey(NEW_META_DATA_PROPERTY));
  }

  @SuppressWarnings("unchecked")
  private <T> T introspectAndConvert(final T value) {
    if (value instanceof Map) {
      final Map rawDataBinding = (Map) value;

      if (isForm(rawDataBinding)) {
        rawDataBinding.put(OLD_META_DATA_PROPERTY,
            introspectAndConvert(rawDataBinding.get(OLD_META_DATA_PROPERTY)));
        rawDataBinding.put(NEW_META_DATA_PROPERTY,
            introspectAndConvert(rawDataBinding.get(NEW_META_DATA_PROPERTY)));

        return (T) rawDataBinding;
      } else {
        final String typeValue = (String) rawDataBinding.get(TYPE_META_DATA_PROPERTY);
        if (typeValue == null) {
          return (T) objectMapper.createObjectNode();
        }
        // Added for the primitive types put. Not supporting primitive types
        if (NumberUtils.isPrimitiveOrObject(typeValue)) {
          final Object primitiveValue = rawDataBinding.get("@value");
          try {
            return (T) NumberUtils.convertToActualType(primitiveValue.toString(), typeValue);
          } catch (IllegalArgumentException e) {
            throw new GemfireRestException(
                "Server has encountered error (illegal or inappropriate arguments).", e);
          }
        } else {
          Assert.state(
              ClassUtils.isPresent(String.valueOf(typeValue),
                  Thread.currentThread().getContextClassLoader()),
              String.format("Class (%1$s) could not be found!", typeValue));

          return (T) objectMapper.convertValue(rawDataBinding, ClassUtils.resolveClassName(
              String.valueOf(typeValue), Thread.currentThread().getContextClassLoader()));
        }
      }
    }

    return value;
  }

  String convertErrorAsJson(String errorMessage) {
    return ("{" + "\"cause\"" + ":" + "\"" + errorMessage + "\"" + "}");
  }

  String convertErrorAsJson(Throwable t) {
    return String.format("{\"message\" : \"%1$s\"}", t.getMessage());
  }

  private Map<?, ?> convertJsonToMap(final String jsonString) {
    Map<String, String> map = new HashMap<String, String>();

    // convert JSON string to Map
    try {
      map = objectMapper.readValue(jsonString, new TypeReference<HashMap<String, String>>() {});
    } catch (JsonParseException e) {
      throw new MalformedJsonException(
          "Bind params specified as JSON document in the request is incorrect!", e);
    } catch (JsonMappingException e) {
      throw new MalformedJsonException(
          "Server unable to process bind params specified as JSON document in the request!", e);
    } catch (IOException e) {
      throw new GemfireRestException("Server has encountered error while process this request!", e);
    }
    return map;
  }

  private Object jsonToObject(final String jsonString) {
    return introspectAndConvert(convertJsonToMap(jsonString));
  }

  Object[] jsonToObjectArray(final String arguments) {
    JsonNode node;
    try {
      node = objectMapper.readTree(arguments);
    } catch (IOException e) {
      throw new MalformedJsonException("Json document specified in request body is not valid!");
    }

    if (node.isArray()) {
      try {
        Object[] args = new Object[node.size()];
        for (int index = 0; index < node.size(); index++) {
          args[index] = jsonToObject(objectMapper.writeValueAsString(node.get(index)));
        }
        return args;
      } catch (JsonProcessingException je) {
        throw new MalformedJsonException("Json document specified in request body is not valid!",
            je);
      }
    } else if (node.isObject()) {
      return new Object[] {jsonToObject(arguments)};
    } else {
      throw new MalformedJsonException("Json document specified in request body is not valid!");
    }
  }

  ResponseEntity<String> updateSingleKey(final String region, final String key, final String json,
      final String opValue) {

    final JSONTypes jsonType = validateJsonAndFindType(json);

    final UpdateOp op = UpdateOp.valueOf(opValue.toUpperCase());
    String existingValue = null;

    switch (op) {
      case CAS:
        PdxInstance existingPdxObj = casValue(region, key, json);
        existingValue = convert(existingPdxObj);
        break;

      case REPLACE:
        replaceValue(region, key, convert(json));
        break;

      case PUT:
      default:
        if (JSONTypes.JSON_ARRAY.equals(jsonType)) {
          putValue(region, key, convertJsonArrayIntoPdxCollection(json));
          // putValue(region, key, convertJsonIntoPdxCollection(json));
        } else {
          putValue(region, key, convert(json));
        }
    }

    final HttpHeaders headers = new HttpHeaders();
    headers.setLocation(toUri(region, key));
    return new ResponseEntity<String>(existingValue, headers,
        (existingValue == null ? HttpStatus.OK : HttpStatus.CONFLICT));
  }


  ResponseEntity<String> updateMultipleKeys(final String region, final String[] keys,
      final String json) {

    JsonNode jsonArr;
    try {
      jsonArr = objectMapper.readTree(json);
    } catch (IOException e) {
      throw new MalformedJsonException("JSON document specified in the request is incorrect", e);
    }

    if (!jsonArr.isArray() || jsonArr.size() != keys.length) {
      throw new MalformedJsonException(
          "Each key must have corresponding value (JSON document) specified in the request");
    }

    Map<Object, PdxInstance> map = new HashMap<Object, PdxInstance>();
    for (int i = 0; i < keys.length; i++) {
      if (logger.isDebugEnabled()) {
        logger.debug("Updating (put) Json document ({}) having key ({}) in Region ({})", json,
            keys[i], region);
      }

      try {
        PdxInstance pdxObj = convert(objectMapper.writeValueAsString(jsonArr.get(i)));
        map.put(keys[i], pdxObj);
      } catch (JsonProcessingException e) {
        throw new MalformedJsonException(
            String.format("JSON document at index (%1$s) in the request body is incorrect", i), e);
      }
    }

    if (!CollectionUtils.isEmpty(map)) {
      putPdxValues(region, map);
    }

    HttpHeaders headers = new HttpHeaders();
    headers.setLocation(toUri(region, StringUtils.arrayToCommaDelimitedString(keys)));
    return new ResponseEntity<>(headers, HttpStatus.OK);
  }

  JSONTypes validateJsonAndFindType(String json) {
    try {
      JsonParser jp = new JsonFactory().createParser(json);
      JsonToken token = jp.nextToken();

      if (token == JsonToken.START_OBJECT) {
        return JSONTypes.JSON_OBJECT;
      } else if (token == JsonToken.START_ARRAY) {
        return JSONTypes.JSON_ARRAY;
      } else {
        return JSONTypes.UNRECOGNIZED_JSON;
      }
    } catch (IOException je) {
      throw new MalformedJsonException("JSON document specified in the request is incorrect", je);
    }
  }

  protected QueryService getQueryService() {
    return getCache().getQueryService();
  }

  @SuppressWarnings("unchecked")
  protected <T> T getValue(final String regionNamePath, final Object key) {
    return getValue(regionNamePath, key, true);
  }

  protected <T> T getValue(final String regionNamePath, final Object key, boolean postProcess) {
    Assert.notNull(key, "The Cache Region key to read the value for cannot be null!");

    Region r = getRegion(regionNamePath);
    try {
      Object value = r.get(key);
      if (postProcess) {
        return (T) securityService.postProcess(regionNamePath, key, value, false);
      } else {
        return (T) value;
      }
    } catch (SerializationException se) {
      throw new DataTypeNotSupportedException(
          "The resource identified could not convert into the supported content characteristics (JSON)!",
          se);
    } catch (NullPointerException npe) {
      throw new GemfireRestException(
          String.format("Resource (%1$s) configuration does not allow null keys!", regionNamePath),
          npe);
    } catch (IllegalArgumentException iae) {
      throw new GemfireRestException(String.format(
          "Resource (%1$s) configuration does not allow requested operation on specified key!",
          regionNamePath), iae);
    } catch (LeaseExpiredException lee) {
      throw new GemfireRestException("Server has encountered error while processing this request!",
          lee);
    } catch (TimeoutException te) {
      throw new GemfireRestException(
          "Server has encountered timeout error while processing this request!", te);
    } catch (CacheLoaderException cle) {
      throw new GemfireRestException(
          "Server has encountered CacheLoader error while processing this request!", cle);
    } catch (PartitionedRegionStorageException prse) {
      throw new GemfireRestException("CacheLoader could not be invoked on partitioned region!",
          prse);
    }

  }

  protected Set<DistributedMember> getMembers(final String... memberIdNames) {
    ValidationUtils.returnValueThrowOnNull(memberIdNames,
        new GemfireRestException("No member found to run function"));
    final Set<DistributedMember> targetedMembers = new HashSet<>(ArrayUtils.length(memberIdNames));
    final List<String> memberIdNameList = Arrays.asList(memberIdNames);

    InternalCache cache = getCache();
    Set<DistributedMember> distMembers = cache.getDistributedSystem().getAllOtherMembers();

    // Add the local node to list
    distMembers.add(cache.getDistributedSystem().getDistributedMember());
    for (DistributedMember member : distMembers) {
      if (memberIdNameList.contains(member.getId())
          || memberIdNameList.contains(member.getName())) {
        targetedMembers.add(member);
      }
    }
    return targetedMembers;
  }

  Set<DistributedMember> getAllMembersInDS() {
    InternalCache cache = getCache();
    Set<DistributedMember> distMembers = cache.getDistributedSystem().getAllOtherMembers();
    final Set<DistributedMember> targetedMembers = new HashSet<>();

    // find valid data nodes, i.e non locator, non-admin, non-loner nodes
    for (DistributedMember member : distMembers) {
      InternalDistributedMember idm = (InternalDistributedMember) member;
      if (idm.getVmKind() == ClusterDistributionManager.NORMAL_DM_TYPE) {
        targetedMembers.add(member);
      }
    }
    // Add the local node to list
    targetedMembers.add(cache.getDistributedSystem().getDistributedMember());
    return targetedMembers;
  }
}<|MERGE_RESOLUTION|>--- conflicted
+++ resolved
@@ -221,17 +221,9 @@
 
       Collection<PdxInstance> pdxInstances = new ArrayList<>();
 
-<<<<<<< HEAD
-      for (int index = 0; index < jsonArr.length(); index++) {
-        // String element = jsonArr.getInternalJsonObject(i).toString();
-        // String element = jsonArr.getString(i);
-        Object object = jsonArr.get(index);
-        String element = object.toString();
-=======
       for (int index = 0; index < array.size(); index++) {
         JsonNode object = array.get(index);
         String element = objectMapper.writeValueAsString(object);
->>>>>>> a32d8591
 
         PdxInstance pi = convert(element);
         pdxInstances.add(pi);
