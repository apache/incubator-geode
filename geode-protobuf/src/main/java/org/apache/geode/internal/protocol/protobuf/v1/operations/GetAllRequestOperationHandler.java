/*
 * Licensed to the Apache Software Foundation (ASF) under one or more contributor license
 * agreements. See the NOTICE file distributed with this work for additional information regarding
 * copyright ownership. The ASF licenses this file to You under the Apache License, Version 2.0 (the
 * "License"); you may not use this file except in compliance with the License. You may obtain a
 * copy of the License at
 *
 * http://www.apache.org/licenses/LICENSE-2.0
 *
 * Unless required by applicable law or agreed to in writing, software distributed under the License
 * is distributed on an "AS IS" BASIS, WITHOUT WARRANTIES OR CONDITIONS OF ANY KIND, either express
 * or implied. See the License for the specific language governing permissions and limitations under
 * the License.
 */
package org.apache.geode.internal.protocol.protobuf.v1.operations;

import static org.apache.geode.internal.protocol.protobuf.v1.BasicTypes.ErrorCode.INVALID_REQUEST;
import static org.apache.geode.internal.protocol.protobuf.v1.BasicTypes.ErrorCode.SERVER_ERROR;

import org.apache.logging.log4j.Logger;
import org.apache.shiro.authz.AuthorizationException;
import org.apache.shiro.util.ThreadState;

import org.apache.geode.annotations.Experimental;
import org.apache.geode.cache.Region;
import org.apache.geode.internal.exception.InvalidExecutionContextException;
import org.apache.geode.internal.logging.LogService;
import org.apache.geode.internal.protocol.operations.ProtobufOperationHandler;
import org.apache.geode.internal.protocol.protobuf.v1.BasicTypes;
import org.apache.geode.internal.protocol.protobuf.v1.Failure;
import org.apache.geode.internal.protocol.protobuf.v1.MessageExecutionContext;
import org.apache.geode.internal.protocol.protobuf.v1.ProtobufSerializationService;
import org.apache.geode.internal.protocol.protobuf.v1.RegionAPI;
import org.apache.geode.internal.protocol.protobuf.v1.Result;
import org.apache.geode.internal.protocol.protobuf.v1.Success;
import org.apache.geode.internal.protocol.protobuf.v1.serialization.exception.DecodingException;
import org.apache.geode.internal.protocol.protobuf.v1.serialization.exception.EncodingException;
import org.apache.geode.internal.protocol.protobuf.v1.state.ProtobufConnectionAuthorizingStateProcessor;
import org.apache.geode.internal.protocol.protobuf.v1.utilities.ProtobufUtilities;
import org.apache.geode.internal.security.SecurityService;
import org.apache.geode.security.NotAuthorizedException;
import org.apache.geode.security.ResourcePermission;

@Experimental
public class GetAllRequestOperationHandler
    implements ProtobufOperationHandler<RegionAPI.GetAllRequest, RegionAPI.GetAllResponse> {
  private static final Logger logger = LogService.getLogger();

  @Override
  public Result<RegionAPI.GetAllResponse> process(ProtobufSerializationService serializationService,
      RegionAPI.GetAllRequest request, MessageExecutionContext messageExecutionContext)
      throws InvalidExecutionContextException, DecodingException {
    String regionName = request.getRegionName();
    Region region = messageExecutionContext.getCache().getRegion(regionName);
    if (region == null) {
      logger.error("Received get-all request for nonexistent region: {}", regionName);
      return Failure.of(BasicTypes.ErrorCode.SERVER_ERROR,
          "Region \"" + regionName + "\" not found");
    }

<<<<<<< HEAD
    ThreadState threadState = null;
    SecurityService securityService = messageExecutionContext.getCache().getSecurityService();
    boolean perKeyAuthorization = false;
    if (messageExecutionContext
        .getConnectionStateProcessor() instanceof ProtobufConnectionAuthorizingStateProcessor) {
      threadState = ((ProtobufConnectionAuthorizingStateProcessor) messageExecutionContext
          .getConnectionStateProcessor()).prepareThreadForAuthorization();
      // Check if authorized for entire region
      try {
        securityService.authorize(new ResourcePermission(ResourcePermission.Resource.DATA,
            ResourcePermission.Operation.READ, regionName));
        ((ProtobufConnectionAuthorizingStateProcessor) messageExecutionContext
            .getConnectionStateProcessor()).restoreThreadState(threadState);
        threadState = null;
      } catch (NotAuthorizedException ex) {
        // Not authorized for the region, have to check keys individually
        perKeyAuthorization = true;
      }
    }
    final boolean authorizeKeys = perKeyAuthorization; // Required for use in lambda

    long startTime = messageExecutionContext.getStatistics().startOperation();
=======
>>>>>>> 40fb4bd8
    RegionAPI.GetAllResponse.Builder responseBuilder = RegionAPI.GetAllResponse.newBuilder();
    try {
      messageExecutionContext.getCache().setReadSerializedForCurrentThread(true);
      request.getKeyList().stream().forEach((key) -> processSingleKey(responseBuilder,
          serializationService, region, key, securityService, authorizeKeys));
    } finally {
      messageExecutionContext.getCache().setReadSerializedForCurrentThread(false);
<<<<<<< HEAD
      messageExecutionContext.getStatistics().endOperation(startTime);
      if (threadState != null) {
        ((ProtobufConnectionAuthorizingStateProcessor) messageExecutionContext
            .getConnectionStateProcessor()).restoreThreadState(threadState);
      }
=======
>>>>>>> 40fb4bd8
    }

    return Success.of(responseBuilder.build());
  }

  private void processSingleKey(RegionAPI.GetAllResponse.Builder responseBuilder,
      ProtobufSerializationService serializationService, Region region, BasicTypes.EncodedValue key,
      SecurityService securityService, boolean authorizeKeys) {
    try {

      Object decodedKey = serializationService.decode(key);
<<<<<<< HEAD
      if (authorizeKeys) {
        securityService.authorize(new ResourcePermission(ResourcePermission.Resource.DATA,
            ResourcePermission.Operation.READ, region.getName(), decodedKey.toString()));
=======
      if (decodedKey == null) {
        responseBuilder
            .addFailures(buildKeyedError(key, "NULL is not a valid key for get.", INVALID_REQUEST));
        return;
>>>>>>> 40fb4bd8
      }
      Object value = region.get(decodedKey);
      BasicTypes.Entry entry =
          ProtobufUtilities.createEntry(serializationService, decodedKey, value);
      responseBuilder.addEntries(entry);

    } catch (NotAuthorizedException ex) {
      responseBuilder.addFailures(
          buildKeyedError(key, "Unauthorized access", BasicTypes.ErrorCode.AUTHORIZATION_FAILED));
    } catch (DecodingException ex) {
      logger.info("Key encoding not supported: {}", ex);
      responseBuilder
          .addFailures(buildKeyedError(key, "Key encoding not supported.", INVALID_REQUEST));
    } catch (EncodingException ex) {
      logger.info("Value encoding not supported: {}", ex);
      responseBuilder
          .addFailures(buildKeyedError(key, "Value encoding not supported.", INVALID_REQUEST));
    } catch (Exception ex) {
      logger.warn("Failure in protobuf getAll operation for key: " + key, ex);
      responseBuilder.addFailures(buildKeyedError(key, ex.toString(), SERVER_ERROR));
    }
  }

  private BasicTypes.KeyedError buildKeyedError(BasicTypes.EncodedValue key, String errorMessage,
      BasicTypes.ErrorCode errorCode) {
    return BasicTypes.KeyedError.newBuilder().setKey(key)
        .setError(BasicTypes.Error.newBuilder().setErrorCode(errorCode).setMessage(errorMessage))
        .build();
  }

}<|MERGE_RESOLUTION|>--- conflicted
+++ resolved
@@ -58,7 +58,6 @@
           "Region \"" + regionName + "\" not found");
     }
 
-<<<<<<< HEAD
     ThreadState threadState = null;
     SecurityService securityService = messageExecutionContext.getCache().getSecurityService();
     boolean perKeyAuthorization = false;
@@ -81,8 +80,6 @@
     final boolean authorizeKeys = perKeyAuthorization; // Required for use in lambda
 
     long startTime = messageExecutionContext.getStatistics().startOperation();
-=======
->>>>>>> 40fb4bd8
     RegionAPI.GetAllResponse.Builder responseBuilder = RegionAPI.GetAllResponse.newBuilder();
     try {
       messageExecutionContext.getCache().setReadSerializedForCurrentThread(true);
@@ -90,14 +87,11 @@
           serializationService, region, key, securityService, authorizeKeys));
     } finally {
       messageExecutionContext.getCache().setReadSerializedForCurrentThread(false);
-<<<<<<< HEAD
       messageExecutionContext.getStatistics().endOperation(startTime);
       if (threadState != null) {
         ((ProtobufConnectionAuthorizingStateProcessor) messageExecutionContext
             .getConnectionStateProcessor()).restoreThreadState(threadState);
       }
-=======
->>>>>>> 40fb4bd8
     }
 
     return Success.of(responseBuilder.build());
@@ -109,16 +103,14 @@
     try {
 
       Object decodedKey = serializationService.decode(key);
-<<<<<<< HEAD
-      if (authorizeKeys) {
-        securityService.authorize(new ResourcePermission(ResourcePermission.Resource.DATA,
-            ResourcePermission.Operation.READ, region.getName(), decodedKey.toString()));
-=======
       if (decodedKey == null) {
         responseBuilder
             .addFailures(buildKeyedError(key, "NULL is not a valid key for get.", INVALID_REQUEST));
         return;
->>>>>>> 40fb4bd8
+      }
+      if (authorizeKeys) {
+        securityService.authorize(new ResourcePermission(ResourcePermission.Resource.DATA,
+            ResourcePermission.Operation.READ, region.getName(), decodedKey.toString()));
       }
       Object value = region.get(decodedKey);
       BasicTypes.Entry entry =
