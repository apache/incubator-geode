/*
 * Licensed to the Apache Software Foundation (ASF) under one or more contributor license
 * agreements. See the NOTICE file distributed with this work for additional information regarding
 * copyright ownership. The ASF licenses this file to You under the Apache License, Version 2.0 (the
 * "License"); you may not use this file except in compliance with the License. You may obtain a
 * copy of the License at
 *
 * http://www.apache.org/licenses/LICENSE-2.0
 *
 * Unless required by applicable law or agreed to in writing, software distributed under the License
 * is distributed on an "AS IS" BASIS, WITHOUT WARRANTIES OR CONDITIONS OF ANY KIND, either express
 * or implied. See the License for the specific language governing permissions and limitations under
 * the License.
 */
package org.apache.geode.internal.protocol.protobuf.v1.operations;

import java.util.List;
import java.util.Set;

import org.apache.logging.log4j.Logger;

import org.apache.geode.cache.execute.Execution;
import org.apache.geode.cache.execute.Function;
import org.apache.geode.cache.execute.FunctionException;
import org.apache.geode.cache.execute.FunctionService;
import org.apache.geode.cache.execute.ResultCollector;
import org.apache.geode.internal.exception.InvalidExecutionContextException;
import org.apache.geode.internal.i18n.LocalizedStrings;
import org.apache.geode.internal.logging.LogService;
import org.apache.geode.internal.protocol.operations.ProtobufOperationHandler;
import org.apache.geode.internal.protocol.protobuf.v1.BasicTypes;
import org.apache.geode.internal.protocol.protobuf.v1.Failure;
import org.apache.geode.internal.protocol.protobuf.v1.MessageExecutionContext;
import org.apache.geode.internal.protocol.protobuf.v1.ProtobufSerializationService;
import org.apache.geode.internal.protocol.protobuf.v1.Result;
import org.apache.geode.internal.protocol.protobuf.v1.serialization.exception.DecodingException;
import org.apache.geode.internal.protocol.protobuf.v1.serialization.exception.EncodingException;
import org.apache.geode.internal.security.SecurityService;
import org.apache.geode.security.NotAuthorizedException;

public abstract class AbstractFunctionRequestOperationHandler<Req, Resp>
    implements ProtobufOperationHandler<Req, Resp> {
  private static final Logger logger = LogService.getLogger();

  @Override
  public Result<Resp> process(ProtobufSerializationService serializationService, Req request,
      MessageExecutionContext messageExecutionContext)
      throws InvalidExecutionContextException, DecodingException {

    final String functionID = getFunctionID(request);

    final Function<?> function = FunctionService.getFunction(functionID);
    if (function == null) {
      return Failure.of(BasicTypes.ErrorCode.INVALID_REQUEST,
          LocalizedStrings.ExecuteFunction_FUNCTION_NAMED_0_IS_NOT_REGISTERED
              .toLocalizedString(functionID));
    }

    final SecurityService securityService = messageExecutionContext.getCache().getSecurityService();
    final String regionName = getRegionName(request);

    try {
      // check security for function.
      function.getRequiredPermissions(regionName).forEach(securityService::authorize);
    } catch (NotAuthorizedException ex) {
<<<<<<< HEAD
      final String message = "Authorization failed for function \"" + functionID + "\"";
      logger.warn(message, ex);
      return Failure.of(ClientProtocol.ErrorResponse.newBuilder().setError(BasicTypes.Error
          .newBuilder().setMessage(message).setErrorCode(BasicTypes.ErrorCode.AUTHORIZATION_FAILED))
          .build());
=======
      return Failure.of(BasicTypes.ErrorCode.AUTHORIZATION_FAILED,
          "Authorization failed for function \"" + functionID + "\"");
>>>>>>> 37ff7153
    }

    Object executionTarget = getExecutionTarget(request, regionName, messageExecutionContext);
    if (executionTarget instanceof Failure) {
      return (Failure) executionTarget;
    }

    try {
      Execution execution = getFunctionExecutionObject(executionTarget);

      Object arguments = getFunctionArguments(request, serializationService);

      if (arguments != null) {
        execution = execution.setArguments(arguments);
      }

      Set<?> parseFilter = parseFilter(serializationService, request);
      if (parseFilter != null) {
        execution = execution.withFilter(parseFilter);
      }

      final ResultCollector<Object, List<Object>> resultCollector = execution.execute(functionID);

      if (function.hasResult()) {
        List<Object> results = resultCollector.getResult();

        return buildResultMessage(serializationService, results);
      } else {
        // This is fire and forget.
        return buildResultMessage(serializationService);
      }
    } catch (FunctionException ex) {
<<<<<<< HEAD
      final String message = "Function execution failed: " + ex.toString();
      logger.info(message, ex);
      return Failure
          .of(ClientProtocol.ErrorResponse.newBuilder().setError(BasicTypes.Error.newBuilder()
              .setErrorCode(BasicTypes.ErrorCode.SERVER_ERROR).setMessage(message)).build());
    } catch (EncodingException ex) {
      final String message = "Encoding failed: " + ex.toString();
      logger.info(message, ex);
      return Failure
          .of(ClientProtocol.ErrorResponse.newBuilder().setError(BasicTypes.Error.newBuilder()
              .setErrorCode(BasicTypes.ErrorCode.SERVER_ERROR).setMessage(message)).build());
=======
      return Failure.of(BasicTypes.ErrorCode.SERVER_ERROR,
          "Function execution failed: " + ex.toString());
    } catch (EncodingException ex) {
      return Failure.of(BasicTypes.ErrorCode.SERVER_ERROR, "Encoding failed: " + ex.toString());
>>>>>>> 37ff7153
    }
  }

  protected abstract Set<?> parseFilter(ProtobufSerializationService serializationService,
      Req request) throws EncodingException, DecodingException;

  protected abstract String getFunctionID(Req request);

  /** the result of this may be null, which is used by the security service to mean "no region" */
  protected abstract String getRegionName(Req request);

  /** region, list of members, etc */
  protected abstract Object getExecutionTarget(Req request, String regionName,
      MessageExecutionContext executionContext) throws InvalidExecutionContextException;

  /** arguments for the function */
  protected abstract Object getFunctionArguments(Req request,
      ProtobufSerializationService serializationService)
      throws EncodingException, DecodingException;

  protected abstract Execution getFunctionExecutionObject(Object executionTarget)
      throws InvalidExecutionContextException;

  protected abstract Result buildResultMessage(ProtobufSerializationService serializationService)
      throws EncodingException;

  protected abstract Result buildResultMessage(ProtobufSerializationService serializationService,
      List<Object> results) throws EncodingException;
}<|MERGE_RESOLUTION|>--- conflicted
+++ resolved
@@ -63,16 +63,8 @@
       // check security for function.
       function.getRequiredPermissions(regionName).forEach(securityService::authorize);
     } catch (NotAuthorizedException ex) {
-<<<<<<< HEAD
-      final String message = "Authorization failed for function \"" + functionID + "\"";
-      logger.warn(message, ex);
-      return Failure.of(ClientProtocol.ErrorResponse.newBuilder().setError(BasicTypes.Error
-          .newBuilder().setMessage(message).setErrorCode(BasicTypes.ErrorCode.AUTHORIZATION_FAILED))
-          .build());
-=======
       return Failure.of(BasicTypes.ErrorCode.AUTHORIZATION_FAILED,
           "Authorization failed for function \"" + functionID + "\"");
->>>>>>> 37ff7153
     }
 
     Object executionTarget = getExecutionTarget(request, regionName, messageExecutionContext);
@@ -105,24 +97,10 @@
         return buildResultMessage(serializationService);
       }
     } catch (FunctionException ex) {
-<<<<<<< HEAD
-      final String message = "Function execution failed: " + ex.toString();
-      logger.info(message, ex);
-      return Failure
-          .of(ClientProtocol.ErrorResponse.newBuilder().setError(BasicTypes.Error.newBuilder()
-              .setErrorCode(BasicTypes.ErrorCode.SERVER_ERROR).setMessage(message)).build());
-    } catch (EncodingException ex) {
-      final String message = "Encoding failed: " + ex.toString();
-      logger.info(message, ex);
-      return Failure
-          .of(ClientProtocol.ErrorResponse.newBuilder().setError(BasicTypes.Error.newBuilder()
-              .setErrorCode(BasicTypes.ErrorCode.SERVER_ERROR).setMessage(message)).build());
-=======
       return Failure.of(BasicTypes.ErrorCode.SERVER_ERROR,
           "Function execution failed: " + ex.toString());
     } catch (EncodingException ex) {
       return Failure.of(BasicTypes.ErrorCode.SERVER_ERROR, "Encoding failed: " + ex.toString());
->>>>>>> 37ff7153
     }
   }
 
