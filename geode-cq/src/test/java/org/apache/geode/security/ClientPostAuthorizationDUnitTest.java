/*
 * Licensed to the Apache Software Foundation (ASF) under one or more contributor license
 * agreements. See the NOTICE file distributed with this work for additional information regarding
 * copyright ownership. The ASF licenses this file to You under the Apache License, Version 2.0 (the
 * "License"); you may not use this file except in compliance with the License. You may obtain a
 * copy of the License at
 *
 * http://www.apache.org/licenses/LICENSE-2.0
 *
 * Unless required by applicable law or agreed to in writing, software distributed under the License
 * is distributed on an "AS IS" BASIS, WITHOUT WARRANTIES OR CONDITIONS OF ANY KIND, either express
 * or implied. See the License for the specific language governing permissions and limitations under
 * the License.
 */
package org.apache.geode.security;

import static org.apache.geode.security.SecurityTestUtils.closeCache;
import static org.apache.geode.security.SecurityTestUtils.getLocatorPort;
import static org.apache.geode.test.dunit.LogWriterUtils.getLogWriter;

import java.util.ArrayList;
import java.util.Iterator;
import java.util.List;
import java.util.Properties;
import java.util.Random;

import org.junit.Test;
import org.junit.experimental.categories.Category;

import org.apache.geode.cache.operations.OperationContext.OperationCode;
import org.apache.geode.internal.AvailablePortHelper;
import org.apache.geode.security.generator.AuthzCredentialGenerator;
import org.apache.geode.security.generator.CredentialGenerator;
import org.apache.geode.test.junit.categories.DistributedTest;
import org.apache.geode.test.junit.categories.FlakyTest;
import org.apache.geode.test.junit.categories.SecurityTest;

/**
 * Tests for authorization from client to server. This tests for authorization with post-process
 * callbacks in case return values of operations and for notifications along-with failover.
 *
 * @since GemFire 5.5
 */
@Category({DistributedTest.class, SecurityTest.class})
public class ClientPostAuthorizationDUnitTest extends ClientAuthorizationTestCase {

  @Test
  public void testAllPostOps() throws Exception {
    OperationWithAction[] allOps = allOpsForTestAllPostOps();

    for (Iterator<AuthzCredentialGenerator> iter = getDummyGeneratorCombos().iterator(); iter
        .hasNext();) {
      AuthzCredentialGenerator gen = iter.next();
      CredentialGenerator cGen = gen.getCredentialGenerator();
      Properties extraAuthProps = cGen.getSystemProperties();
      Properties javaProps = cGen.getJavaProperties();
      Properties extraAuthzProps = gen.getSystemProperties();
      String authenticator = cGen.getAuthenticator();
      String authInit = cGen.getAuthInit();
      String accessor = gen.getAuthorizationCallback();
      TestAuthzCredentialGenerator tgen = new TestAuthzCredentialGenerator(gen);

      getLogWriter().info("testAllPostOps: Using authinit: " + authInit);
      getLogWriter().info("testAllPostOps: Using authenticator: " + authenticator);
      getLogWriter().info("testAllPostOps: Using accessor: " + accessor);

      // Start servers with all required properties
      Properties serverProps =
          buildProperties(authenticator, accessor, true, extraAuthProps, extraAuthzProps);

      // Get ports for the servers
      int[] randomAvailableTCPPorts = AvailablePortHelper.getRandomAvailableTCPPorts(2);
      int port1 = randomAvailableTCPPorts[0];
      int port2 = randomAvailableTCPPorts[1];

      // Close down any running servers
      server1.invoke(() -> closeCache());
      server2.invoke(() -> closeCache());

      // Perform all the ops on the clients
      List opBlock = new ArrayList();
      Random rnd = new Random();

      for (int opNum = 0; opNum < allOps.length; ++opNum) {
        // Start client with valid credentials as specified in OperationWithAction
        OperationWithAction currentOp = allOps[opNum];
        if (currentOp.equals(OperationWithAction.OPBLOCK_END)
            || currentOp.equals(OperationWithAction.OPBLOCK_NO_FAILOVER)) {
          // End of current operation block; execute all the operations on the servers with failover
          if (opBlock.size() > 0) {
            // Start the first server and execute the operation block
            server1
                .invoke(() -> createCacheServer(getLocatorPort(), port1, serverProps, javaProps));
            server2.invoke(() -> closeCache());
            executeOpBlock(opBlock, port1, port2, authInit, extraAuthProps, extraAuthzProps, tgen,
                rnd);
            if (!currentOp.equals(OperationWithAction.OPBLOCK_NO_FAILOVER)) {
              // Failover to the second server and run the block again
              server2
                  .invoke(() -> createCacheServer(getLocatorPort(), port2, serverProps, javaProps));
              server1.invoke(() -> closeCache());
              executeOpBlock(opBlock, port1, port2, authInit, extraAuthProps, extraAuthzProps, tgen,
                  rnd);
            }
            opBlock.clear();
          }

        } else {
          currentOp.setOpNum(opNum);
          opBlock.add(currentOp);
        }
      }
    }
  }

<<<<<<< HEAD
=======
  // GEODE-1009: random ports, uses Random, time sensitive, waitForCondition (waitForCriterion)
  @Category(FlakyTest.class)
>>>>>>> 72c2f3da
  @Test
  public void testAllOpsNotifications() throws Exception {
    OperationWithAction[] allOps = allOpsForTestAllOpsNotifications();

    AuthzCredentialGenerator authzGenerator = getXmlAuthzGenerator();

    getLogWriter().info("Executing opblocks with credential generator " + authzGenerator);

    CredentialGenerator credentialGenerator = authzGenerator.getCredentialGenerator();
    Properties extraAuthProps = credentialGenerator.getSystemProperties();
    Properties javaProps = credentialGenerator.getJavaProperties();
    Properties extraAuthzProps = authzGenerator.getSystemProperties();
    String authenticator = credentialGenerator.getAuthenticator();
    String authInit = credentialGenerator.getAuthInit();
    String accessor = authzGenerator.getAuthorizationCallback();
    TestAuthzCredentialGenerator tgen = new TestAuthzCredentialGenerator(authzGenerator);

    getLogWriter().info("testAllOpsNotifications: Using authinit: " + authInit);
    getLogWriter().info("testAllOpsNotifications: Using authenticator: " + authenticator);
    getLogWriter().info("testAllOpsNotifications: Using accessor: " + accessor);

    // Start servers with all required properties
    Properties serverProps =
        buildProperties(authenticator, accessor, true, extraAuthProps, extraAuthzProps);

    // Get ports for the servers
    int[] randomAvailableTCPPorts = AvailablePortHelper.getRandomAvailableTCPPorts(2);
    int port1 = randomAvailableTCPPorts[0];
    int port2 = randomAvailableTCPPorts[1];

    // Perform all the ops on the clients
    List opBlock = new ArrayList();
    Random rnd = new Random();

    for (int opNum = 0; opNum < allOps.length; ++opNum) {
      // Start client with valid credentials as specified in OperationWithAction
      OperationWithAction currentOp = allOps[opNum];
      if (currentOp.equals(OperationWithAction.OPBLOCK_END)
          || currentOp.equals(OperationWithAction.OPBLOCK_NO_FAILOVER)) {
        // End of current operation block; execute all the operations on the servers with failover
        if (opBlock.size() > 0) {
          // Start the first server and execute the operation block
          server1.invoke(() -> createCacheServer(getLocatorPort(), port1, serverProps, javaProps));
          server2.invoke(() -> closeCache());
          executeOpBlock(opBlock, port1, port2, authInit, extraAuthProps, extraAuthzProps, tgen,
              rnd);
          if (!currentOp.equals(OperationWithAction.OPBLOCK_NO_FAILOVER)) {
            // Failover to the second server and run the block again
            server2
                .invoke(() -> createCacheServer(getLocatorPort(), port2, serverProps, javaProps));
            server1.invoke(() -> closeCache());
            executeOpBlock(opBlock, port1, port2, authInit, extraAuthProps, extraAuthzProps, tgen,
                rnd);
          }
          opBlock.clear();
        }

      } else {
        currentOp.setOpNum(opNum);
        opBlock.add(currentOp);
      }
    }
  }

  private OperationWithAction[] allOpsForTestAllPostOps() {
    return new OperationWithAction[] {
        // Test CREATE and verify with a GET
        new OperationWithAction(OperationCode.PUT),
        new OperationWithAction(OperationCode.GET, 2, OpFlags.CHECK_NOKEY, 4),
        new OperationWithAction(OperationCode.GET, 3, OpFlags.CHECK_NOKEY | OpFlags.CHECK_NOTAUTHZ,
            4),

        // OPBLOCK_END indicates end of an operation block that needs to be executed on each server
        // when doing failover
        OperationWithAction.OPBLOCK_END,

        // Test UPDATE and verify with a GET
        new OperationWithAction(OperationCode.PUT, 1, OpFlags.USE_OLDCONN | OpFlags.USE_NEWVAL, 4),
        new OperationWithAction(OperationCode.GET, 2, OpFlags.USE_OLDCONN | OpFlags.USE_NEWVAL, 4),
        new OperationWithAction(OperationCode.GET, 3,
            OpFlags.USE_OLDCONN | OpFlags.CHECK_NOKEY | OpFlags.USE_NEWVAL | OpFlags.CHECK_NOTAUTHZ,
            4),

        OperationWithAction.OPBLOCK_END,

        // Test UPDATE and verify with a KEY_SET
        new OperationWithAction(OperationCode.PUT, 1, OpFlags.USE_OLDCONN, 6),
        new OperationWithAction(OperationCode.KEY_SET, 2, OpFlags.NONE, 6),
        new OperationWithAction(OperationCode.KEY_SET, 3, OpFlags.CHECK_NOTAUTHZ, 6),

        OperationWithAction.OPBLOCK_END,

        // Test UPDATE and verify with a QUERY
        new OperationWithAction(OperationCode.PUT, 1, OpFlags.USE_OLDCONN | OpFlags.USE_NEWVAL, 7),
        new OperationWithAction(OperationCode.QUERY, 2, OpFlags.USE_NEWVAL, 7),
        new OperationWithAction(OperationCode.QUERY, 3, OpFlags.USE_NEWVAL | OpFlags.CHECK_NOTAUTHZ,
            7),

        OperationWithAction.OPBLOCK_END,

        // Test UPDATE and verify with a EXECUTE_CQ initial results
        new OperationWithAction(OperationCode.PUT, 1, OpFlags.USE_OLDCONN, 8),
        new OperationWithAction(OperationCode.EXECUTE_CQ, 2, OpFlags.NONE, 8),
        new OperationWithAction(OperationCode.EXECUTE_CQ, 3, OpFlags.CHECK_NOTAUTHZ, 8),

        OperationWithAction.OPBLOCK_END};
  }

  private OperationWithAction[] allOpsForTestAllOpsNotifications() {
    return new OperationWithAction[] {
        // Test CREATE and verify with a GET
        new OperationWithAction(OperationCode.REGISTER_INTEREST, OperationCode.GET, 2,
            OpFlags.USE_REGEX | OpFlags.REGISTER_POLICY_NONE, 8),
        new OperationWithAction(OperationCode.REGISTER_INTEREST, OperationCode.GET, 3,
            OpFlags.USE_REGEX | OpFlags.REGISTER_POLICY_NONE | OpFlags.USE_NOTAUTHZ, 8),
        new OperationWithAction(OperationCode.PUT),
        new OperationWithAction(OperationCode.GET, 2, OpFlags.USE_OLDCONN | OpFlags.LOCAL_OP, 4),
        new OperationWithAction(OperationCode.GET, 3,
            OpFlags.USE_OLDCONN | OpFlags.LOCAL_OP | OpFlags.CHECK_FAIL, 4),

        // OPBLOCK_END indicates end of an operation block that needs to be executed on each server
        // when doing failover
        OperationWithAction.OPBLOCK_END,

        // Test UPDATE and verify with a GET
        new OperationWithAction(OperationCode.REGISTER_INTEREST, OperationCode.GET, 2,
            OpFlags.USE_REGEX | OpFlags.REGISTER_POLICY_NONE, 8),
        new OperationWithAction(OperationCode.REGISTER_INTEREST, OperationCode.GET, 3,
            OpFlags.USE_REGEX | OpFlags.REGISTER_POLICY_NONE | OpFlags.USE_NOTAUTHZ, 8),
        new OperationWithAction(OperationCode.PUT, 1, OpFlags.USE_OLDCONN | OpFlags.USE_NEWVAL, 4),
        new OperationWithAction(OperationCode.GET, 2,
            OpFlags.USE_OLDCONN | OpFlags.LOCAL_OP | OpFlags.USE_NEWVAL, 4),
        new OperationWithAction(OperationCode.GET, 3,
            OpFlags.USE_OLDCONN | OpFlags.LOCAL_OP | OpFlags.USE_NEWVAL | OpFlags.CHECK_FAIL, 4),

        OperationWithAction.OPBLOCK_END,

        // Test DESTROY and verify with GET that KEYS should not exist
        new OperationWithAction(OperationCode.PUT, 3, OpFlags.NONE, 8),
        new OperationWithAction(OperationCode.REGISTER_INTEREST, OperationCode.GET, 2,
            OpFlags.USE_REGEX, 8),
        new OperationWithAction(OperationCode.REGISTER_INTEREST, 3,
            OpFlags.USE_REGEX | OpFlags.USE_OLDCONN | OpFlags.REGISTER_POLICY_NONE, 8),
        // registerInterest now clears the KEYS, so a dummy put to add those KEYS back for the case
        // when updates should not come
        new OperationWithAction(OperationCode.PUT, 3, OpFlags.USE_OLDCONN, 8),
        new OperationWithAction(OperationCode.DESTROY, 1, OpFlags.USE_OLDCONN, 4),
        new OperationWithAction(OperationCode.GET, 2,
            OpFlags.USE_OLDCONN | OpFlags.LOCAL_OP | OpFlags.CHECK_FAIL, 4),
        new OperationWithAction(OperationCode.GET, 3, OpFlags.USE_OLDCONN | OpFlags.LOCAL_OP, 4),
        // Repopulate the region
        new OperationWithAction(OperationCode.PUT, 1, OpFlags.USE_OLDCONN, 8),

        OperationWithAction.OPBLOCK_END,

        // Do REGION_CLEAR and check with GET
        new OperationWithAction(OperationCode.PUT, 3, OpFlags.NONE, 8),
        new OperationWithAction(OperationCode.REGISTER_INTEREST, OperationCode.GET, 2,
            OpFlags.USE_ALL_KEYS, 1),
        new OperationWithAction(OperationCode.REGISTER_INTEREST, 3,
            OpFlags.USE_ALL_KEYS | OpFlags.USE_OLDCONN | OpFlags.REGISTER_POLICY_NONE, 1),
        // registerInterest now clears the KEYS, so a dummy put to add those KEYS back for the case
        // when updates should not come
        new OperationWithAction(OperationCode.PUT, 3, OpFlags.USE_OLDCONN, 8),
        new OperationWithAction(OperationCode.REGION_CLEAR, 1, OpFlags.USE_OLDCONN, 1),
        new OperationWithAction(OperationCode.GET, 2,
            OpFlags.USE_OLDCONN | OpFlags.LOCAL_OP | OpFlags.CHECK_FAIL, 8),
        new OperationWithAction(OperationCode.GET, 3, OpFlags.USE_OLDCONN | OpFlags.LOCAL_OP, 8),
        // Repopulate the region
        new OperationWithAction(OperationCode.PUT, 1, OpFlags.USE_OLDCONN, 8),

        OperationWithAction.OPBLOCK_END,

        // Do REGION_CREATE and check with CREATE/GET
        new OperationWithAction(OperationCode.REGISTER_INTEREST, OperationCode.GET, 2,
            OpFlags.USE_ALL_KEYS | OpFlags.ENABLE_DRF, 1),
        new OperationWithAction(OperationCode.REGISTER_INTEREST, OperationCode.GET, 3,
            OpFlags.USE_ALL_KEYS | OpFlags.ENABLE_DRF | OpFlags.USE_NOTAUTHZ
                | OpFlags.REGISTER_POLICY_NONE,
            1),
        new OperationWithAction(OperationCode.REGION_CREATE, 1, OpFlags.ENABLE_DRF, 1),
        new OperationWithAction(OperationCode.PUT, 1, OpFlags.USE_OLDCONN | OpFlags.USE_SUBREGION,
            4),
        new OperationWithAction(OperationCode.GET, 2,
            OpFlags.USE_OLDCONN | OpFlags.LOCAL_OP | OpFlags.USE_SUBREGION
                | OpFlags.NO_CREATE_SUBREGION,
            4),
        new OperationWithAction(OperationCode.GET, 3,
            OpFlags.USE_OLDCONN | OpFlags.LOCAL_OP | OpFlags.USE_SUBREGION
                | OpFlags.NO_CREATE_SUBREGION | OpFlags.CHECK_NOREGION,
            4),

        // Do REGION_DESTROY of the sub-region and check with GET
        new OperationWithAction(OperationCode.REGION_DESTROY, 1,
            OpFlags.USE_OLDCONN | OpFlags.USE_SUBREGION, 1),
        new OperationWithAction(OperationCode.GET, 2,
            OpFlags.USE_OLDCONN | OpFlags.LOCAL_OP | OpFlags.USE_SUBREGION
                | OpFlags.NO_CREATE_SUBREGION | OpFlags.CHECK_NOREGION,
            4),
        new OperationWithAction(OperationCode.GET, 2,
            OpFlags.USE_OLDCONN | OpFlags.USE_SUBREGION | OpFlags.CHECK_NOKEY
                | OpFlags.CHECK_EXCEPTION,
            4),
        new OperationWithAction(OperationCode.GET, 3,
            OpFlags.USE_OLDCONN | OpFlags.LOCAL_OP | OpFlags.USE_SUBREGION
                | OpFlags.NO_CREATE_SUBREGION | OpFlags.CHECK_NOREGION,
            4),
        new OperationWithAction(OperationCode.GET, 3, OpFlags.USE_OLDCONN | OpFlags.USE_SUBREGION
            | OpFlags.CHECK_NOKEY | OpFlags.CHECK_EXCEPTION, 4),

        OperationWithAction.OPBLOCK_END,

        // Do REGION_DESTROY of the region and check with GET
        new OperationWithAction(OperationCode.PUT, 3, OpFlags.NONE, 8),
        new OperationWithAction(OperationCode.REGISTER_INTEREST, OperationCode.GET, 2,
            OpFlags.USE_ALL_KEYS, 1),
        new OperationWithAction(OperationCode.REGISTER_INTEREST, 3,
            OpFlags.USE_ALL_KEYS | OpFlags.USE_OLDCONN | OpFlags.REGISTER_POLICY_NONE, 1),
        // registerInterest now clears the KEYS, so a dummy put to add those KEYS back for the case
        // when updates should not come
        new OperationWithAction(OperationCode.PUT, 3, OpFlags.USE_OLDCONN, 8),
        new OperationWithAction(OperationCode.REGION_DESTROY, 1, OpFlags.NONE, 1),
        new OperationWithAction(OperationCode.GET, 2,
            OpFlags.USE_OLDCONN | OpFlags.LOCAL_OP | OpFlags.CHECK_NOREGION, 4),
        new OperationWithAction(OperationCode.GET, 3, OpFlags.USE_OLDCONN | OpFlags.LOCAL_OP, 4),

        OperationWithAction.OPBLOCK_NO_FAILOVER};
  }
}<|MERGE_RESOLUTION|>--- conflicted
+++ resolved
@@ -113,11 +113,6 @@
     }
   }
 
-<<<<<<< HEAD
-=======
-  // GEODE-1009: random ports, uses Random, time sensitive, waitForCondition (waitForCriterion)
-  @Category(FlakyTest.class)
->>>>>>> 72c2f3da
   @Test
   public void testAllOpsNotifications() throws Exception {
     OperationWithAction[] allOps = allOpsForTestAllOpsNotifications();
