/*
 * Licensed to the Apache Software Foundation (ASF) under one or more contributor license
 * agreements. See the NOTICE file distributed with this work for additional information regarding
 * copyright ownership. The ASF licenses this file to You under the Apache License, Version 2.0 (the
 * "License"); you may not use this file except in compliance with the License. You may obtain a
 * copy of the License at
 *
 * http://www.apache.org/licenses/LICENSE-2.0
 *
 * Unless required by applicable law or agreed to in writing, software distributed under the License
 * is distributed on an "AS IS" BASIS, WITHOUT WARRANTIES OR CONDITIONS OF ANY KIND, either express
 * or implied. See the License for the specific language governing permissions and limitations under
 * the License.
 */
package org.apache.geode.management.internal.cli.commands;

import static org.assertj.core.api.Assertions.assertThat;
import static org.junit.Assert.assertNotNull;

import java.util.List;
import java.util.Properties;

import org.apache.commons.lang.exception.ExceptionUtils;
import org.junit.BeforeClass;
import org.junit.ClassRule;
import org.junit.Test;
import org.junit.experimental.categories.Category;

import org.apache.geode.cache.Region;
import org.apache.geode.cache.RegionShortcut;
import org.apache.geode.cache.client.ClientCache;
import org.apache.geode.cache.client.ClientRegionFactory;
import org.apache.geode.cache.client.ClientRegionShortcut;
import org.apache.geode.cache.client.PoolManager;
import org.apache.geode.cache.client.internal.PoolImpl;
import org.apache.geode.management.internal.cli.result.CommandResult;
import org.apache.geode.test.dunit.rules.ClientVM;
import org.apache.geode.test.dunit.rules.ClusterStartupRule;
import org.apache.geode.test.dunit.rules.MemberVM;
import org.apache.geode.test.junit.categories.DistributedTest;
import org.apache.geode.test.junit.categories.GfshTest;
import org.apache.geode.test.junit.rules.GfshCommandRule;

<<<<<<< HEAD
@Category({DistributedTest.class, GfshTest.class})
@SuppressWarnings("serial")
public class ListClientCommandDUnitTest extends CliCommandTestBase {

  private final String regionName = "stocks";
  private int port0 = 0;
  private int port1 = 0;

  @Test // FlakyTest: GEODE-908
  public void testListClient() throws Exception {
    setupSystemForListClient();
=======
>>>>>>> 4e59a0d4

@Category({DistributedTest.class, GfshTest.class})
public class ListClientCommandDUnitTest {
  @ClassRule
  public static ClusterStartupRule cluster = new ClusterStartupRule(6);

  @ClassRule
  public static GfshCommandRule gfsh = new GfshCommandRule();

  private static final String REGION_NAME = "stocks";

  public static final int locatorID = 0, server1ID = 1, server2ID = 2, client1ID = 3, client2ID = 4;

  private static MemberVM locator, server1, server2;

  private static ClientVM client1, client2;

  @BeforeClass
  public static void setup() throws Exception {
    locator = cluster.startLocatorVM(locatorID);
    int locatorPort = locator.getPort();
    server1 = cluster.startServerVM(server1ID,
        r -> r.withRegion(RegionShortcut.REPLICATE, REGION_NAME)
            .withConnectionToLocator(locatorPort));
    server2 = cluster.startServerVM(server2ID,
        r -> r.withRegion(RegionShortcut.REPLICATE, REGION_NAME)
            .withConnectionToLocator(locatorPort));

    gfsh.connectAndVerify(locator);
  }

  @Test
  public void testTwoClientsConnectToOneServer() throws Exception {
    int server1port = server1.getPort();
    Properties client1props = new Properties();
    client1props.setProperty("name", "client-1");
    client1 = cluster.startClientVM(client1ID, client1props, cf -> {
      cf.addPoolServer("localhost", server1port);
      cf.setPoolSubscriptionEnabled(true);
    });
    Properties client2props = new Properties();
    client2props.setProperty("name", "client-2");
    client2 = cluster.startClientVM(client2ID, client2props, cf -> {
      cf.addPoolServer("localhost", server1port);
      cf.setPoolSubscriptionEnabled(true);
    });

    MemberVM.invokeInEveryMember(() -> {
      ClientCache clientCache = ClusterStartupRule.getClientCache();
      ClientRegionFactory<Object, Object> regionFactory =
          clientCache.createClientRegionFactory(ClientRegionShortcut.LOCAL)
              .setPoolName(clientCache.getDefaultPool().getName());
      Region<Object, Object> dataRegion = regionFactory.create(REGION_NAME);
      assertNotNull(dataRegion);
      dataRegion.put("k1", "v1");
      dataRegion.put("k2", "v2");
    }, client1, client2);

    locator.waitTillClientsAreReadyOnServers("server-1", server1port, 2);

    CommandResult result =
        gfsh.executeAndAssertThat("list clients").statusIsSuccess().getCommandResult();

    List<String> clientList =
        result.getColumnFromTableContent("Client Name / ID", "section1", "TableForClientList");
    assertThat(clientList).hasSize(2);
    try {
      assertThat(clientList.get(0)).contains("client-1");
      assertThat(clientList.get(1)).contains("client-2");
    } catch (AssertionError e) {
      assertThat(clientList.get(0)).contains("client-2");
      assertThat(clientList.get(1)).contains("client-1");
    }

    assertThat(
        result.getColumnFromTableContent("Server Name / ID", "section1", "TableForClientList"))
            .hasSize(2)
            .containsExactlyInAnyOrder("member=server-1,port=" + server1port,
                "member=server-1,port=" + server1port);

    // shutdown the clients
    cluster.stopMember(client1ID);
    cluster.stopMember(client2ID);
  }

  @Test
  public void oneClientConnectToTwoServers() throws Exception {
    int server1port = server1.getPort();
    int server2port = server2.getPort();
    Properties client1props = new Properties();
    client1props.setProperty("name", "client-1");
    client1 = cluster.startClientVM(client1ID, client1props, cf -> {
      cf.addPoolServer("localhost", server1port);
      cf.setPoolSubscriptionEnabled(true);
    });

    client1.invoke(() -> {
      String poolName = "new_pool_" + System.currentTimeMillis();
      try {
        PoolImpl p = (PoolImpl) PoolManager.createFactory()
            .addServer("localhost", server2port).setThreadLocalConnections(true)
            .setMinConnections(1).setSubscriptionEnabled(true).setPingInterval(1)
            .setStatisticInterval(1).setMinConnections(1).setSubscriptionRedundancy(1)
            .create(poolName);
        assertNotNull(p);
      } catch (Exception eee) {
        System.err.println("Exception in creating pool " + poolName + "    Exception =="
            + ExceptionUtils.getStackTrace(eee));
      }

      // create the region
      ClientCache clientCache = ClusterStartupRule.getClientCache();
      ClientRegionFactory<Object, Object> regionFactory =
          clientCache.createClientRegionFactory(ClientRegionShortcut.LOCAL)
              .setPoolName(clientCache.getDefaultPool().getName());
      Region<Object, Object> dataRegion = regionFactory.create(REGION_NAME);
      assertNotNull(dataRegion);
      dataRegion.put("k1", "v1");
      dataRegion.put("k2", "v2");
    });

    locator.waitTillClientsAreReadyOnServers("server-1", server1port, 1);
    locator.waitTillClientsAreReadyOnServers("server-2", server2port, 1);

    CommandResult result =
        gfsh.executeAndAssertThat("list clients").statusIsSuccess().getCommandResult();

    List<String> clientList =
        result.getColumnFromTableContent("Client Name / ID", "section1", "TableForClientList");
    assertThat(clientList).hasSize(1);
    assertThat(clientList.get(0)).contains("client-1");

    List<String> serverList =
        result.getColumnFromTableContent("Server Name / ID", "section1", "TableForClientList");
    assertThat(serverList).hasSize(1);
    assertThat(serverList.get(0)).contains("server-1").contains("server-2");

    // shutdown the clients
    cluster.stopMember(client1ID);
  }
}<|MERGE_RESOLUTION|>--- conflicted
+++ resolved
@@ -41,20 +41,6 @@
 import org.apache.geode.test.junit.categories.GfshTest;
 import org.apache.geode.test.junit.rules.GfshCommandRule;
 
-<<<<<<< HEAD
-@Category({DistributedTest.class, GfshTest.class})
-@SuppressWarnings("serial")
-public class ListClientCommandDUnitTest extends CliCommandTestBase {
-
-  private final String regionName = "stocks";
-  private int port0 = 0;
-  private int port1 = 0;
-
-  @Test // FlakyTest: GEODE-908
-  public void testListClient() throws Exception {
-    setupSystemForListClient();
-=======
->>>>>>> 4e59a0d4
 
 @Category({DistributedTest.class, GfshTest.class})
 public class ListClientCommandDUnitTest {
