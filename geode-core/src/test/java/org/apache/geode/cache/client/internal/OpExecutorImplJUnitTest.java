--- conflicted
+++ resolved
@@ -595,22 +595,6 @@
     public int getConnectionCount() {
       return 0;
     }
-<<<<<<< HEAD
-=======
-
-    @Override
-    public Connection getConnection(Connection conn) {
-      return conn;
-    }
-
-    @Override
-    public boolean activate(Connection conn) {
-      return true;
-    }
-
-    @Override
-    public void passivate(Connection conn, boolean accessed) {}
->>>>>>> a610ec82
   }
 
   private class DummyConnection implements Connection {
