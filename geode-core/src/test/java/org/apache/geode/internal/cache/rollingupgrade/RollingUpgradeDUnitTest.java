--- conflicted
+++ resolved
@@ -320,22 +320,6 @@
     }
   }
 
-<<<<<<< HEAD
-  // Oddly the puts will return and for some reason the other vms have yet to recieve or process the
-  // put?
-  private void threadSleep() {
-    try {
-      Thread.sleep(250);
-    } catch (InterruptedException e) {
-      Thread.currentThread().interrupt();
-=======
-  private void query(String queryString, int numExpectedResults, VM... vms) {
-    for (VM vm : vms) {
-      vm.invoke(invokeAssertQueryResults(queryString, numExpectedResults));
->>>>>>> e1434bda
-    }
-  }
-
   private void invokeRunnableInVMs(CacheSerializableRunnable runnable, VM... vms) throws Exception {
     for (VM vm : vms) {
       vm.invoke(runnable);
