--- conflicted
+++ resolved
@@ -22,6 +22,7 @@
 import org.apache.geode.test.dunit.rules.GfshShellConnectionRule;
 import org.apache.geode.test.dunit.rules.LocatorStarterBuilder;
 import org.apache.geode.test.dunit.rules.LocalLocatorStarterRule;
+import org.apache.geode.test.dunit.rules.LocatorStarterRule;
 import org.apache.geode.test.junit.categories.IntegrationTest;
 import org.junit.Before;
 import org.junit.ClassRule;
@@ -35,35 +36,27 @@
 @Category(IntegrationTest.class)
 public class ExportLogsIntegrationTest {
 
-<<<<<<< HEAD
   @Rule
   public LocatorStarterRule locator = new LocatorStarterRule().withJMXManager().startLocator();
-=======
-  @ClassRule
-  public static LocalLocatorStarterRule locator = new LocatorStarterBuilder().buildInThisVM();
->>>>>>> 1f07ec76
 
   @Rule
   public GfshShellConnectionRule gfsh = new GfshShellConnectionRule();
 
-<<<<<<< HEAD
   @Before
   public void connect() throws Exception {
     gfsh.connectAndVerify(locator);
-=======
-  protected void connect() throws Exception {
-    gfsh.connectAndVerify(locator.getLocatorPort(), PortType.locator);
->>>>>>> 1f07ec76
   }
 
   @Test
   public void testInvalidMember() throws Exception {
+    connect();
     gfsh.executeCommand("export logs --member=member1,member2");
     assertThat(gfsh.getGfshOutput()).contains("No Members Found");
   }
 
   @Test
   public void testNothingToExport() throws Exception {
+    connect();
     gfsh.executeCommand("export logs --stats-only");
     assertThat(gfsh.getGfshOutput()).contains("No files to be exported.");
   }
