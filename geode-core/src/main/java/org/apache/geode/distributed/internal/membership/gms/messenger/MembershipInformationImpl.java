/*
 * Licensed to the Apache Software Foundation (ASF) under one or more contributor license
 * agreements. See the NOTICE file distributed with this work for additional information regarding
 * copyright ownership. The ASF licenses this file to You under the Apache License, Version 2.0 (the
 * "License"); you may not use this file except in compliance with the License. You may obtain a
 * copy of the License at
 *
 * http://www.apache.org/licenses/LICENSE-2.0
 *
 * Unless required by applicable law or agreed to in writing, software distributed under the License
 * is distributed on an "AS IS" BASIS, WITHOUT WARRANTIES OR CONDITIONS OF ANY KIND, either express
 * or implied. See the License for the specific language governing permissions and limitations under
 * the License.
 */
package org.apache.geode.distributed.internal.membership.gms.messenger;

import java.util.Queue;

import org.jgroups.JChannel;
import org.jgroups.Message;

import org.apache.geode.distributed.internal.membership.gms.api.MembershipInformation;

/**
 * Class MembershipInformation is used to pass membership data from a GMS that was
 * kicked out of the cluster to a new one during auto-reconnect operations.
 */
public class MembershipInformationImpl<ID extends MemberIdentifier>
    implements MembershipInformation {
  private final JChannel channel;
<<<<<<< HEAD
  private final Set<ID> membershipIdentifiers;
  private final Queue<Message> queuedMessages;

  protected MembershipInformationImpl(JChannel channel,
      Set<ID> oldMembershipIdentifiers,
=======
  private final Queue<Message> queuedMessages;

  protected MembershipInformationImpl(JChannel channel,
>>>>>>> d1eaf7d5
      Queue<Message> queuedMessages) {

    this.channel = channel;
    this.queuedMessages = queuedMessages;
  }

  public JChannel getChannel() {
    return channel;
  }

<<<<<<< HEAD
  public Set<ID> getMembershipIdentifiers() {
    return membershipIdentifiers;
  }

  public Queue<Message> getQueuedMessages() {
=======
  Queue<Message> getQueuedMessages() {
>>>>>>> d1eaf7d5
    return this.queuedMessages;
  }
}<|MERGE_RESOLUTION|>--- conflicted
+++ resolved
@@ -25,20 +25,11 @@
  * Class MembershipInformation is used to pass membership data from a GMS that was
  * kicked out of the cluster to a new one during auto-reconnect operations.
  */
-public class MembershipInformationImpl<ID extends MemberIdentifier>
-    implements MembershipInformation {
+public class MembershipInformationImpl implements MembershipInformation {
   private final JChannel channel;
-<<<<<<< HEAD
-  private final Set<ID> membershipIdentifiers;
   private final Queue<Message> queuedMessages;
 
   protected MembershipInformationImpl(JChannel channel,
-      Set<ID> oldMembershipIdentifiers,
-=======
-  private final Queue<Message> queuedMessages;
-
-  protected MembershipInformationImpl(JChannel channel,
->>>>>>> d1eaf7d5
       Queue<Message> queuedMessages) {
 
     this.channel = channel;
@@ -49,15 +40,7 @@
     return channel;
   }
 
-<<<<<<< HEAD
-  public Set<ID> getMembershipIdentifiers() {
-    return membershipIdentifiers;
-  }
-
-  public Queue<Message> getQueuedMessages() {
-=======
   Queue<Message> getQueuedMessages() {
->>>>>>> d1eaf7d5
     return this.queuedMessages;
   }
 }