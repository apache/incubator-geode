/*
 * Licensed to the Apache Software Foundation (ASF) under one or more contributor license
 * agreements. See the NOTICE file distributed with this work for additional information regarding
 * copyright ownership. The ASF licenses this file to You under the Apache License, Version 2.0 (the
 * "License"); you may not use this file except in compliance with the License. You may obtain a
 * copy of the License at
 *
 * http://www.apache.org/licenses/LICENSE-2.0
 *
 * Unless required by applicable law or agreed to in writing, software distributed under the License
 * is distributed on an "AS IS" BASIS, WITHOUT WARRANTIES OR CONDITIONS OF ANY KIND, either express
 * or implied. See the License for the specific language governing permissions and limitations under
 * the License.
 */
package org.apache.geode.distributed.internal.membership.gms.interfaces;

import java.util.Map;
import java.util.Set;

import org.apache.geode.distributed.internal.membership.gms.GMSMembershipView;
import org.apache.geode.distributed.internal.membership.gms.api.MemberIdentifier;
import org.apache.geode.distributed.internal.membership.gms.api.Message;
import org.apache.geode.distributed.internal.membership.gms.messenger.GMSQuorumChecker;

public interface Messenger<ID extends MemberIdentifier> extends Service<ID> {
  /**
   * adds a handler for the given class/interface of messages
   */
  <T extends Message<ID>> void addHandler(Class<T> c, MessageHandler<T> h);

  /**
   * sends an asynchronous message when the membership view may not have been established. Returns
   * destinations that did not receive the message due to no longer being in the view
   */
  Set<ID> send(Message<ID> m, GMSMembershipView<ID> alternateView);

  /**
   * sends an asynchronous message. Returns destinations that did not receive the message due to no
   * longer being in the view
   */
  Set<ID> send(Message<ID> m);

  /**
   * sends an asynchronous message. Returns destinations that did not receive the message due to no
   * longer being in the view. Does not guarantee delivery of the message (no retransmissions)
   */
  Set<ID> sendUnreliably(Message<ID> m);

  /**
   * returns the endpoint ID for this member
   */
  ID getMemberID();

  /**
<<<<<<< HEAD
   * check to see if a member ID has already been used
   */
  boolean isOldMembershipIdentifier(ID id);

  /**
=======
>>>>>>> d1eaf7d5
   * retrieves the quorum checker that is used during auto-reconnect attempts
   */
  GMSQuorumChecker<ID> getQuorumChecker();

  /**
   * test whether multicast is not only turned on but is working
   *
   * @return true multicast is enabled and working
   */
  boolean testMulticast(long timeout) throws InterruptedException;

  /**
   * For the state-flush algorithm we need to be able to record the state of outgoing messages to
   * the given member. If multicast is being used for region operations we also need to record its
   * state.
   *
   * @param member the target member
   * @param state messaging state is stored in this map
   * @param includeMulticast whether to record multicast state
   */
  void getMessageState(ID member, Map<String, Long> state,
      boolean includeMulticast);

  /**
   * The flip-side of getMessageState, this method takes the state it recorded and waits for
   * messages from the given member to be received.
   *
   * @param member the member flushing operations to this member
   * @param state the state of that member's outgoing messaging to this member
   */
  void waitForMessageState(ID member, Map<String, Long> state)
      throws InterruptedException;

  /**
   * Get the public key of member.
   *
   * @return byte[] public key for member
   */
  byte[] getPublicKey(ID mbr);

  /**
   * Set public key of member.
   *
   */

  void setPublicKey(byte[] publickey, ID mbr);

  /**
   * Set cluster key in local member.Memebr calls when it gets cluster key in join response
   *
   */
  void setClusterSecretKey(byte[] clusterSecretKey);

  /**
   * To retrieve the cluster key. This needs to send cluster key to new memebr.
   *
   * @return byte[] cluster key
   */
  byte[] getClusterSecretKey();

  /**
   * To set requestId in request. This requestId comes back in response to match the request.
   *
   * @return int request id
   */
  int getRequestId();

  /**
   * Initialize the cluster key, this happens when member becomes coordinator.
   */
  void initClusterKey();
}<|MERGE_RESOLUTION|>--- conflicted
+++ resolved
@@ -52,14 +52,6 @@
   ID getMemberID();
 
   /**
-<<<<<<< HEAD
-   * check to see if a member ID has already been used
-   */
-  boolean isOldMembershipIdentifier(ID id);
-
-  /**
-=======
->>>>>>> d1eaf7d5
    * retrieves the quorum checker that is used during auto-reconnect attempts
    */
   GMSQuorumChecker<ID> getQuorumChecker();
