/*
 * Licensed to the Apache Software Foundation (ASF) under one or more contributor license
 * agreements. See the NOTICE file distributed with this work for additional information regarding
 * copyright ownership. The ASF licenses this file to You under the Apache License, Version 2.0 (the
 * "License"); you may not use this file except in compliance with the License. You may obtain a
 * copy of the License at
 *
 * http://www.apache.org/licenses/LICENSE-2.0
 *
 * Unless required by applicable law or agreed to in writing, software distributed under the License
 * is distributed on an "AS IS" BASIS, WITHOUT WARRANTIES OR CONDITIONS OF ANY KIND, either express
 * or implied. See the License for the specific language governing permissions and limitations under
 * the License.
 */
package org.apache.geode.distributed.internal.membership.gms.messenger;

import static org.apache.geode.distributed.internal.membership.gms.GMSUtil.replaceStrings;
import static org.apache.geode.distributed.internal.membership.gms.messages.AbstractGMSMessage.ALL_RECIPIENTS;
import static org.apache.geode.internal.serialization.DataSerializableFixedID.FIND_COORDINATOR_REQ;
import static org.apache.geode.internal.serialization.DataSerializableFixedID.FIND_COORDINATOR_RESP;
import static org.apache.geode.internal.serialization.DataSerializableFixedID.JOIN_REQUEST;
import static org.apache.geode.internal.serialization.DataSerializableFixedID.JOIN_RESPONSE;

import java.io.BufferedReader;
import java.io.ByteArrayInputStream;
import java.io.DataInputStream;
import java.io.IOException;
import java.io.InputStream;
import java.io.InputStreamReader;
import java.lang.reflect.Field;
import java.lang.reflect.InvocationTargetException;
import java.lang.reflect.Method;
import java.net.UnknownHostException;
import java.util.ArrayList;
import java.util.Collections;
import java.util.HashMap;
import java.util.HashSet;
import java.util.LinkedList;
import java.util.List;
import java.util.Map;
import java.util.Queue;
import java.util.Random;
import java.util.Set;
import java.util.concurrent.ConcurrentHashMap;
import java.util.concurrent.atomic.AtomicInteger;
import java.util.concurrent.atomic.AtomicLong;
import java.util.stream.Collectors;

import it.unimi.dsi.fastutil.ints.Int2ObjectOpenHashMap;
import org.apache.logging.log4j.Logger;
import org.jgroups.Address;
import org.jgroups.Channel;
import org.jgroups.Event;
import org.jgroups.JChannel;
import org.jgroups.Message.Flag;
import org.jgroups.Message.TransientFlag;
import org.jgroups.Receiver;
import org.jgroups.ReceiverAdapter;
import org.jgroups.View;
import org.jgroups.ViewId;
import org.jgroups.conf.ClassConfigurator;
import org.jgroups.protocols.UDP;
import org.jgroups.protocols.pbcast.NAKACK2;
import org.jgroups.protocols.pbcast.NakAckHeader2;
import org.jgroups.stack.IpAddress;
import org.jgroups.util.Digest;
import org.jgroups.util.UUID;

import org.apache.geode.ForcedDisconnectException;
import org.apache.geode.GemFireConfigException;
import org.apache.geode.GemFireIOException;
import org.apache.geode.InternalGemFireError;
import org.apache.geode.InternalGemFireException;
import org.apache.geode.SystemConnectException;
import org.apache.geode.alerting.internal.spi.AlertingAction;
import org.apache.geode.annotations.internal.MutableForTesting;
import org.apache.geode.distributed.DistributedSystemDisconnectedException;
import org.apache.geode.distributed.internal.DistributionConfig;
import org.apache.geode.distributed.internal.membership.gms.GMSMemberData;
import org.apache.geode.distributed.internal.membership.gms.GMSMembershipView;
import org.apache.geode.distributed.internal.membership.gms.GMSUtil;
import org.apache.geode.distributed.internal.membership.gms.Services;
import org.apache.geode.distributed.internal.membership.gms.api.MemberData;
import org.apache.geode.distributed.internal.membership.gms.api.MemberIdentifier;
import org.apache.geode.distributed.internal.membership.gms.api.MembershipConfig;
import org.apache.geode.distributed.internal.membership.gms.api.MembershipStatistics;
import org.apache.geode.distributed.internal.membership.gms.api.Message;
import org.apache.geode.distributed.internal.membership.gms.interfaces.HealthMonitor;
import org.apache.geode.distributed.internal.membership.gms.interfaces.MessageHandler;
import org.apache.geode.distributed.internal.membership.gms.interfaces.Messenger;
import org.apache.geode.distributed.internal.membership.gms.locator.FindCoordinatorRequest;
import org.apache.geode.distributed.internal.membership.gms.locator.FindCoordinatorResponse;
import org.apache.geode.distributed.internal.membership.gms.messages.JoinRequestMessage;
import org.apache.geode.distributed.internal.membership.gms.messages.JoinResponseMessage;
import org.apache.geode.internal.ClassPathLoader;
import org.apache.geode.internal.OSProcess;
import org.apache.geode.internal.cache.DistributedCacheOperation;
import org.apache.geode.internal.net.SocketCreator;
import org.apache.geode.internal.serialization.BufferDataOutputStream;
import org.apache.geode.internal.serialization.StaticSerialization;
import org.apache.geode.internal.serialization.Version;
import org.apache.geode.internal.serialization.VersionedDataInputStream;
import org.apache.geode.internal.tcp.MemberShunnedException;

@SuppressWarnings("StatementWithEmptyBody")
public class JGroupsMessenger<ID extends MemberIdentifier> implements Messenger<ID> {

  private static final Logger logger = Services.getLogger();

  /**
   * The location (in the product) of the non-mcast Jgroups config file.
   */
  private static final String DEFAULT_JGROUPS_TCP_CONFIG =
      "org/apache/geode/distributed/internal/membership/gms/messenger/jgroups-config.xml";

  /**
   * The location (in the product) of the mcast Jgroups config file.
   */
  private static final String JGROUPS_MCAST_CONFIG_FILE_NAME =
      "org/apache/geode/distributed/internal/membership/gms/messenger/jgroups-mcast.xml";

  /** JG magic numbers for types added to the JG ClassConfigurator */
  private static final short JGROUPS_TYPE_JGADDRESS = 2000;
  private static final short JGROUPS_PROTOCOL_TRANSPORT = 1000;

  @MutableForTesting
  public static boolean THROW_EXCEPTION_ON_START_HOOK;

  protected String jgStackConfig;

  JChannel myChannel;
  ID localAddress;
  JGAddress jgAddress;
  private Services<ID> services;

  /** handlers that receive certain classes of messages instead of the Manager */
  private final Map<Class<?>, MessageHandler<?>> handlers = new ConcurrentHashMap<>();

  private volatile GMSMembershipView<ID> view;

  protected final GMSPingPonger pingPonger = new GMSPingPonger();

  protected final AtomicLong pongsReceived = new AtomicLong(0);

  /** tracks multicast messages that have been scheduled for processing */
  protected final Map<ID, MessageTracker> scheduledMcastSeqnos = new HashMap<>();

  protected short nackack2HeaderId;

  /**
   * A set that contains addresses that we have logged JGroups IOExceptions for in the current
   * membership view and possibly initiated suspect processing. This reduces the amount of suspect
   * processing initiated by IOExceptions and the amount of exceptions logged
   */
  private final Set<Address> addressesWithIoExceptionsProcessed =
      Collections.synchronizedSet(new HashSet<>());

  static {
    // register classes that we've added to jgroups that are put on the wire
    // or need a header ID
    ClassConfigurator.add(JGROUPS_TYPE_JGADDRESS, JGAddress.class);
    ClassConfigurator.addProtocol(JGROUPS_PROTOCOL_TRANSPORT, Transport.class);
  }

  private GMSEncrypt<ID> encrypt;

  /**
<<<<<<< HEAD
   * Member identifiers already used, either in this JGroupsMessenger instance
   * or in a past one & retained through an auto-reconnect.
   */
  private Set<ID> usedMemberIdentifiers = new HashSet<>();

  /**
=======
>>>>>>> d1eaf7d5
   * During reconnect a QuorumChecker holds the JGroups channel and responds to Ping
   * and Pong messages but also queues any messages it doesn't recognize. These need
   * to be delivered to handlers after membership services have been rebuilt.
   */
  private Queue<org.jgroups.Message> queuedMessagesFromReconnect;

  /**
   * The JGroupsReceiver is handed messages by the JGroups Channel. It is responsible
   * for deserializating and dispatching those messages to the appropriate handler
   */
  private JGroupsReceiver jgroupsReceiver;

  public static void setChannelReceiver(JChannel channel, Receiver r) {
    try {
      // Channel.setReceiver() will issue a warning if we try to set a new receiver
      // and the channel already has one. Rather than set the receiver to null &
      // then establish a new one we use reflection to set the channel receiver. See GEODE-7220
      Field receiver = Channel.class.getDeclaredField("receiver");
      receiver.setAccessible(true);
      receiver.set(channel, r);
    } catch (NoSuchFieldException | IllegalAccessException e) {
      throw new InternalGemFireException("unable to establish a JGroups receiver", e);
    }
  }

  @Override
  @edu.umd.cs.findbugs.annotations.SuppressWarnings(
      value = "ST_WRITE_TO_STATIC_FROM_INSTANCE_METHOD")
  public void init(Services<ID> s) {
    this.services = s;

    MembershipConfig config = services.getConfig();


    boolean enableNetworkPartitionDetection = config.getEnableNetworkPartitionDetection();
    System.setProperty("jgroups.resolve_dns", String.valueOf(!enableNetworkPartitionDetection));

    InputStream is;

    String r;
    if (config.isMcastEnabled()) {
      r = JGROUPS_MCAST_CONFIG_FILE_NAME;
    } else {
      r = DEFAULT_JGROUPS_TCP_CONFIG;
    }
    is = ClassPathLoader.getLatest().getResourceAsStream(getClass(), r);
    if (is == null) {
      throw new GemFireConfigException(
          String.format("Cannot find %s", r));
    }

    String properties;
    try {
      StringBuilder sb = new StringBuilder(3000);
      BufferedReader br;
      br = new BufferedReader(new InputStreamReader(is, "US-ASCII"));
      String input;
      while ((input = br.readLine()) != null) {
        sb.append(input);
      }
      br.close();
      properties = sb.toString();
    } catch (Exception ex) {
      throw new GemFireConfigException(
          "An Exception was thrown while reading JGroups config.",
          ex);
    }

    if (properties.startsWith("<!--")) {
      int commentEnd = properties.indexOf("-->");
      properties = properties.substring(commentEnd + 3);
    }


    if (config.isMcastEnabled()) {
      properties = replaceStrings(properties, "MCAST_PORT",
          String.valueOf(config.getMcastPort()));
      properties =
          replaceStrings(properties, "MCAST_ADDRESS", config.getMcastAddress().getHostAddress());
      properties = replaceStrings(properties, "MCAST_TTL", String.valueOf(config.getMcastTtl()));
      properties = replaceStrings(properties, "MCAST_SEND_BUFFER_SIZE",
          String.valueOf(config.getMcastSendBufferSize()));
      properties = replaceStrings(properties, "MCAST_RECV_BUFFER_SIZE",
          String.valueOf(config.getMcastRecvBufferSize()));
      properties = replaceStrings(properties, "MCAST_RETRANSMIT_INTERVAL", "" + Integer
          .getInteger(DistributionConfig.GEMFIRE_PREFIX + "mcast-retransmit-interval", 500));
      properties = replaceStrings(properties, "RETRANSMIT_LIMIT",
          String.valueOf(config.getUdpFragmentSize() - 256));
    }

    if (config.isMcastEnabled() || config.isTcpDisabled()
        || (config.getUdpRecvBufferSize() != DistributionConfig.DEFAULT_UDP_RECV_BUFFER_SIZE)) {
      properties =
          replaceStrings(properties, "UDP_RECV_BUFFER_SIZE", "" + config.getUdpRecvBufferSize());
    } else {
      properties = replaceStrings(properties, "UDP_RECV_BUFFER_SIZE",
          "" + DistributionConfig.DEFAULT_UDP_RECV_BUFFER_SIZE_REDUCED);
    }
    properties =
        replaceStrings(properties, "UDP_SEND_BUFFER_SIZE", "" + config.getUdpSendBufferSize());

    String str = config.getBindAddress();
    // JGroups UDP protocol requires a bind address
    if (str == null || str.length() == 0) {
      try {
        str = SocketCreator.getLocalHost().getHostAddress();
      } catch (UnknownHostException e) {
        throw new GemFireConfigException(e.getMessage(), e);
      }
    }
    properties = replaceStrings(properties, "BIND_ADDR_SETTING", "bind_addr=\"" + str + "\"");

    int port = Integer.getInteger(DistributionConfig.GEMFIRE_PREFIX + "jg-bind-port", 0);
    if (port != 0) {
      properties = replaceStrings(properties, "MEMBERSHIP_PORT_RANGE_START", "" + port);
      properties = replaceStrings(properties, "MEMBERSHIP_PORT_RANGE", "" + 0);
    } else {
      int[] ports = config.getMembershipPortRange();
      properties = replaceStrings(properties, "MEMBERSHIP_PORT_RANGE_START", "" + ports[0]);
      properties = replaceStrings(properties, "MEMBERSHIP_PORT_RANGE", "" + (ports[1] - ports[0]));
    }

    properties = replaceStrings(properties, "UDP_FRAGMENT_SIZE", "" + config.getUdpFragmentSize());

    properties = replaceStrings(properties, "FC_MAX_CREDITS",
        "" + config.getMcastByteAllowance());
    properties = replaceStrings(properties, "FC_THRESHOLD",
        "" + config.getMcastRechargeThreshold());
    properties = replaceStrings(properties, "FC_MAX_BLOCK",
        "" + config.getMcastRechargeBlockMs());

    this.jgStackConfig = properties;

    if (!config.getSecurityUDPDHAlgo().isEmpty()) {
      try {
        this.encrypt = new GMSEncrypt<>(services, config.getSecurityUDPDHAlgo());
        logger.info("Initializing GMSEncrypt ");
      } catch (Exception e) {
        throw new GemFireConfigException("problem initializing encryption protocol", e);
      }
    }
  }

  @Override
  @edu.umd.cs.findbugs.annotations.SuppressWarnings(
      value = "ST_WRITE_TO_STATIC_FROM_INSTANCE_METHOD")
  public void start() {
    // create the configuration XML string for JGroups
    String properties = this.jgStackConfig;

    long start = System.currentTimeMillis();

    // start the jgroups channel and establish the membership ID
    boolean reconnecting = false;
    try {
      Object oldDSMembershipInfo = services.getConfig().getOldDSMembershipInfo();
      if (oldDSMembershipInfo != null) {
        logger.debug("Reusing JGroups channel from previous system", properties);
        MembershipInformationImpl<ID> oldInfo = (MembershipInformationImpl<ID>) oldDSMembershipInfo;
        myChannel = oldInfo.getChannel();
        queuedMessagesFromReconnect = oldInfo.getQueuedMessages();

        // scrub the old channel
        ViewId vid = new ViewId(new JGAddress(), 0);
        List<Address> members = new ArrayList<>();
        members.add(new UUID(0, 0));// TODO open a JGroups JIRA for GEODE-3034
        View jgv = new View(vid, members);
        this.myChannel.down(new Event(Event.VIEW_CHANGE, jgv));
        // attempt to establish a new UUID in the jgroups channel so the member address will be
        // different
        try {
          Method setAddressMethod = JChannel.class.getDeclaredMethod("setAddress");
          setAddressMethod.setAccessible(true);
          setAddressMethod.invoke(myChannel);
        } catch (SecurityException | NoSuchMethodException e) {
          logger.warn("Unable to establish a new JGroups address.  "
              + "My address will be exactly the same as last time. Exception={}",
              e.getMessage());
        }
        reconnecting = true;
      } else {
        logger.debug("JGroups configuration: {}", properties);

        checkForIPv6();
        InputStream is = new ByteArrayInputStream(properties.getBytes("UTF-8"));
        myChannel = new JChannel(is);
      }
    } catch (Exception e) {
      throw new GemFireConfigException("unable to create jgroups channel", e);
    }

    // give the stats to the jchannel statistics recorder
    StatRecorder<ID> sr =
        (StatRecorder<ID>) myChannel.getProtocolStack().findProtocol(StatRecorder.class);
    if (sr != null) {
      sr.setServices(services);
    }

    Transport<ID> transport = (Transport<ID>) myChannel.getProtocolStack().getTransport();
    transport.setMessenger(this);

    nackack2HeaderId = ClassConfigurator.getProtocolId(NAKACK2.class);

    try {
      jgroupsReceiver = new JGroupsReceiver();
      setChannelReceiver(myChannel, jgroupsReceiver);
      if (!reconnecting) {
        myChannel.connect("AG"); // Apache Geode
      }
    } catch (Exception e) {
      myChannel.close();
      throw new SystemConnectException("unable to create jgroups channel", e);
    }

    if (JGroupsMessenger.THROW_EXCEPTION_ON_START_HOOK) {
      JGroupsMessenger.THROW_EXCEPTION_ON_START_HOOK = false;
      throw new SystemConnectException("failing for test");
    }

    establishLocalAddress();

    logger.info("JGroups channel {} (took {}ms)", (reconnecting ? "reinitialized" : "created"),
        System.currentTimeMillis() - start);

  }

<<<<<<< HEAD
  @Override
  public boolean isOldMembershipIdentifier(ID id) {
    return usedMemberIdentifiers.contains(id);
  }

=======
>>>>>>> d1eaf7d5
  /**
   * JGroups picks an IPv6 address if preferIPv4Stack is false or not set and preferIPv6Addresses is
   * not set or is true. We want it to use an IPv4 address for a dual-IP stack so that both IPv4 and
   * IPv6 messaging work
   */
  private void checkForIPv6() throws Exception {
    boolean preferIpV6Addr = Boolean.getBoolean("java.net.preferIPv6Addresses");
    if (!preferIpV6Addr) {
      logger.debug("forcing JGroups to think IPv4 is being used so it will choose an IPv4 address");
      Field m = org.jgroups.util.Util.class.getDeclaredField("ip_stack_type");
      m.setAccessible(true);
      m.set(null, org.jgroups.util.StackType.IPv4);
    }
  }

  @Override
  public void started() {
    if (queuedMessagesFromReconnect != null && !services.getConfig().isUDPSecurityEnabled()) {
      logger.info("Delivering {} messages queued by quorum checker",
          queuedMessagesFromReconnect.size());
      for (org.jgroups.Message message : queuedMessagesFromReconnect) {
        jgroupsReceiver.receive(message, true);
      }
      queuedMessagesFromReconnect.clear();
      queuedMessagesFromReconnect = null;
    }
  }

  @Override
  public void stop() {
    if (this.myChannel != null) {
      if ((services.isShutdownDueToForcedDisconnect() && services.isAutoReconnectEnabled())
          || services.getManager().isReconnectingDS()) {
        // leave the channel open for reconnect attempts
      } else {
        this.myChannel.close();
      }
    }
  }

  @Override
  public void stopped() {}

  @Override
  public void memberSuspected(ID initiator,
      ID suspect, String reason) {}

  @Override
  public void installView(GMSMembershipView<ID> v) {
    this.view = v;

    if (this.jgAddress.getVmViewId() < 0) {
      this.jgAddress.setVmViewId(this.localAddress.getVmViewId());
    }
    List<JGAddress> mbrs = v.getMembers().stream().map(JGAddress::new).collect(Collectors.toList());
    ViewId vid = new ViewId(new JGAddress(v.getCoordinator()), v.getViewId());
    View jgv = new View(vid, new ArrayList<>(mbrs));
    logger.trace("installing view into JGroups stack: {}", jgv);
    this.myChannel.down(new Event(Event.VIEW_CHANGE, jgv));

    addressesWithIoExceptionsProcessed.clear();
    if (encrypt != null) {
      encrypt.installView(v);
    }
    synchronized (scheduledMcastSeqnos) {
      for (ID mbr : v.getCrashedMembers()) {
        scheduledMcastSeqnos.remove(mbr);
      }
      for (ID mbr : v.getShutdownMembers()) {
        scheduledMcastSeqnos.remove(mbr);
      }
    }
  }


  /**
   * If JGroups is unable to send a message it may mean that the network is down. If so we need to
   * initiate suspect processing on the recipient.
   * <p>
   * see Transport._send()
   */
  @SuppressWarnings("UnusedParameters")
  public void handleJGroupsIOException(IOException e, Address dest) {
    if (services.getManager().shutdownInProgress()) { // GEODE-634 - don't log IOExceptions during
                                                      // shutdown
      return;
    }
    GMSMembershipView<ID> v = this.view;
    JGAddress jgMbr = (JGAddress) dest;
    if (jgMbr != null && v != null) {
      List<ID> members = v.getMembers();
      ID recipient = null;
      for (ID gmsMbr : members) {
        MemberData memberData = gmsMbr.getMemberData();
        if (jgMbr.getUUIDLsbs() == memberData.getUuidLeastSignificantBits()
            && jgMbr.getUUIDMsbs() == memberData.getUuidMostSignificantBits()
            && jgMbr.getVmViewId() == memberData.getVmViewId()) {
          recipient = gmsMbr;
          break;
        }
      }
      if (recipient != null) {
        if (!addressesWithIoExceptionsProcessed.contains(dest)) {
          logger.warn("Unable to send message to " + recipient, e);
          addressesWithIoExceptionsProcessed.add(dest);
        }
        // If communications aren't working we need to resolve the issue quickly, so here
        // we initiate a final check. Prior to becoming open-source we did a similar check
        // using JGroups VERIFY_SUSPECT
        services.getHealthMonitor().checkIfAvailable(recipient,
            "Unable to send messages to this member via JGroups", true);
      }
    }
  }

  private void establishLocalAddress() {
    UUID logicalAddress = (UUID) myChannel.getAddress();
    logicalAddress = logicalAddress.copy();

    IpAddress ipaddr = (IpAddress) myChannel.down(new Event(Event.GET_PHYSICAL_ADDRESS));

    if (ipaddr != null) {
      this.jgAddress = new JGAddress(logicalAddress, ipaddr);
    } else {
      UDP udp = (UDP) myChannel.getProtocolStack().getTransport();

      try {
        Method getAddress = UDP.class.getDeclaredMethod("getPhysicalAddress");
        getAddress.setAccessible(true);
        ipaddr = (IpAddress) getAddress.invoke(udp, new Object[0]);
        this.jgAddress = new JGAddress(logicalAddress, ipaddr);
      } catch (NoSuchMethodException | InvocationTargetException | IllegalAccessException e) {
        throw new InternalGemFireError(
            "Unable to configure JGroups channel for membership communications", e);
      }
    }

    // install the address in the JGroups channel protocols
    myChannel.down(new Event(Event.SET_LOCAL_ADDRESS, this.jgAddress));

    MembershipConfig config = services.getConfig();
    boolean isLocator = (config
        .getVmKind() == MemberIdentifier.LOCATOR_DM_TYPE)
        || !config.getStartLocator().isEmpty();

    // establish the DistributedSystem's address
    String hostname =
        SocketCreator.resolve_dns ? SocketCreator.getHostName(jgAddress.getInetAddress())
            : jgAddress.getInetAddress().getHostAddress();
    GMSMemberData gmsMember = new GMSMemberData(jgAddress.getInetAddress(),
        hostname, jgAddress.getPort(),
        OSProcess.getId(), (byte) services.getConfig().getVmKind(),
        -1 /* directport */, -1 /* viewID */, config.getName(),
        GMSUtil.parseGroups(config.getRoles(), config.getGroups()), config.getDurableClientId(),
        config.getDurableClientTimeout(),
        config.getEnableNetworkPartitionDetection(), isLocator,
        Version.getCurrentVersion().ordinal(),
        jgAddress.getUUIDMsbs(), jgAddress.getUUIDLsbs(),
        (byte) (services.getConfig().getMemberWeight() & 0xff));
    localAddress = services.getMemberFactory().create(gmsMember);
    logger.info("Established local address {}", localAddress);
    services.setLocalAddress(localAddress);
  }

  @Override
  public void beSick() {}

  @Override
  public void playDead() {}

  @Override
  public void beHealthy() {}

  @Override
  public <T extends Message<ID>> void addHandler(Class<T> c, MessageHandler<T> h) {
    handlers.put(c, h);
  }

  @Override
  public boolean testMulticast(long timeout) throws InterruptedException {
    long pongsSnapshot = pongsReceived.longValue();
    JGAddress dest = null;
    try {
      // noinspection ConstantConditions
      pingPonger.sendPingMessage(myChannel, jgAddress, dest);
    } catch (Exception e) {
      logger.warn("unable to send multicast message: {}",
          (jgAddress == null ? "multicast recipients" : jgAddress), e.getMessage());
      return false;
    }
    long giveupTime = System.currentTimeMillis() + timeout;
    while (pongsReceived.longValue() == pongsSnapshot && System.currentTimeMillis() < giveupTime) {
      Thread.sleep(100);
    }
    return pongsReceived.longValue() > pongsSnapshot;
  }

  @Override
  public void getMessageState(ID target, Map<String, Long> state,
      boolean includeMulticast) {
    if (includeMulticast) {
      NAKACK2 nakack = (NAKACK2) myChannel.getProtocolStack().findProtocol("NAKACK2");
      if (nakack != null) {
        long seqno = nakack.getCurrentSeqno();
        state.put("JGroups.mcastState", seqno);
      }
    }
  }

  @Override
  public void waitForMessageState(ID sender, Map<String, Long> state)
      throws InterruptedException {
    Long seqno = state.get("JGroups.mcastState");
    if (seqno == null) {
      return;
    }
    long timeout = services.getConfig().getAckWaitThreshold() * 1000L;
    long startTime = System.currentTimeMillis();
    long warnTime = startTime + timeout;
    long quitTime = warnTime + timeout - 1000L;
    boolean warned = false;

    for (;;) {
      String received = "none";
      long highSeqno = 0;
      synchronized (scheduledMcastSeqnos) {
        MessageTracker tracker = scheduledMcastSeqnos.get(sender);
        if (tracker == null) { // no longer in the membership view
          break;
        }
        highSeqno = tracker.get();
      }

      if (logger.isDebugEnabled()) {
        logger.debug(
            "waiting for multicast messages from {}.  Current seqno={} and expected seqno={}",
            sender, highSeqno, seqno);
      }
      if (highSeqno >= seqno) {
        break;
      }
      long now = System.currentTimeMillis();
      if (!warned && now >= warnTime) {
        warned = true;
        received = String.valueOf(highSeqno);
        logger.warn(
            "{} seconds have elapsed while waiting for multicast messages from {}.  Received {} but expecting at least {}.",
            Long.toString((warnTime - startTime) / 1000L), sender, received, seqno);
      }
      if (now >= quitTime) {
        throw new GemFireIOException("Multicast operations from " + sender
            + " did not distribute within " + (now - startTime) + " milliseconds");
      }
      Thread.sleep(50);
    }
  }

  @Override
  public Set<ID> sendUnreliably(Message<ID> msg) {
    return send(msg, false);
  }

  @Override
  public Set<ID> send(Message<ID> msg) {
    return send(msg, true);
  }

  private Set<ID> send(Message<ID> msg, boolean reliably) {

    // perform the same jgroups messaging as in 8.2's GMSMembershipManager.send() method

    // BUT: when marshalling messages we need to include the version of the product and
    // localAddress at the beginning of the message. These should be used in the receiver
    // code to create a versioned input stream, read the sender address, then read the message
    // and set its sender address
    MembershipStatistics theStats = services.getStatistics();
    GMSMembershipView<ID> oldView = this.view;

    if (!myChannel.isConnected()) {
      logger.info("JGroupsMessenger channel is closed - messaging is not possible");
      throw new DistributedSystemDisconnectedException("Distributed System is shutting down");
    }

    filterOutgoingMessage(msg);

    List<ID> destinations = msg.getRecipients();
    boolean allDestinations = msg.forAll();

    boolean useMcast = false;
    if (services.getConfig().isMcastEnabled()) {
      if (msg.getMulticast() || allDestinations) {
        useMcast = services.getManager().isMulticastAllowed();
      }
    }

    if (logger.isDebugEnabled() && reliably) {
      String recips = useMcast ? "multicast" : destinations.toString();
      logger.debug("sending via JGroups: [{}] recipients: {}", msg, recips);
    }

    JGAddress local = this.jgAddress;

    if (useMcast) {

      long startSer = theStats.startMsgSerialization();
      org.jgroups.Message jmsg =
          createJGMessage(msg, local, null, Version.getCurrentVersion().ordinal());
      theStats.endMsgSerialization(startSer);

      Exception problem;
      try {
        jmsg.setTransientFlag(TransientFlag.DONT_LOOPBACK);
        if (!reliably) {
          jmsg.setFlag(org.jgroups.Message.Flag.NO_RELIABILITY);
        }
        theStats.incSentBytes(jmsg.getLength());
        logger.trace("Sending JGroups message: {}", jmsg);
        myChannel.send(jmsg);
      } catch (Exception e) {
        logger.debug("caught unexpected exception", e);
        Throwable cause = e.getCause();
        if (cause instanceof ForcedDisconnectException) {
          problem = (Exception) cause;
        } else {
          problem = e;
        }
        if (services.getShutdownCause() != null) {
          Throwable shutdownCause = services.getShutdownCause();
          // If ForcedDisconnectException occurred then report it as actual
          // problem.
          if (shutdownCause instanceof ForcedDisconnectException) {
            problem = (Exception) shutdownCause;
          } else {
            Throwable ne = problem;
            while (ne.getCause() != null) {
              ne = ne.getCause();
            }
            ne.initCause(services.getShutdownCause());
          }
        }
        final String channelClosed =
            "Channel closed";
        throw new DistributedSystemDisconnectedException(channelClosed, problem);
      }
    } // useMcast
    else { // ! useMcast
      int len = destinations.size();
      List<ID> calculatedMembers; // explicit list of members
      int calculatedLen; // == calculatedMembers.len
      if (len == 1 && destinations.get(0) == ALL_RECIPIENTS) { // send to all
        // Grab a copy of the current membership
        GMSMembershipView<ID> v = services.getJoinLeave().getView();

        // Construct the list
        calculatedLen = v.size();
        calculatedMembers = new LinkedList<>();
        for (int i = 0; i < calculatedLen; i++) {
          ID m = v.get(i);
          calculatedMembers.add(m);
        }
      } // send to all
      else { // send to explicit list
        calculatedLen = len;
        calculatedMembers = new LinkedList<>();
        for (int i = 0; i < calculatedLen; i++) {
          calculatedMembers.add(destinations.get(i));
        }
      } // send to explicit list
      Int2ObjectOpenHashMap<org.jgroups.Message> messages = new Int2ObjectOpenHashMap<>();
      long startSer = theStats.startMsgSerialization();
      boolean firstMessage = true;
      for (ID mbr : calculatedMembers) {
        short version = mbr.getVersionOrdinal();
        if (!messages.containsKey(version)) {
          org.jgroups.Message jmsg = createJGMessage(msg, local, mbr, version);
          messages.put(version, jmsg);
          if (firstMessage) {
            theStats.incSentBytes(jmsg.getLength());
            firstMessage = false;
          }
        }
      }
      theStats.endMsgSerialization(startSer);
      Collections.shuffle(calculatedMembers);
      int i = 0;
      for (ID mbr : calculatedMembers) {
        JGAddress to = new JGAddress(mbr);
        short version = mbr.getVersionOrdinal();
        org.jgroups.Message jmsg = messages.get(version);
        Exception problem = null;
        try {
          org.jgroups.Message tmp = (i < (calculatedLen - 1)) ? jmsg.copy(true) : jmsg;
          if (!reliably) {
            jmsg.setFlag(org.jgroups.Message.Flag.NO_RELIABILITY);
          }
          tmp.setDest(to);
          tmp.setSrc(this.jgAddress);
          logger.trace("Unicasting to {}", to);
          myChannel.send(tmp);
        } catch (Exception e) {
          problem = e;
        }
        if (problem != null) {
          Throwable cause = services.getShutdownCause();
          if (cause != null) {
            // If ForcedDisconnectException occurred then report it as actual
            // problem.
            if (cause instanceof ForcedDisconnectException) {
              problem = (Exception) cause;
            } else {
              Throwable ne = problem;
              while (ne.getCause() != null) {
                ne = ne.getCause();
              }
              ne.initCause(cause);
            }
          }
          final String channelClosed =
              "Channel closed";
          throw new DistributedSystemDisconnectedException(channelClosed, problem);
        }
      } // send individually
    } // !useMcast

    // The contract is that every destination enumerated in the
    // message should have received the message. If one left
    // (i.e., left the view), we signal it here.
    if (msg.forAll()) {
      return Collections.emptySet();
    }
    Set<ID> result = new HashSet<>();
    GMSMembershipView<ID> newView = this.view;
    if (newView != null && newView != oldView) {
      for (ID d : destinations) {
        if (!newView.contains(d)) {
          logger.debug("messenger: member has left the view: {}  view is now {}", d, newView);
          result.add(d);
        }
      }
    }
    return result;
  }

  /**
   * This is the constructor to use to create a JGroups message holding a GemFire
   * DistributionMessage. It sets the appropriate flags in the Message and properly serializes the
   * DistributionMessage for the recipient's product version
   *
   * @param gfmsg the DistributionMessage
   * @param src the sender address
   * @param version the version of the recipient
   * @return the new message
   */
  org.jgroups.Message createJGMessage(Message<ID> gfmsg, JGAddress src, ID dst,
      short version) {
    gfmsg.registerProcessor();
    org.jgroups.Message msg = new org.jgroups.Message();
    msg.setDest(null);
    msg.setSrc(src);
    setMessageFlags(gfmsg, msg);
    try {
      long start = services.getStatistics().startMsgSerialization();
      BufferDataOutputStream out_stream =
          new BufferDataOutputStream(Version.fromOrdinalNoThrow(version, false));
      Version.writeOrdinal(out_stream,
          Version.getCurrentVersion().ordinal(), true);
      if (encrypt != null) {
        out_stream.writeBoolean(true);
        writeEncryptedMessage(gfmsg, dst, version, out_stream);
      } else {
        out_stream.writeBoolean(false);
        serializeMessage(gfmsg, out_stream);
      }

      msg.setBuffer(out_stream.toByteArray());
      services.getStatistics().endMsgSerialization(start);
    } catch (IOException | GemFireIOException ex) {
      logger.warn("Error serializing message", ex);
      if (ex instanceof GemFireIOException) {
        throw (GemFireIOException) ex;
      } else {
        GemFireIOException ioe = new GemFireIOException("Error serializing message");
        ioe.initCause(ex);
        throw ioe;
      }
    } catch (Exception ex) {
      logger.warn("Error serializing message", ex);
      GemFireIOException ioe = new GemFireIOException("Error serializing message");
      ioe.initCause(ex.getCause());
      throw ioe;
    }
    return msg;
  }

  void writeEncryptedMessage(Message<ID> gfmsg, ID recipient, short version,
      BufferDataOutputStream out)
      throws Exception {
    long start = services.getStatistics().startUDPMsgEncryption();
    try {
      services.getSerializer().writeDSFIDHeader(gfmsg.getDSFID(), out);
      byte[] pk = null;
      int requestId = 0;
      ID pkMbr = null;
      switch (gfmsg.getDSFID()) {
        case FIND_COORDINATOR_REQ:
        case JOIN_REQUEST:
          // need to append mine PK
          pk = encrypt.getPublicKey(localAddress);
          pkMbr = recipient;
          requestId = getRequestId(gfmsg, pkMbr, true);
          break;
        case FIND_COORDINATOR_RESP:
        case JOIN_RESPONSE:
          pkMbr = recipient;
          requestId = getRequestId(gfmsg, pkMbr, false);
        default:
          break;
      }
      if (logger.isDebugEnabled()) {
        logger.debug("writeEncryptedMessage gfmsg.getDSFID() = {} for {} with requestid {}",
            gfmsg.getDSFID(), pkMbr, requestId);
      }
      out.writeInt(requestId);
      if (pk != null) {
        StaticSerialization.writeByteArray(pk, out);
      }

      BufferDataOutputStream out_stream =
          new BufferDataOutputStream(Version.fromOrdinalNoThrow(version, false));
      byte[] messageBytes = serializeMessage(gfmsg, out_stream);

      if (pkMbr != null) {
        // using members private key
        messageBytes = encrypt.encryptData(messageBytes, pkMbr);
      } else {
        // using cluster secret key
        messageBytes = encrypt.encryptData(messageBytes);
      }
      StaticSerialization.writeByteArray(messageBytes, out);
    } finally {
      services.getStatistics().endUDPMsgEncryption(start);
    }
  }

  int getRequestId(Message<ID> gfmsg, ID destination, boolean add) {
    int requestId = 0;
    if (gfmsg instanceof FindCoordinatorRequest) {
      requestId = ((FindCoordinatorRequest<ID>) gfmsg).getRequestId();
    } else if (gfmsg instanceof JoinRequestMessage) {
      requestId = ((JoinRequestMessage<ID>) gfmsg).getRequestId();
    } else if (gfmsg instanceof FindCoordinatorResponse) {
      requestId = ((FindCoordinatorResponse<ID>) gfmsg).getRequestId();
    } else if (gfmsg instanceof JoinResponseMessage) {
      requestId = ((JoinResponseMessage<ID>) gfmsg).getRequestId();
    }

    if (add) {
      addRequestId(requestId, destination);
    }

    return requestId;
  }

  byte[] serializeMessage(Message<ID> gfmsg, BufferDataOutputStream out_stream)
      throws IOException {
    ID m = this.localAddress;
    m.getMemberData().writeEssentialData(out_stream,
        services.getSerializer().createSerializationContext(out_stream));
    services.getSerializer().getObjectSerializer()
        .writeObject(gfmsg, out_stream);

    return out_stream.toByteArray();
  }

  void setMessageFlags(Message<ID> gfmsg, org.jgroups.Message msg) {
    // Bundling is mostly only useful if we're doing no-ack work,
    // which is fairly rare
    msg.setFlag(Flag.DONT_BUNDLE);

    if (gfmsg.isHighPriority() || AlertingAction.isThreadAlerting()) {
      msg.setFlag(Flag.OOB);
      msg.setFlag(Flag.NO_FC);
      msg.setFlag(Flag.SKIP_BARRIER);
    }

    msg.setTransientFlag(org.jgroups.Message.TransientFlag.DONT_LOOPBACK);
  }


  /**
   * deserialize a jgroups payload. If it's a DistributionMessage find the ID of the sender and
   * establish it as the message's sender
   */
  Object readJGMessage(org.jgroups.Message jgmsg) {
    Object result = null;

    int messageLength = jgmsg.getLength();

    if (logger.isTraceEnabled()) {
      logger.trace("deserializing a message of length " + messageLength);
    }

    if (messageLength == 0) {
      // jgroups messages with no payload are used for protocol interchange, such
      // as STABLE_GOSSIP
      logger.trace("message length is zero - ignoring");
      return null;
    }

    Exception problem = null;
    byte[] buf = jgmsg.getRawBuffer();
    try {
      long start = services.getStatistics().startMsgDeserialization();

      DataInputStream dis =
          new DataInputStream(new ByteArrayInputStream(buf, jgmsg.getOffset(), jgmsg.getLength()));

      short ordinal = Version.readOrdinal(dis);

      if (ordinal < Version.getCurrentVersion().ordinal()) {
        dis = new VersionedDataInputStream(dis,
            Version.fromOrdinalNoThrow(ordinal, false));
      }

      // read
      boolean isEncrypted = dis.readBoolean();

      if (isEncrypted && encrypt == null) {
        throw new GemFireConfigException("Got remote message as encrypted");
      }

      if (isEncrypted) {
        result = readEncryptedMessage(dis, ordinal, encrypt);
      } else {
        result = deserializeMessage(dis, ordinal);
      }


      services.getStatistics().endMsgDeserialization(start);
    } catch (ClassNotFoundException | IOException | RuntimeException e) {
      problem = e;
    } catch (Exception e) {
      problem = e;
    }
    if (problem != null) {
      logger.error(String.format("Exception deserializing message payload: %s", jgmsg),
          problem);
      return null;
    }

    return result;
  }

  void setSender(Message<ID> dm, ID m, short ordinal) {
    ID sender = null;
    // JoinRequestMessages are sent with an ID that may have been
    // reused from a previous life by way of auto-reconnect,
    // so we don't want to find a canonical reference for the
    // request's sender ID
    if (dm.getDSFID() == JOIN_REQUEST) {
      sender = ((JoinRequestMessage<ID>) dm).getMemberID();
    } else {
      sender = getMemberFromView(m, ordinal);
    }
    dm.setSender(sender);
  }

  @SuppressWarnings("resource")
  Message<ID> readEncryptedMessage(DataInputStream dis, short ordinal,
      GMSEncrypt<ID> encryptLocal) throws Exception {
    int dfsid = services.getSerializer().readDSFIDHeader(dis);
    int requestId = dis.readInt();
    long start = services.getStatistics().startUDPMsgDecryption();
    try {
      if (logger.isDebugEnabled()) {
        logger.debug("readEncryptedMessage Reading Request id " + dfsid + " and requestid is "
            + requestId + " myid " + this.localAddress);
      }
      ID pkMbr = null;
      boolean readPK = false;
      switch (dfsid) {
        case FIND_COORDINATOR_REQ:
        case JOIN_REQUEST:
          readPK = true;
          break;
        case FIND_COORDINATOR_RESP:
        case JOIN_RESPONSE:
          // this will have requestId to know the PK
          pkMbr = getRequestedMember(requestId);
          break;
      }

      byte[] data;

      byte[] pk = null;

      if (readPK) {
        pk = StaticSerialization.readByteArray(dis);
        data = StaticSerialization.readByteArray(dis);
        // using prefixed pk from sender
        data = encryptLocal.decryptData(data, pk);
      } else {
        data = StaticSerialization.readByteArray(dis);
        // from cluster key
        if (pkMbr != null) {
          // using member public key
          data = encryptLocal.decryptData(data, pkMbr);
        } else {
          // from cluster key
          data = encryptLocal.decryptData(data);
        }
      }

      {
        DataInputStream in = new DataInputStream(new ByteArrayInputStream(data));

        if (ordinal < Version.getCurrentVersion().ordinal()) {
          in = new VersionedDataInputStream(in,
              Version.fromOrdinalNoThrow(ordinal, false));
        }

        Message<ID> result = deserializeMessage(in, ordinal);

        if (pk != null) {
          logger.info("Setting public key for " + result.getSender() + " len " + pk.length);
          setPublicKey(pk, result.getSender());
        }

        return result;
      }
    } catch (Exception e) {
      throw new Exception("Message id is " + dfsid, e);
    } finally {
      services.getStatistics().endUDPMsgDecryption(start);
    }

  }

  Message<ID> deserializeMessage(DataInputStream in, short ordinal)
      throws ClassNotFoundException, IOException {
    GMSMemberData info = new GMSMemberData();
    info.readEssentialData(in, services.getSerializer().createDeserializationContext(in));
    ID m = services.getMemberFactory().create(info);
    Message<ID> result = services.getSerializer().getObjectDeserializer().readObject(in);

    setSender(result, m, ordinal);

    return result;
  }

  /** look for certain messages that may need to be altered before being sent */
  void filterOutgoingMessage(Message<ID> m) {
    switch (m.getDSFID()) {
      case JOIN_RESPONSE:
        JoinResponseMessage<ID> jrsp = (JoinResponseMessage<ID>) m;

        if (jrsp.getRejectionMessage() == null
            && services.getConfig().isMulticastEnabled()) {
          // get the multicast message digest and pass it with the join response
          Digest digest = (Digest) this.myChannel.getProtocolStack().getTopProtocol()
              .down(Event.GET_DIGEST_EVT);
          BufferDataOutputStream hdos = new BufferDataOutputStream(500, Version.CURRENT);
          try {
            digest.writeTo(hdos);
          } catch (Exception e) {
            logger.fatal("Unable to serialize JGroups messaging digest", e);
          }
          jrsp.setMessengerData(hdos.toByteArray());
        }
        break;
      default:
        break;
    }
  }

  void filterIncomingMessage(Message<ID> m) {
    switch (m.getDSFID()) {
      case JOIN_RESPONSE:
        JoinResponseMessage<ID> jrsp = (JoinResponseMessage<ID>) m;

        if (jrsp.getRejectionMessage() == null
            && services.getConfig().isMulticastEnabled()) {
          byte[] serializedDigest = jrsp.getMessengerData();
          ByteArrayInputStream bis = new ByteArrayInputStream(serializedDigest);
          DataInputStream dis = new DataInputStream(bis);
          try {
            Digest digest = new Digest();
            digest.readFrom(dis);
            logger.trace("installing JGroups message digest {} from {}", digest, m);
            this.myChannel.getProtocolStack().getTopProtocol()
                .down(new Event(Event.MERGE_DIGEST, digest));
            jrsp.setMessengerData(null);
          } catch (Exception e) {
            logger.fatal("Unable to read JGroups messaging digest", e);
          }
        }
        break;
      default:
        break;
    }
  }

  @Override
  public ID getMemberID() {
    return localAddress;
  }

  /**
   * returns the member ID for the given GMSMember object
   */
  @SuppressWarnings("UnusedParameters")
  private ID getMemberFromView(ID jgId, short version) {
    return this.services.getJoinLeave().getMemberID(jgId);
  }


  @Override
  public void emergencyClose() {
    this.view = null;
    if (this.myChannel != null) {
      if ((services.isShutdownDueToForcedDisconnect() && services.isAutoReconnectEnabled())
          || services.getManager().isReconnectingDS()) {
      } else {
        this.myChannel.disconnect();
      }
    }
  }

  @Override
  public GMSQuorumChecker<ID> getQuorumChecker() {
    GMSMembershipView<ID> view = this.view;
    if (view == null) {
      view = services.getJoinLeave().getView();
      if (view == null) {
        view = services.getJoinLeave().getPreviousView();
        if (view == null) {
          return null;
        }
      }
    }
<<<<<<< HEAD
    GMSQuorumChecker<ID> qc =
        new GMSQuorumChecker<ID>(view, services.getConfig().getLossThreshold(), this.myChannel,
            usedMemberIdentifiers);
=======
    GMSQuorumChecker qc =
        new GMSQuorumChecker(view, services.getConfig().getLossThreshold(), this.myChannel);
>>>>>>> d1eaf7d5
    qc.initialize();
    return qc;
  }

  /**
   * JGroupsReceiver receives incoming JGroups messages and passes them to a handler. It may be
   * accessed through JChannel.getReceiver().
   */
  class JGroupsReceiver extends ReceiverAdapter {

    @Override
    public void receive(org.jgroups.Message jgmsg) {
      receive(jgmsg, false);
    }

    private void receive(org.jgroups.Message jgmsg, boolean fromQuorumChecker) {
      long startTime = services.getStatistics().startUDPDispatchRequest();
      try {
        if (services.getManager().shutdownInProgress()) {
          return;
        }

        if (logger.isTraceEnabled()) {
          logger.trace("JGroupsMessenger received {} headers: {}", jgmsg, jgmsg.getHeaders());
        }

        // Respond to ping messages sent from other systems that are in a auto reconnect state
        byte[] contents = jgmsg.getBuffer();
        if (contents == null) {
          return;
        }
        if (pingPonger.isPingMessage(contents)) {
          try {
            pingPonger.sendPongMessage(myChannel, jgAddress, jgmsg.getSrc());
          } catch (Exception e) {
            logger.info("Failed sending Pong response to " + jgmsg.getSrc());
          }
          return;
        } else if (pingPonger.isPongMessage(contents)) {
          pongsReceived.incrementAndGet();
          return;
        }

        Object o = readJGMessage(jgmsg);
        if (o == null) {
          return;
        }

        Message<ID> msg = (Message<ID>) o;

        // admin-only VMs don't have caches, so we ignore cache operations
        // multicast to them, avoiding deserialization cost and classpath
        // problems
        if ((services.getConfig()
            .getVmKind() == MemberIdentifier.ADMIN_ONLY_DM_TYPE)
            && (msg instanceof DistributedCacheOperation.CacheOperationMessage)) {
          return;
        }

        msg.resetTimestamp();
        msg.setBytesRead(jgmsg.getLength());

        try {

          if (logger.isTraceEnabled()) {
            logger.trace("JGroupsMessenger dispatching {} from {}", msg, msg.getSender());
          }
          filterIncomingMessage(msg);
          MessageHandler<Message<ID>> handler = getMessageHandler(msg);
          if (fromQuorumChecker && handler instanceof HealthMonitor) {
            // ignore suspect / heartbeat messages that happened during
            // auto-reconnect because they very likely have old member IDs in them
          } else {
            handler.processMessage(msg);
          }

          // record the scheduling of broadcast messages
          NakAckHeader2 header = (NakAckHeader2) jgmsg.getHeader(nackack2HeaderId);
          if (header != null && !jgmsg.isFlagSet(Flag.OOB)) {
            recordScheduledSeqno(msg.getSender(), header.getSeqno());
          }

        } catch (MemberShunnedException e) {
          // message from non-member - ignore
        }

      } finally {
        JGroupsMessenger.this.services.getStatistics().endUDPDispatchRequest(startTime);
      }
    }

    private void recordScheduledSeqno(ID member, long seqno) {
      synchronized (scheduledMcastSeqnos) {
        MessageTracker counter = scheduledMcastSeqnos.get(member);
        if (counter == null) {
          counter = new MessageTracker(seqno);
          scheduledMcastSeqnos.put(member, counter);
        }
        counter.record(seqno);
      }
    }

    /**
     * returns the handler that should process the given message. The default handler is the
     * membership manager
     */
    private MessageHandler<Message<ID>> getMessageHandler(Message<ID> msg) {
      Class<?> msgClazz = msg.getClass();
      MessageHandler<?> h = handlers.get(msgClazz);
      if (h == null) {
        for (Class<?> clazz : handlers.keySet()) {
          if (clazz.isAssignableFrom(msgClazz)) {
            h = handlers.get(clazz);
            handlers.put(msg.getClass(), h);
            break;
          }
        }
      }
      if (h == null) {
        h = services.getManager();
      }
      return (MessageHandler<Message<ID>>) h;
    }
  }

  @Override
  public Set<ID> send(Message<ID> msg, GMSMembershipView<ID> alternateView) {
    if (this.encrypt != null) {
      this.encrypt.installView(alternateView);
    }
    return send(msg, true);
  }

  @Override
  public byte[] getPublicKey(ID mbr) {
    if (encrypt != null) {
      return encrypt.getPublicKey(mbr);
    }
    return null;
  }

  @Override
  public void setPublicKey(byte[] publickey, ID mbr) {
    if (encrypt != null) {
      logger.debug("Setting PK for member " + mbr);
      encrypt.setPublicKey(publickey, mbr);
    }
  }

  @Override
  public void setClusterSecretKey(byte[] clusterSecretKey) {
    if (encrypt != null) {
      logger.debug("Setting cluster key");
      encrypt.setClusterKey(clusterSecretKey);
    }
  }

  @Override
  public byte[] getClusterSecretKey() {
    if (encrypt != null) {
      return encrypt.getClusterSecretKey();
    }
    return null;
  }

  private AtomicInteger requestId = new AtomicInteger((new Random().nextInt()));
  private HashMap<Integer, ID> requestIdVsRecipients = new HashMap<>();

  ID getRequestedMember(int requestId) {
    return requestIdVsRecipients.remove(requestId);
  }

  void addRequestId(int requestId, ID mbr) {
    requestIdVsRecipients.put(requestId, mbr);
  }

  @Override
  public int getRequestId() {
    return requestId.incrementAndGet();
  }

  @Override
  public void initClusterKey() {
    if (encrypt != null) {
      try {
        logger.info("Initializing cluster key");
        encrypt.initClusterSecretKey();
      } catch (Exception e) {
        throw new RuntimeException("unable to create cluster key ", e);
      }
    }
  }

  static class MessageTracker {
    long highestSeqno;

    MessageTracker(long seqno) {
      highestSeqno = seqno;
    }

    long get() {
      return highestSeqno;
    }

    void record(long seqno) {
      if (seqno > highestSeqno) {
        highestSeqno = seqno;
      }
    }
  }
}<|MERGE_RESOLUTION|>--- conflicted
+++ resolved
@@ -165,15 +165,6 @@
   private GMSEncrypt<ID> encrypt;
 
   /**
-<<<<<<< HEAD
-   * Member identifiers already used, either in this JGroupsMessenger instance
-   * or in a past one & retained through an auto-reconnect.
-   */
-  private Set<ID> usedMemberIdentifiers = new HashSet<>();
-
-  /**
-=======
->>>>>>> d1eaf7d5
    * During reconnect a QuorumChecker holds the JGroups channel and responds to Ping
    * and Pong messages but also queues any messages it doesn't recognize. These need
    * to be delivered to handlers after membership services have been rebuilt.
@@ -332,7 +323,7 @@
       Object oldDSMembershipInfo = services.getConfig().getOldDSMembershipInfo();
       if (oldDSMembershipInfo != null) {
         logger.debug("Reusing JGroups channel from previous system", properties);
-        MembershipInformationImpl<ID> oldInfo = (MembershipInformationImpl<ID>) oldDSMembershipInfo;
+        MembershipInformationImpl oldInfo = (MembershipInformationImpl) oldDSMembershipInfo;
         myChannel = oldInfo.getChannel();
         queuedMessagesFromReconnect = oldInfo.getQueuedMessages();
 
@@ -400,14 +391,6 @@
 
   }
 
-<<<<<<< HEAD
-  @Override
-  public boolean isOldMembershipIdentifier(ID id) {
-    return usedMemberIdentifiers.contains(id);
-  }
-
-=======
->>>>>>> d1eaf7d5
   /**
    * JGroups picks an IPv6 address if preferIPv4Stack is false or not set and preferIPv6Addresses is
    * not set or is true. We want it to use an IPv4 address for a dual-IP stack so that both IPv4 and
@@ -1248,14 +1231,8 @@
         }
       }
     }
-<<<<<<< HEAD
     GMSQuorumChecker<ID> qc =
-        new GMSQuorumChecker<ID>(view, services.getConfig().getLossThreshold(), this.myChannel,
-            usedMemberIdentifiers);
-=======
-    GMSQuorumChecker qc =
-        new GMSQuorumChecker(view, services.getConfig().getLossThreshold(), this.myChannel);
->>>>>>> d1eaf7d5
+        new GMSQuorumChecker<>(view, services.getConfig().getLossThreshold(), this.myChannel);
     qc.initialize();
     return qc;
   }
