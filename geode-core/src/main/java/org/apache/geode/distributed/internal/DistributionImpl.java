--- conflicted
+++ resolved
@@ -44,11 +44,6 @@
 import org.apache.geode.distributed.internal.direct.DirectChannel;
 import org.apache.geode.distributed.internal.direct.ShunnedMemberException;
 import org.apache.geode.distributed.internal.membership.InternalDistributedMember;
-<<<<<<< HEAD
-import org.apache.geode.distributed.internal.membership.adapter.GMSLocatorAdapter;
-=======
-import org.apache.geode.distributed.internal.membership.MembershipView;
->>>>>>> d1eaf7d5
 import org.apache.geode.distributed.internal.membership.adapter.ServiceConfig;
 import org.apache.geode.distributed.internal.membership.adapter.auth.GMSAuthenticator;
 import org.apache.geode.distributed.internal.membership.gms.GMSMembership;
@@ -163,11 +158,7 @@
     GMSHealthMonitor.loadEmergencyClasses();
   }
 
-<<<<<<< HEAD
-  public static void connectLocatorToServices(Services<InternalDistributedMember> services) {
-=======
-  public static void connectLocatorToServices(Membership membership) {
->>>>>>> d1eaf7d5
+  public static void connectLocatorToServices(Membership<InternalDistributedMember> membership) {
     // see if a locator was started and put it in GMS Services
     InternalLocator l = (InternalLocator) Locator.getLocator();
     if (l != null && l.getLocatorHandler() != null) {
@@ -577,14 +568,6 @@
     return membership.getMembersNotShuttingDown();
   }
 
-<<<<<<< HEAD
-  @Override
-  public Services<InternalDistributedMember> getServices() {
-    return membership.getServices();
-  }
-
-=======
->>>>>>> d1eaf7d5
   // TODO - this method is only used by tests
   @Override
   @VisibleForTesting
