/*
 * Licensed to the Apache Software Foundation (ASF) under one or more contributor license
 * agreements. See the NOTICE file distributed with this work for additional information regarding
 * copyright ownership. The ASF licenses this file to You under the Apache License, Version 2.0 (the
 * "License"); you may not use this file except in compliance with the License. You may obtain a
 * copy of the License at
 *
 * http://www.apache.org/licenses/LICENSE-2.0
 *
 * Unless required by applicable law or agreed to in writing, software distributed under the License
 * is distributed on an "AS IS" BASIS, WITHOUT WARRANTIES OR CONDITIONS OF ANY KIND, either express
 * or implied. See the License for the specific language governing permissions and limitations under
 * the License.
 */
package org.apache.geode.distributed.internal.membership;

import java.io.DataInput;
import java.io.DataOutput;
import java.io.Externalizable;
import java.io.IOException;
import java.io.ObjectInput;
import java.io.ObjectOutput;
import java.net.InetAddress;
import java.net.UnknownHostException;
import java.util.Collections;
import java.util.List;
import java.util.Set;
import java.util.function.Function;
import java.util.stream.Collectors;

import org.jgroups.util.UUID;

import org.apache.geode.InternalGemFireError;
import org.apache.geode.annotations.Immutable;
import org.apache.geode.annotations.VisibleForTesting;
import org.apache.geode.annotations.internal.MutableForTesting;
import org.apache.geode.cache.client.ServerConnectivityException;
import org.apache.geode.distributed.DistributedMember;
import org.apache.geode.distributed.DurableClientAttributes;
import org.apache.geode.distributed.Role;
import org.apache.geode.distributed.internal.DistributionAdvisor.ProfileId;
import org.apache.geode.distributed.internal.ServerLocation;
import org.apache.geode.distributed.internal.membership.api.MemberData;
import org.apache.geode.distributed.internal.membership.api.MemberDataBuilder;
import org.apache.geode.distributed.internal.membership.api.MemberIdentifier;
import org.apache.geode.distributed.internal.membership.api.MemberIdentifierFactoryImpl;
import org.apache.geode.internal.cache.versions.VersionSource;
import org.apache.geode.internal.inet.LocalHostUtil;
import org.apache.geode.internal.net.SocketCreator;
import org.apache.geode.internal.serialization.DataSerializableFixedID;
import org.apache.geode.internal.serialization.DeserializationContext;
import org.apache.geode.internal.serialization.SerializationContext;
import org.apache.geode.internal.serialization.Version;
import org.apache.geode.logging.internal.OSProcess;

/**
 * This is the fundamental representation of a member of a GemFire distributed system.
 */
public class InternalDistributedMember
    implements DistributedMember, Externalizable, ProfileId, VersionSource<DistributedMember>,
    MemberIdentifier, DataSerializableFixedID {
  private static final long serialVersionUID = -2785249969777296507L;

  @Immutable
  public static final MemberIdentifierFactoryImpl MEMBER_IDENTIFIER_FACTORY =
      new MemberIdentifierFactoryImpl();

  /** Retrieves an InetAddress given the provided hostname */
  @MutableForTesting
  protected static HostnameResolver hostnameResolver =
      (location) -> InetAddress.getByName(location.getHostName());
  private final MemberIdentifier memberIdentifier;

  /** lock object used when getting/setting roles/rolesSet fields */

  // Used only by deserialization
  public InternalDistributedMember() {
    memberIdentifier = MEMBER_IDENTIFIER_FACTORY.create(null);
  }

  /**
   * Construct a InternalDistributedMember
   * <p>
   *
   * This, and the following constructor are the only valid ways to create an ID for a distributed
   * member for use in the P2P cache. Use of other constructors can break
   * network-partition-detection.
   *
   * @param i the inet address
   * @param membershipPort the membership port
   * @param splitBrainEnabled whether this feature is enabled for the member
   * @param canBeCoordinator whether the member is eligible to be the membership coordinator
   */
  public InternalDistributedMember(InetAddress i, int membershipPort, boolean splitBrainEnabled,
      boolean canBeCoordinator) {

    memberIdentifier =
        MEMBER_IDENTIFIER_FACTORY.create(MemberDataBuilder.newBuilder(i, getHostName(i))
            .setMembershipPort(membershipPort)
            .setNetworkPartitionDetectionEnabled(splitBrainEnabled)
            .setPreferredForCoordinator(canBeCoordinator)
            .build());
  }

  private static String getHostName(InetAddress i) {
    return SocketCreator.resolve_dns ? SocketCreator.getHostName(i) : i.getHostAddress();
  }

  /**
   * Construct a InternalDistributedMember based on the given member data.
   *
   */
  public InternalDistributedMember(MemberData m) {
    memberIdentifier = MEMBER_IDENTIFIER_FACTORY.create(m);

    if (getHostName() == null || isPartial()) {
      String hostName = getHostName(m.getInetAddress());
      memberIdentifier.setHostName(hostName);
    }
  }

  /**
   * Create a InternalDistributedMember referring to the current host (as defined by the given
   * string).
   * <p>
   *
   * <b> THIS METHOD IS FOR TESTING ONLY. DO NOT USE IT TO CREATE IDs FOR USE IN THE PRODUCT. IT
   * DOES NOT PROPERLY INITIALIZE ATTRIBUTES NEEDED FOR P2P FUNCTIONALITY. </b>
   *
   *
   * @param i the hostname, stored in the member ID but not resolved - local host inet addr is used
   * @param p the membership listening port
   * @throws RuntimeException if the given hostname cannot be resolved
   */
  @VisibleForTesting
  public InternalDistributedMember(String i, int p) {
    this(MemberDataBuilder.newBuilderForLocalHost(i)
        .setMembershipPort(p)
        .build());
  }

  /**
   * Creates a new InternalDistributedMember for use in notifying listeners in client
   * caches. The version information in the ID is set to Version.CURRENT.
   *
   * @param location the coordinates of the server
   */

  public InternalDistributedMember(ServerLocation location) {
    memberIdentifier =
        MEMBER_IDENTIFIER_FACTORY.create(
            MemberDataBuilder.newBuilder(getInetAddress(location), location.getHostName())
                .setMembershipPort(location.getPort())
                .setNetworkPartitionDetectionEnabled(false)
                .setPreferredForCoordinator(true)
                .build());
  }

  private static InetAddress getInetAddress(ServerLocation location) {
    final InetAddress addr;
    try {
      addr = hostnameResolver.getInetAddress(location);
    } catch (UnknownHostException e) {
      throw new ServerConnectivityException("Unable to resolve server location " + location, e);
    }
    return addr;
  }

  /**
   * Create a InternalDistributedMember referring to the current host (as defined by the given
   * string) with additional info including optional connection name and an optional unique string.
   * Currently these two optional fields (and this constructor) are only used by the
   * LonerDistributionManager.
   * <p>
   *
   * < b> DO NOT USE THIS METHOD TO CREATE ANYTHING OTHER THAN A LONER ID. IT DOES NOT PROPERLY
   * INITIALIZE THE ID. </b>
   *
   * @param host the hostname, must be for the current host
   * @param p the membership port
   * @param n member name
   * @param u unique string used make the member more unique
   * @param vmKind the dmType
   * @param groups the server groups / roles
   * @param attr durable client attributes, if any
   *
   * @throws UnknownHostException if the given hostname cannot be resolved
   */
  public InternalDistributedMember(String host, int p, String n, String u, int vmKind,
      String[] groups, DurableClientAttributes attr) throws UnknownHostException {
    memberIdentifier =
        MEMBER_IDENTIFIER_FACTORY.create(createMemberData(host, p, n, vmKind, groups, attr, u));

    defaultToCurrentHost();
  }

  private static MemberData createMemberData(String host, int p, String n, int vmKind,
      String[] groups,
      DurableClientAttributes attr, String u) {
    InetAddress addr = LocalHostUtil.toInetAddress(host);
    MemberDataBuilder builder = MemberDataBuilder.newBuilder(addr, host)
        .setName(n)
        .setMembershipPort(p)
        .setDirectChannelPort(p)
        .setPreferredForCoordinator(false)
        .setNetworkPartitionDetectionEnabled(true)
        .setVmKind(vmKind)
        .setUniqueTag(u)
        .setGroups(groups);
    if (attr != null) {
      builder.setDurableId(attr.getId())
          .setDurableTimeout(attr.getTimeout());
    }
    return builder.build();
  }

  /**
   * Create a InternalDistributedMember
   * <p>
   *
   * <b> THIS METHOD IS FOR TESTING ONLY. DO NOT USE IT TO CREATE IDs FOR USE IN THE PRODUCT. IT
   * DOES NOT PROPERLY INITIALIZE ATTRIBUTES NEEDED FOR P2P FUNCTIONALITY. </b>
   *
   *
   * @param i the host address
   * @param p the membership listening port
   */
  public InternalDistributedMember(InetAddress i, int p) {
    memberIdentifier = MEMBER_IDENTIFIER_FACTORY.create(MemberDataBuilder.newBuilder(i, "localhost")
        .setMembershipPort(p)
        .build());
    defaultToCurrentHost();
  }

  /**
   * Create a InternalDistributedMember as defined by the given address.
   * <p>
   *
   * <b> THIS METHOD IS FOR TESTING ONLY. DO NOT USE IT TO CREATE IDs FOR USE IN THE PRODUCT. IT
   * DOES NOT PROPERLY INITIALIZE ATTRIBUTES NEEDED FOR P2P FUNCTIONALITY. </b>
   *
   * @param addr address of the server
   * @param p the listening port of the server
   * @param isCurrentHost true if the given host refers to the current host (bridge and gateway use
   *        false to create a temporary id for the OTHER side of a connection)
   */
  public InternalDistributedMember(InetAddress addr, int p, boolean isCurrentHost) {
    memberIdentifier =
        MEMBER_IDENTIFIER_FACTORY.create(MemberDataBuilder.newBuilder(addr, "localhost")
            .setMembershipPort(p).build());
    if (isCurrentHost) {
      defaultToCurrentHost();
    }
  }


  /** this reads an ID written with writeEssentialData */
  public static InternalDistributedMember readEssentialData(DataInput in)
      throws IOException, ClassNotFoundException {
    final InternalDistributedMember mbr = new InternalDistributedMember();
    mbr._readEssentialData(in, InternalDistributedMember::getHostName);
    return mbr;
  }

  public static void setHostnameResolver(final HostnameResolver hostnameResolver) {
    InternalDistributedMember.hostnameResolver = hostnameResolver;
  }

  /**
   * Returns this client member's durable attributes or null if no durable attributes were created.
   */
  @Override
  public DurableClientAttributes getDurableClientAttributes() {
    assert !this.isPartial();
    String durableId = memberIdentifier.getDurableId();
    if (durableId == null || durableId.isEmpty()) {
      return new DurableClientAttributes("", 300);
    }
    return new DurableClientAttributes(durableId, memberIdentifier.getDurableTimeout());
  }

  /**
   * Returns an unmodifiable Set of this member's Roles.
   */
  @Override
  public Set<Role> getRoles() {

    if (getGroups() == null) {
      return Collections.emptySet();
    }
    return getGroups().stream().map(InternalRole::getRole).collect(Collectors.toSet());
  }

  @Override
  public int compareTo(DistributedMember o) {
    return compareTo(o, false, true);
  }

  private int compareTo(DistributedMember o, boolean compareMemberData, boolean compareViewIds) {
    if (this == o) {
      return 0;
    }
    // obligatory type check
    if (!(o instanceof InternalDistributedMember))
      throw new ClassCastException(
          "InternalDistributedMember.compareTo(): comparison between different classes");
    InternalDistributedMember other = (InternalDistributedMember) o;

    return compareTo(other.memberIdentifier, compareMemberData, compareViewIds);
  }

  @Override
  public int compareTo(
      MemberIdentifier memberIdentifier, boolean compareMemberData, boolean compareViewIds) {
    return this.memberIdentifier.compareTo(memberIdentifier, compareMemberData, compareViewIds);
  }

  private void defaultToCurrentHost() {
    memberIdentifier.setProcessId(OSProcess.getId());
    try {
      if (SocketCreator.resolve_dns) {
        setHostName(SocketCreator.getHostName(LocalHostUtil.getLocalHost()));
      } else {
        setHostName(LocalHostUtil.getLocalHost().getHostAddress());
      }
    } catch (UnknownHostException ee) {
      throw new InternalGemFireError(ee);
    }
  }

  @Override
<<<<<<< HEAD
  public void setDurableTimeout(int newValue) {
    memberIdentifier.setDurableTimeout(newValue);
  }

  @Override
  public void setDurableId(String id) {
    memberIdentifier.setDurableId(id);
  }

  @Override
  public void setMemberData(MemberData m) {
    memberIdentifier.setMemberData(m);
  }

  @Override
  public InetAddress getInetAddress() {
    return memberIdentifier.getInetAddress();
  }

  @Override
  public int getMembershipPort() {
    return memberIdentifier.getMembershipPort();
  }

  @Override
  public short getVersionOrdinal() {
    return memberIdentifier.getVersionOrdinal();
  }

  @Override
  public int getDirectChannelPort() {
    return memberIdentifier.getDirectChannelPort();
  }

  @Override
  public int getVmKind() {
    return memberIdentifier.getVmKind();
  }

  @Override
  public int getMemberWeight() {
    return memberIdentifier.getMemberWeight();
  }

  @Override
  public int getVmViewId() {
    return memberIdentifier.getVmViewId();
  }

  @Override
  public boolean preferredForCoordinator() {
    return memberIdentifier.preferredForCoordinator();
  }

  @Override
  public List<String> getGroups() {
    return memberIdentifier.getGroups();
=======
  public int getDSFID() {
    return DISTRIBUTED_MEMBER;
  }

  @Override
  public void toDataPre_GFE_9_0_0_0(DataOutput out, SerializationContext context)
      throws IOException {
    super.toDataPre_GFE_9_0_0_0(out, context);
>>>>>>> 11048af2
  }

  @Override
  public void setVmViewId(int p) {
    memberIdentifier.setVmViewId(p);
  }

  @Override
  public void setPreferredForCoordinator(boolean preferred) {
    memberIdentifier.setPreferredForCoordinator(preferred);
  }

  @Override
  public void setDirectChannelPort(int dcPort) {
    memberIdentifier.setDirectChannelPort(dcPort);
  }

  @Override
  public void setVmKind(int dmType) {
    memberIdentifier.setVmKind(dmType);
  }

  @Override
  public String getName() {
    return memberIdentifier.getName();
  }

  @Override
  public boolean isPartial() {
    return memberIdentifier.isPartial();
  }

  @Override
  public boolean equals(Object o) {
    if (this == o) {
      return true;
    }
    if (o == null || getClass() != o.getClass()) {
      return false;
    }
    InternalDistributedMember that = (InternalDistributedMember) o;
    return memberIdentifier.equals(that.memberIdentifier);
  }

  @Override
  public int hashCode() {
    return memberIdentifier.hashCode();
  }

  @Override
  public String toString() {
    return memberIdentifier.toString();
  }

  public void addFixedToString(StringBuilder sb, boolean useIpAddress) {
    memberIdentifier.addFixedToString(sb, useIpAddress);
  }

  @Override
  public void writeExternal(ObjectOutput out) throws IOException {
    memberIdentifier.writeExternal(out);
  }

  @Override
  public void readExternal(ObjectInput in) throws IOException, ClassNotFoundException {
    memberIdentifier.readExternal(in);
  }

  @Override
  public void toData(DataOutput out,
      SerializationContext context)
      throws IOException {
    memberIdentifier.toData(out, context);
  }

  public void toDataPre_GFE_9_0_0_0(DataOutput out,
      SerializationContext context)
      throws IOException {
    memberIdentifier.toDataPre_GFE_9_0_0_0(out, context);
  }

  public void toDataPre_GFE_7_1_0_0(DataOutput out,
      SerializationContext context)
      throws IOException {
    memberIdentifier.toDataPre_GFE_7_1_0_0(out, context);
  }

  @Override
  public void fromData(DataInput in,
      DeserializationContext context)
      throws IOException, ClassNotFoundException {
    memberIdentifier.fromData(in, context);
  }

  @Override
  public void fromDataPre_GFE_9_0_0_0(DataInput in,
      DeserializationContext context)
      throws IOException, ClassNotFoundException {
    memberIdentifier.fromDataPre_GFE_9_0_0_0(in, context);
  }

  @Override
  public void fromDataPre_GFE_7_1_0_0(DataInput in,
      DeserializationContext context)
      throws IOException, ClassNotFoundException {
    memberIdentifier.fromDataPre_GFE_7_1_0_0(in, context);
  }

  @Override
  public void _readEssentialData(DataInput in,
      Function<InetAddress, String> hostnameResolver)
      throws IOException, ClassNotFoundException {
    memberIdentifier._readEssentialData(in, hostnameResolver);
  }

  @Override
  public void writeEssentialData(DataOutput out) throws IOException {
    memberIdentifier.writeEssentialData(out);
  }

  public void setPort(int p) {
    memberIdentifier.setPort(p);
  }

  @Override
  public MemberData getMemberData() {
    return memberIdentifier.getMemberData();
  }

  @Override
  public String getHostName() {
    return memberIdentifier.getHostName();
  }

  @Override
  public String getHost() {
    return memberIdentifier.getHost();
  }

  @Override
  public int getProcessId() {
    return memberIdentifier.getProcessId();
  }

  @Override
  public String getId() {
    return memberIdentifier.getId();
  }

  @Override
  public String getUniqueId() {
    return memberIdentifier.getUniqueId();
  }

  public void setVersionObjectForTest(Version v) {
    memberIdentifier.setVersionObjectForTest(v);
  }

  @Override
  public Version getVersionObject() {
    return memberIdentifier.getVersionObject();
  }

  @Override
  public Version[] getSerializationVersions() {
    return memberIdentifier.getSerializationVersions();
  }

  @Override
  public String getUniqueTag() {
    return memberIdentifier.getUniqueTag();
  }

  public void setUniqueTag(String tag) {
    memberIdentifier.setUniqueTag(tag);
  }

  @Override
  public void setIsPartial(boolean value) {
    memberIdentifier.setIsPartial(value);
  }

  @Override
  public void setName(String name) {
    memberIdentifier.setName(name);
  }

  @Override
  public String getDurableId() {
    return memberIdentifier.getDurableId();
  }

  @Override
  public int getDurableTimeout() {
    return memberIdentifier.getDurableTimeout();
  }

  @Override
  public void setHostName(String hostName) {
    memberIdentifier.setHostName(hostName);
  }

  @Override
  public void setProcessId(int id) {
    memberIdentifier.setProcessId(id);
  }

  @Override
  public boolean hasUUID() {
    return memberIdentifier.hasUUID();
  }

  @Override
  public long getUuidLeastSignificantBits() {
    return memberIdentifier.getUuidLeastSignificantBits();
  }

  @Override
  public long getUuidMostSignificantBits() {
    return memberIdentifier.getUuidMostSignificantBits();
  }

  @Override
  public boolean isNetworkPartitionDetectionEnabled() {
    return memberIdentifier.isNetworkPartitionDetectionEnabled();
  }

  @Override
  public void setUUID(UUID randomUUID) {
    memberIdentifier.setUUID(randomUUID);
  }

  @Override
  public void setMemberWeight(byte b) {
    memberIdentifier.setMemberWeight(b);
  }

  @Override
  public void setUdpPort(int i) {
    memberIdentifier.setUdpPort(i);
  }

  @Override
  public UUID getUUID() {
    return memberIdentifier.getUUID();
  }

  @FunctionalInterface
  public interface HostnameResolver {
    InetAddress getInetAddress(ServerLocation location) throws UnknownHostException;
  }
}<|MERGE_RESOLUTION|>--- conflicted
+++ resolved
@@ -329,7 +329,11 @@
   }
 
   @Override
-<<<<<<< HEAD
+  public int getDSFID() {
+    return DISTRIBUTED_MEMBER;
+  }
+
+  @Override
   public void setDurableTimeout(int newValue) {
     memberIdentifier.setDurableTimeout(newValue);
   }
@@ -387,16 +391,6 @@
   @Override
   public List<String> getGroups() {
     return memberIdentifier.getGroups();
-=======
-  public int getDSFID() {
-    return DISTRIBUTED_MEMBER;
-  }
-
-  @Override
-  public void toDataPre_GFE_9_0_0_0(DataOutput out, SerializationContext context)
-      throws IOException {
-    super.toDataPre_GFE_9_0_0_0(out, context);
->>>>>>> 11048af2
   }
 
   @Override
