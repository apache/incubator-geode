--- conflicted
+++ resolved
@@ -75,14 +75,9 @@
    * 
    * @return a MembershipManager
    */
-<<<<<<< HEAD
   MembershipManager newMembershipManager(DistributedMembershipListener listener,
-      DistributionConfig config, RemoteTransportConfig transport, DMStats stats);
-=======
-  public abstract MembershipManager newMembershipManager(DistributedMembershipListener listener,
       DistributionConfig config, RemoteTransportConfig transport, DMStats stats,
       SecurityService securityService);
->>>>>>> 78f08e8a
 
 
   /**
