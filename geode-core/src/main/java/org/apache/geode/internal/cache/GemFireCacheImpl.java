/*
 * Licensed to the Apache Software Foundation (ASF) under one or more contributor license
 * agreements. See the NOTICE file distributed with this work for additional information regarding
 * copyright ownership. The ASF licenses this file to You under the Apache License, Version 2.0 (the
 * "License"); you may not use this file except in compliance with the License. You may obtain a
 * copy of the License at
 *
 * http://www.apache.org/licenses/LICENSE-2.0
 *
 * Unless required by applicable law or agreed to in writing, software distributed under the License
 * is distributed on an "AS IS" BASIS, WITHOUT WARRANTIES OR CONDITIONS OF ANY KIND, either express
 * or implied. See the License for the specific language governing permissions and limitations under
 * the License.
 */
package org.apache.geode.internal.cache;

import static org.apache.geode.distributed.internal.InternalDistributedSystem.ALLOW_MULTIPLE_SYSTEMS;
import static org.apache.geode.distributed.internal.InternalDistributedSystem.getAnyInstance;

import java.io.BufferedReader;
import java.io.ByteArrayInputStream;
import java.io.ByteArrayOutputStream;
import java.io.Closeable;
import java.io.File;
import java.io.IOException;
import java.io.InputStream;
import java.io.InputStreamReader;
import java.io.OutputStream;
import java.io.OutputStreamWriter;
import java.io.PrintStream;
import java.io.Reader;
import java.io.StringBufferInputStream;
import java.io.StringWriter;
import java.io.Writer;
import java.net.InetSocketAddress;
import java.net.MalformedURLException;
import java.net.URL;
import java.net.UnknownHostException;
import java.util.ArrayList;
import java.util.Collection;
import java.util.Collections;
import java.util.Date;
import java.util.HashMap;
import java.util.HashSet;
import java.util.Iterator;
import java.util.LinkedHashMap;
import java.util.List;
import java.util.Map;
import java.util.Map.Entry;
import java.util.Objects;
import java.util.Properties;
import java.util.ServiceLoader;
import java.util.Set;
import java.util.SortedMap;
import java.util.TreeMap;
import java.util.concurrent.ArrayBlockingQueue;
import java.util.concurrent.CancellationException;
import java.util.concurrent.ConcurrentHashMap;
import java.util.concurrent.ConcurrentMap;
import java.util.concurrent.CopyOnWriteArrayList;
import java.util.concurrent.CopyOnWriteArraySet;
import java.util.concurrent.CountDownLatch;
import java.util.concurrent.ExecutionException;
import java.util.concurrent.Executor;
import java.util.concurrent.ExecutorService;
import java.util.concurrent.Executors;
import java.util.concurrent.Future;
import java.util.concurrent.ThreadFactory;
import java.util.concurrent.ThreadPoolExecutor;
import java.util.concurrent.TimeUnit;
import java.util.concurrent.atomic.AtomicBoolean;
import java.util.concurrent.atomic.AtomicInteger;
import java.util.function.BiPredicate;
import java.util.function.Supplier;
import java.util.regex.Pattern;

import javax.naming.Context;
import javax.transaction.TransactionManager;

import com.sun.jna.Native;
import com.sun.jna.Platform;
import org.apache.commons.lang.StringUtils;
import org.apache.logging.log4j.Logger;

import org.apache.geode.CancelCriterion;
import org.apache.geode.CancelException;
import org.apache.geode.ForcedDisconnectException;
import org.apache.geode.GemFireCacheException;
import org.apache.geode.GemFireConfigException;
import org.apache.geode.InternalGemFireError;
import org.apache.geode.LogWriter;
import org.apache.geode.SerializationException;
import org.apache.geode.SystemFailure;
import org.apache.geode.admin.internal.SystemMemberCacheEventProcessor;
import org.apache.geode.cache.AttributesFactory;
import org.apache.geode.cache.Cache;
import org.apache.geode.cache.CacheClosedException;
import org.apache.geode.cache.CacheException;
import org.apache.geode.cache.CacheExistsException;
import org.apache.geode.cache.CacheTransactionManager;
import org.apache.geode.cache.CacheWriterException;
import org.apache.geode.cache.CacheXmlException;
import org.apache.geode.cache.DataPolicy;
import org.apache.geode.cache.Declarable;
import org.apache.geode.cache.DiskStore;
import org.apache.geode.cache.DiskStoreFactory;
import org.apache.geode.cache.DynamicRegionFactory;
import org.apache.geode.cache.EvictionAction;
import org.apache.geode.cache.EvictionAttributes;
import org.apache.geode.cache.GatewayException;
import org.apache.geode.cache.Operation;
import org.apache.geode.cache.PartitionAttributesFactory;
import org.apache.geode.cache.Region;
import org.apache.geode.cache.RegionAttributes;
import org.apache.geode.cache.RegionDestroyedException;
import org.apache.geode.cache.RegionExistsException;
import org.apache.geode.cache.RegionFactory;
import org.apache.geode.cache.RegionService;
import org.apache.geode.cache.RegionShortcut;
import org.apache.geode.cache.Scope;
import org.apache.geode.cache.TimeoutException;
import org.apache.geode.cache.asyncqueue.AsyncEventQueue;
import org.apache.geode.cache.asyncqueue.AsyncEventQueueFactory;
import org.apache.geode.cache.asyncqueue.internal.AsyncEventQueueFactoryImpl;
import org.apache.geode.cache.asyncqueue.internal.AsyncEventQueueImpl;
import org.apache.geode.cache.client.ClientRegionFactory;
import org.apache.geode.cache.client.ClientRegionShortcut;
import org.apache.geode.cache.client.Pool;
import org.apache.geode.cache.client.PoolFactory;
import org.apache.geode.cache.client.PoolManager;
import org.apache.geode.cache.client.internal.ClientMetadataService;
import org.apache.geode.cache.client.internal.ClientRegionFactoryImpl;
import org.apache.geode.cache.client.internal.InternalClientCache;
import org.apache.geode.cache.client.internal.PoolImpl;
import org.apache.geode.cache.control.ResourceManager;
import org.apache.geode.cache.execute.FunctionService;
import org.apache.geode.cache.query.QueryService;
import org.apache.geode.cache.query.internal.DefaultQueryService;
import org.apache.geode.cache.query.internal.InternalQueryService;
import org.apache.geode.cache.query.internal.QueryMonitor;
import org.apache.geode.cache.query.internal.cq.CqService;
import org.apache.geode.cache.query.internal.cq.CqServiceProvider;
import org.apache.geode.cache.server.CacheServer;
import org.apache.geode.cache.snapshot.CacheSnapshotService;
import org.apache.geode.cache.util.GatewayConflictResolver;
import org.apache.geode.cache.wan.GatewayReceiver;
import org.apache.geode.cache.wan.GatewayReceiverFactory;
import org.apache.geode.cache.wan.GatewaySender;
import org.apache.geode.cache.wan.GatewaySenderFactory;
import org.apache.geode.distributed.ConfigurationProperties;
import org.apache.geode.distributed.DistributedLockService;
import org.apache.geode.distributed.DistributedMember;
import org.apache.geode.distributed.DistributedSystem;
import org.apache.geode.distributed.DistributedSystemDisconnectedException;
import org.apache.geode.distributed.Locator;
import org.apache.geode.distributed.internal.CacheTime;
import org.apache.geode.distributed.internal.ClusterConfigurationService;
import org.apache.geode.distributed.internal.ClusterDistributionManager;
import org.apache.geode.distributed.internal.DistributionAdvisee;
import org.apache.geode.distributed.internal.DistributionAdvisor;
import org.apache.geode.distributed.internal.DistributionAdvisor.Profile;
import org.apache.geode.distributed.internal.DistributionConfig;
import org.apache.geode.distributed.internal.DistributionManager;
import org.apache.geode.distributed.internal.InternalDistributedSystem;
import org.apache.geode.distributed.internal.InternalLocator;
import org.apache.geode.distributed.internal.PooledExecutorWithDMStats;
import org.apache.geode.distributed.internal.ReplyException;
import org.apache.geode.distributed.internal.ReplyProcessor21;
import org.apache.geode.distributed.internal.ResourceEvent;
import org.apache.geode.distributed.internal.ResourceEventsListener;
import org.apache.geode.distributed.internal.ServerLocation;
import org.apache.geode.distributed.internal.locks.DLockService;
import org.apache.geode.distributed.internal.membership.InternalDistributedMember;
import org.apache.geode.i18n.LogWriterI18n;
import org.apache.geode.internal.Assert;
import org.apache.geode.internal.ClassPathLoader;
import org.apache.geode.internal.SystemTimer;
import org.apache.geode.internal.Version;
import org.apache.geode.internal.cache.backup.BackupService;
import org.apache.geode.internal.cache.control.InternalResourceManager;
import org.apache.geode.internal.cache.control.InternalResourceManager.ResourceType;
import org.apache.geode.internal.cache.control.ResourceAdvisor;
import org.apache.geode.internal.cache.event.EventTrackerExpiryTask;
import org.apache.geode.internal.cache.eviction.HeapEvictor;
import org.apache.geode.internal.cache.eviction.OffHeapEvictor;
import org.apache.geode.internal.cache.execute.util.FindRestEnabledServersFunction;
import org.apache.geode.internal.cache.extension.Extensible;
import org.apache.geode.internal.cache.extension.ExtensionPoint;
import org.apache.geode.internal.cache.extension.SimpleExtensionPoint;
import org.apache.geode.internal.cache.ha.HARegionQueue;
import org.apache.geode.internal.cache.locks.TXLockService;
import org.apache.geode.internal.cache.partitioned.RedundancyAlreadyMetException;
import org.apache.geode.internal.cache.persistence.PersistentMemberID;
import org.apache.geode.internal.cache.persistence.PersistentMemberManager;
import org.apache.geode.internal.cache.snapshot.CacheSnapshotServiceImpl;
import org.apache.geode.internal.cache.tier.sockets.AcceptorImpl;
import org.apache.geode.internal.cache.tier.sockets.CacheClientNotifier;
import org.apache.geode.internal.cache.tier.sockets.CacheClientProxy;
import org.apache.geode.internal.cache.tier.sockets.ClientHealthMonitor;
import org.apache.geode.internal.cache.tier.sockets.ClientProxyMembershipID;
import org.apache.geode.internal.cache.tier.sockets.ServerConnection;
import org.apache.geode.internal.cache.wan.AbstractGatewaySender;
import org.apache.geode.internal.cache.wan.GatewaySenderAdvisor;
import org.apache.geode.internal.cache.wan.GatewaySenderQueueEntrySynchronizationListener;
import org.apache.geode.internal.cache.wan.WANServiceProvider;
import org.apache.geode.internal.cache.wan.parallel.ParallelGatewaySenderQueue;
import org.apache.geode.internal.cache.xmlcache.CacheXmlParser;
import org.apache.geode.internal.cache.xmlcache.CacheXmlPropertyResolver;
import org.apache.geode.internal.cache.xmlcache.PropertyResolver;
import org.apache.geode.internal.concurrent.ConcurrentHashSet;
import org.apache.geode.internal.config.ClusterConfigurationNotAvailableException;
import org.apache.geode.internal.i18n.LocalizedStrings;
import org.apache.geode.internal.jndi.JNDIInvoker;
import org.apache.geode.internal.jta.TransactionManagerImpl;
import org.apache.geode.internal.logging.InternalLogWriter;
import org.apache.geode.internal.logging.LogService;
import org.apache.geode.internal.logging.LoggingThreadGroup;
import org.apache.geode.internal.logging.log4j.LocalizedMessage;
import org.apache.geode.internal.net.SocketCreator;
import org.apache.geode.internal.offheap.MemoryAllocator;
import org.apache.geode.internal.security.SecurityService;
import org.apache.geode.internal.security.SecurityServiceFactory;
import org.apache.geode.internal.sequencelog.SequenceLoggerImpl;
import org.apache.geode.internal.tcp.ConnectionTable;
import org.apache.geode.internal.util.BlobHelper;
import org.apache.geode.internal.util.concurrent.FutureResult;
import org.apache.geode.lang.Identifiable;
import org.apache.geode.management.internal.JmxManagerAdvisee;
import org.apache.geode.management.internal.JmxManagerAdvisor;
import org.apache.geode.management.internal.RestAgent;
import org.apache.geode.management.internal.beans.ManagementListener;
import org.apache.geode.management.internal.configuration.domain.Configuration;
import org.apache.geode.management.internal.configuration.messages.ConfigurationResponse;
import org.apache.geode.memcached.GemFireMemcachedServer;
import org.apache.geode.memcached.GemFireMemcachedServer.Protocol;
import org.apache.geode.pdx.PdxInstance;
import org.apache.geode.pdx.PdxInstanceFactory;
import org.apache.geode.pdx.PdxSerializer;
import org.apache.geode.pdx.ReflectionBasedAutoSerializer;
import org.apache.geode.pdx.internal.AutoSerializableManager;
import org.apache.geode.pdx.internal.PdxInstanceFactoryImpl;
import org.apache.geode.pdx.internal.PdxInstanceImpl;
import org.apache.geode.pdx.internal.TypeRegistry;
import org.apache.geode.redis.GeodeRedisServer;

// TODO: somebody Come up with more reasonable values for {@link #DEFAULT_LOCK_TIMEOUT}, etc.
/**
 * GemFire's implementation of a distributed {@link Cache}.
 */
@SuppressWarnings("deprecation")
public class GemFireCacheImpl implements InternalCache, InternalClientCache, HasCachePerfStats,
    DistributionAdvisee, CacheTime {
  private static final Logger logger = LogService.getLogger();

  /** The default number of seconds to wait for a distributed lock */
  public static final int DEFAULT_LOCK_TIMEOUT =
      Integer.getInteger(DistributionConfig.GEMFIRE_PREFIX + "Cache.defaultLockTimeout", 60);

  /**
   * The default duration (in seconds) of a lease on a distributed lock
   */
  public static final int DEFAULT_LOCK_LEASE =
      Integer.getInteger(DistributionConfig.GEMFIRE_PREFIX + "Cache.defaultLockLease", 120);

  /** The default "copy on read" attribute value */
  public static final boolean DEFAULT_COPY_ON_READ = false;

  /**
   * The default amount of time to wait for a {@code netSearch} to complete
   */
  public static final int DEFAULT_SEARCH_TIMEOUT =
      Integer.getInteger(DistributionConfig.GEMFIRE_PREFIX + "Cache.defaultSearchTimeout", 300);

  /**
   * The {@code CacheLifecycleListener} s that have been registered in this VM
   */
  private static final Set<CacheLifecycleListener> cacheLifecycleListeners = new HashSet<>();

  /**
   * Define gemfire.Cache.ASYNC_EVENT_LISTENERS=true to invoke event listeners in the background
   */
  private static final boolean ASYNC_EVENT_LISTENERS =
      Boolean.getBoolean(DistributionConfig.GEMFIRE_PREFIX + "Cache.ASYNC_EVENT_LISTENERS");

  /**
   * Name of the default pool.
   */
  public static final String DEFAULT_POOL_NAME = "DEFAULT";

  /**
   * If true then when a delta is applied the size of the entry value will be recalculated. If false
   * (the default) then the size of the entry value is unchanged by a delta application. Not a final
   * so that tests can change this value.
   *
   * TODO: move or static or encapsulate with interface methods
   *
   * @since GemFire h****** 6.1.2.9
   */
  static boolean DELTAS_RECALCULATE_SIZE =
      Boolean.getBoolean(DistributionConfig.GEMFIRE_PREFIX + "DELTAS_RECALCULATE_SIZE");

  private static final int EVENT_QUEUE_LIMIT =
      Integer.getInteger(DistributionConfig.GEMFIRE_PREFIX + "Cache.EVENT_QUEUE_LIMIT", 4096);

  static final int EVENT_THREAD_LIMIT =
      Integer.getInteger(DistributionConfig.GEMFIRE_PREFIX + "Cache.EVENT_THREAD_LIMIT", 16);

  /**
   * System property to limit the max query-execution time. By default its turned off (-1), the time
   * is set in milliseconds.
   */
  public static int MAX_QUERY_EXECUTION_TIME =
      Integer.getInteger(DistributionConfig.GEMFIRE_PREFIX + "Cache.MAX_QUERY_EXECUTION_TIME", -1);

  /**
   * System property to disable query monitor even if resource manager is in use
   */
  private final boolean queryMonitorDisabledForLowMem = Boolean
      .getBoolean(DistributionConfig.GEMFIRE_PREFIX + "Cache.DISABLE_QUERY_MONITOR_FOR_LOW_MEMORY");

  /**
   * Property set to true if resource manager heap percentage is set and query monitor is required
   */
  private static boolean queryMonitorRequiredForResourceManager = false;

  /** time in milliseconds */
  private static final int FIVE_HOURS = 5 * 60 * 60 * 1000;

  private static final Pattern DOUBLE_BACKSLASH = Pattern.compile("\\\\");

  private volatile ConfigurationResponse configurationResponse;

  private final InternalDistributedSystem system;

  private final DistributionManager dm;

  private final Map<String, InternalRegion> rootRegions;

  /**
   * True if this cache is being created by a ClientCacheFactory.
   */
  private final boolean isClient;

  private PoolFactory poolFactory;

  /**
   * It is not final to allow cache.xml parsing to set it.
   */
  private Pool defaultPool;

  private final ConcurrentMap<String, InternalRegion> pathToRegion = new ConcurrentHashMap<>();

  private volatile boolean isInitialized;

  volatile boolean isClosing = false; // used in Stopper inner class

  /** Amount of time (in seconds) to wait for a distributed lock */
  private int lockTimeout = DEFAULT_LOCK_TIMEOUT;

  /** Amount of time a lease of a distributed lock lasts */
  private int lockLease = DEFAULT_LOCK_LEASE;

  /** Amount of time to wait for a {@code netSearch} to complete */
  private int searchTimeout = DEFAULT_SEARCH_TIMEOUT;

  private final CachePerfStats cachePerfStats;

  /** Date on which this instances was created */
  private final Date creationDate;

  /** thread pool for event dispatching */
  private final ThreadPoolExecutor eventThreadPool;

  /**
   * the list of all cache servers. CopyOnWriteArrayList is used to allow concurrent add, remove and
   * retrieval operations. It is assumed that the traversal operations on cache servers list vastly
   * outnumber the mutative operations such as add, remove.
   */
  private final List<CacheServerImpl> allCacheServers = new CopyOnWriteArrayList<>();

  /**
   * Controls updates to the list of all gateway senders
   *
   * @see #allGatewaySenders
   */
  private final Object allGatewaySendersLock = new Object();

  /**
   * the set of all gateway senders. It may be fetched safely (for enumeration), but updates must by
   * synchronized via {@link #allGatewaySendersLock}
   */
  private volatile Set<GatewaySender> allGatewaySenders = Collections.emptySet();

  /**
   * The list of all async event queues added to the cache. CopyOnWriteArrayList is used to allow
   * concurrent add, remove and retrieval operations.
   */
  private final Set<AsyncEventQueue> allVisibleAsyncEventQueues = new CopyOnWriteArraySet<>();

  /**
   * The list of all async event queues added to the cache. CopyOnWriteArrayList is used to allow
   * concurrent add, remove and retrieval operations.
   */
  private final Set<AsyncEventQueue> allAsyncEventQueues = new CopyOnWriteArraySet<>();

  /**
   * Controls updates to the list of all gateway receivers
   *
   * @see #allGatewayReceivers
   */
  private final Object allGatewayReceiversLock = new Object();

  /**
   * the list of all gateway Receivers. It may be fetched safely (for enumeration), but updates must
   * by synchronized via {@link #allGatewayReceiversLock}
   */
  private volatile Set<GatewayReceiver> allGatewayReceivers = Collections.emptySet();

  /**
   * PartitionedRegion instances (for required-events notification
   */
  private final Set<PartitionedRegion> partitionedRegions = new HashSet<>();

  /**
   * Fix for 42051 This is a map of regions that are in the process of being destroyed. We could
   * potentially leave the regions in the pathToRegion map, but that would entail too many changes
   * at this point in the release. We need to know which regions are being destroyed so that a
   * profile exchange can get the persistent id of the destroying region and know not to persist
   * that ID if it receives it as part of the persistent view.
   */
  private final ConcurrentMap<String, DistributedRegion> regionsInDestroy =
      new ConcurrentHashMap<>();

  private final Object allGatewayHubsLock = new Object();

  /**
   * conflict resolver for WAN, if any
   *
   * GuardedBy {@link #allGatewayHubsLock}
   */
  private GatewayConflictResolver gatewayConflictResolver;

  /** Is this is "server" cache? */
  private boolean isServer = false;

  /** transaction manager for this cache */
  private final TXManagerImpl transactionManager;

  private RestAgent restAgent;

  private boolean isRESTServiceRunning = false;

  /** Copy on Read feature for all read operations e.g. get */
  private volatile boolean copyOnRead = DEFAULT_COPY_ON_READ;

  /** The named region attributes registered with this cache. */
  private final Map<String, RegionAttributes<?, ?>> namedRegionAttributes =
      Collections.synchronizedMap(new HashMap<>());

  /**
   * if this cache was forced to close due to a forced-disconnect, we retain a
   * ForcedDisconnectException that can be used as the cause
   */
  private boolean forcedDisconnect;

  /**
   * if this cache was forced to close due to a forced-disconnect or system failure, this keeps
   * track of the reason
   */
  volatile Throwable disconnectCause; // used in Stopper inner class

  /** context where this cache was created -- for debugging, really... */
  private Exception creationStack = null;

  /**
   * a system timer task for cleaning up old bridge thread event entries
   */
  private final EventTrackerExpiryTask recordedEventSweeper;

  private final TombstoneService tombstoneService;

  /**
   * DistributedLockService for PartitionedRegions. Remains null until the first PartitionedRegion
   * is created. Destroyed by GemFireCache when closing the cache. Protected by synchronization on
   * this GemFireCache.
   *
   * GuardedBy prLockServiceLock
   */
  private DistributedLockService prLockService;

  /**
   * lock used to access prLockService
   */
  private final Object prLockServiceLock = new Object();

  /**
   * DistributedLockService for GatewaySenders. Remains null until the first GatewaySender is
   * created. Destroyed by GemFireCache when closing the cache.
   *
   * GuardedBy gatewayLockServiceLock
   */
  private volatile DistributedLockService gatewayLockService;

  /**
   * Lock used to access gatewayLockService
   */
  private final Object gatewayLockServiceLock = new Object();

  private final InternalResourceManager resourceManager;

  private final BackupService backupService;

  private HeapEvictor heapEvictor = null;

  private OffHeapEvictor offHeapEvictor = null;

  private final Object heapEvictorLock = new Object();

  private final Object offHeapEvictorLock = new Object();

  private ResourceEventsListener resourceEventsListener;

  /**
   * Enabled when CacheExistsException issues arise in debugging
   *
   * @see #creationStack
   */
  private static final boolean DEBUG_CREATION_STACK = false;

  private volatile QueryMonitor queryMonitor;

  private final Object queryMonitorLock = new Object();

  private final PersistentMemberManager persistentMemberManager;

  private ClientMetadataService clientMetadataService = null;

  private final Object clientMetaDatServiceLock = new Object();

  private final AtomicBoolean isShutDownAll = new AtomicBoolean();
  private final CountDownLatch shutDownAllFinished = new CountDownLatch(1);

  private final ResourceAdvisor resourceAdvisor;
  private final JmxManagerAdvisor jmxAdvisor;

  private final int serialNumber;

  private final TXEntryStateFactory txEntryStateFactory;

  private final CacheConfig cacheConfig;

  private final DiskStoreMonitor diskMonitor;

  /**
   * Stores the properties used to initialize declarables.
   */
  private final Map<Declarable, Properties> declarablePropertiesMap = new ConcurrentHashMap<>();

  /** {@link PropertyResolver} to resolve ${} type property strings */
  private final PropertyResolver resolver;

  private static final boolean XML_PARAMETERIZATION_ENABLED =
      !Boolean.getBoolean(DistributionConfig.GEMFIRE_PREFIX + "xml.parameterization.disabled");

  /**
   * the memcachedServer instance that is started when {@link DistributionConfig#getMemcachedPort()}
   * is specified
   */
  private GemFireMemcachedServer memcachedServer;

  /**
   * Redis server is started when {@link DistributionConfig#getRedisPort()} is set
   */
  private GeodeRedisServer redisServer;

  /**
   * {@link ExtensionPoint} support.
   *
   * @since GemFire 8.1
   */
  private final SimpleExtensionPoint<Cache> extensionPoint = new SimpleExtensionPoint<>(this, this);

  private final CqService cqService;

  private final Set<RegionListener> regionListeners = new ConcurrentHashSet<>();

  private final Map<Class<? extends CacheService>, CacheService> services = new HashMap<>();

  private final SecurityService securityService;

  private final Set<RegionEntrySynchronizationListener> synchronizationListeners =
      new ConcurrentHashSet<>();

  private final ClusterConfigurationLoader ccLoader = new ClusterConfigurationLoader();

  static {
    // this works around jdk bug 6427854, reported in ticket #44434
    String propertyName = "sun.nio.ch.bugLevel";
    String value = System.getProperty(propertyName);
    if (value == null) {
      System.setProperty(propertyName, "");
    }
  }

  /**
   * Invokes mlockall(). Locks all pages mapped into the address space of the calling process. This
   * includes the pages of the code, data and stack segment, as well as shared libraries, user space
   * kernel data, shared memory, and memory-mapped files. All mapped pages are guaranteed to be
   * resident in RAM when the call returns successfully; the pages are guaranteed to stay in RAM
   * until later unlocked.
   *
   * @param flags MCL_CURRENT 1 - Lock all pages which are currently mapped into the address space
   *        of the process.
   *
   *        MCL_FUTURE 2 - Lock all pages which will become mapped into the address space of the
   *        process in the future. These could be for instance new pages required by a growing heap
   *        and stack as well as new memory mapped files or shared memory regions.
   *
   * @return 0 if success, non-zero if error and errno set
   */
  private static native int mlockall(int flags);

  public static void lockMemory() {
    try {
      Native.register(Platform.C_LIBRARY_NAME);
      int result = mlockall(1);
      if (result == 0) {
        return;
      }
    } catch (Throwable t) {
      throw new IllegalStateException("Error trying to lock memory", t);
    }

    int lastError = Native.getLastError();
    String message = "mlockall failed: " + lastError;
    if (lastError == 1 || lastError == 12) { // EPERM || ENOMEM
      message = "Unable to lock memory due to insufficient free space or privileges.  "
          + "Please check the RLIMIT_MEMLOCK soft resource limit (ulimit -l) and "
          + "increase the available memory if needed";
    }
    throw new IllegalStateException(message);
  }

  /**
   * This is for debugging cache-open issues (esp. {@link CacheExistsException})
   */
  @Override
  public String toString() {
    final StringBuilder sb = new StringBuilder();
    sb.append("GemFireCache[");
    sb.append("id = ").append(System.identityHashCode(this));
    sb.append("; isClosing = ").append(this.isClosing);
    sb.append("; isShutDownAll = ").append(isCacheAtShutdownAll());
    sb.append("; created = ").append(this.creationDate);
    sb.append("; server = ").append(this.isServer);
    sb.append("; copyOnRead = ").append(this.copyOnRead);
    sb.append("; lockLease = ").append(this.lockLease);
    sb.append("; lockTimeout = ").append(this.lockTimeout);
    if (this.creationStack != null) {
      // TODO: eliminate anonymous inner class and maybe move this to ExceptionUtils
      sb.append(System.lineSeparator()).append("Creation context:").append(System.lineSeparator());
      OutputStream os = new OutputStream() {
        @Override
        public void write(int i) {
          sb.append((char) i);
        }
      };
      PrintStream ps = new PrintStream(os);
      this.creationStack.printStackTrace(ps);
    }
    sb.append("]");
    return sb.toString();
  }

  /** Map of Futures used to track Regions that are being reinitialized */
  private final ConcurrentMap reinitializingRegions = new ConcurrentHashMap();

  /**
   * Returns the last created instance of GemFireCache
   *
   * @deprecated use DM.getCache instead
   */
  @Deprecated
  public static GemFireCacheImpl getInstance() {
    InternalDistributedSystem system = InternalDistributedSystem.getAnyInstance();
    if (system == null) {
      return null;
    }
    GemFireCacheImpl cache = (GemFireCacheImpl) system.getCache();
    if (cache == null) {
      return null;
    }

    if (cache.isClosing) {
      return null;
    }

    return cache;

  }

  /**
   * Returns an existing instance. If a cache does not exist throws a cache closed exception.
   *
   * @return the existing cache
   * @throws CacheClosedException if an existing cache can not be found.
   * @deprecated use DM.getExistingCache instead.
   */
  @Deprecated
  public static GemFireCacheImpl getExisting() {
    final GemFireCacheImpl result = getInstance();
    if (result != null && !result.isClosing) {
      return result;
    }
    if (result != null) {
      throw result.getCacheClosedException(
          LocalizedStrings.CacheFactory_THE_CACHE_HAS_BEEN_CLOSED.toLocalizedString());
    }
    throw new CacheClosedException(
        LocalizedStrings.CacheFactory_A_CACHE_HAS_NOT_YET_BEEN_CREATED.toLocalizedString());
  }

  /**
   * Returns an existing instance. If a cache does not exist throws an exception.
   *
   * @param reason the reason an existing cache is being requested.
   * @return the existing cache
   * @throws CacheClosedException if an existing cache can not be found.
   * @deprecated use DM.getExistingCache instead.
   */
  @Deprecated
  public static GemFireCacheImpl getExisting(String reason) {
    GemFireCacheImpl result = getInstance();
    if (result == null) {
      throw new CacheClosedException(reason);
    }
    return result;
  }

  /**
   * Pdx is allowed to obtain the cache even while it is being closed
   *
   * @deprecated Rather than fishing for a cache with this static method, use a cache that is passed
   *             in to your method.
   */
  public static GemFireCacheImpl getForPdx(String reason) {

    InternalDistributedSystem system = getAnyInstance();
    if (system == null) {
      throw new CacheClosedException(reason);
    }
    GemFireCacheImpl cache = (GemFireCacheImpl) system.getCache();
    if (cache == null) {
      throw new CacheClosedException(reason);
    }

    return cache;
  }

  public static GemFireCacheImpl createClient(InternalDistributedSystem system, PoolFactory pf,
      CacheConfig cacheConfig) {
    return basicCreate(system, true, cacheConfig, pf, true, ASYNC_EVENT_LISTENERS, null);
  }

  public static GemFireCacheImpl create(InternalDistributedSystem system, CacheConfig cacheConfig) {
    return basicCreate(system, true, cacheConfig, null, false, ASYNC_EVENT_LISTENERS, null);
  }

  static GemFireCacheImpl createWithAsyncEventListeners(InternalDistributedSystem system,
      CacheConfig cacheConfig, TypeRegistry typeRegistry) {
    return basicCreate(system, true, cacheConfig, null, false, true, typeRegistry);
  }

  public static Cache create(InternalDistributedSystem system, boolean existingOk,
      CacheConfig cacheConfig) {
    return basicCreate(system, existingOk, cacheConfig, null, false, ASYNC_EVENT_LISTENERS, null);
  }

  private static GemFireCacheImpl basicCreate(InternalDistributedSystem system, boolean existingOk,
      CacheConfig cacheConfig, PoolFactory pf, boolean isClient, boolean asyncEventListeners,
      TypeRegistry typeRegistry) throws CacheExistsException, TimeoutException,
      CacheWriterException, GatewayException, RegionExistsException {
    try {
      synchronized (GemFireCacheImpl.class) {
        GemFireCacheImpl instance = checkExistingCache(existingOk, cacheConfig, system);
        if (instance == null) {
          instance = new GemFireCacheImpl(isClient, pf, system, cacheConfig, asyncEventListeners,
              typeRegistry);
          system.setCache(instance);
          instance.initialize();
        } else {
          system.setCache(instance);
        }
        return instance;
      }
    } catch (CacheXmlException | IllegalArgumentException e) {
      logger.error(e.getLocalizedMessage()); // TODO: log the full stack trace or not?
      throw e;
    } catch (Error | RuntimeException e) {
      logger.error(e);
      throw e;
    }
  }

  private static GemFireCacheImpl checkExistingCache(boolean existingOk, CacheConfig cacheConfig,
      InternalDistributedSystem system) {
    GemFireCacheImpl instance =
        ALLOW_MULTIPLE_SYSTEMS ? (GemFireCacheImpl) system.getCache() : getInstance();

    if (instance != null && !instance.isClosed()) {
      if (existingOk) {
        // Check if cache configuration matches.
        cacheConfig.validateCacheConfig(instance);
        return instance;
      } else {
        // instance.creationStack argument is for debugging...
        throw new CacheExistsException(instance,
            LocalizedStrings.CacheFactory_0_AN_OPEN_CACHE_ALREADY_EXISTS
                .toLocalizedString(instance),
            instance.creationStack);
      }
    }
    return null;
  }

  /**
   * Creates a new instance of GemFireCache and populates it according to the {@code cache.xml}, if
   * appropriate.
   *
   * @param typeRegistry: currently only unit tests set this parameter to a non-null value
   */
  private GemFireCacheImpl(boolean isClient, PoolFactory pf, InternalDistributedSystem system,
      CacheConfig cacheConfig, boolean asyncEventListeners, TypeRegistry typeRegistry) {
    this.isClient = isClient;
    this.poolFactory = pf;
    this.cacheConfig = cacheConfig; // do early for bug 43213
    this.pdxRegistry = typeRegistry;

    // Synchronized to prevent a new cache from being created
    // before an old one has finished closing
    synchronized (GemFireCacheImpl.class) {

      // start JTA transaction manager within this synchronized block
      // to prevent race with cache close. fixes bug 43987
      JNDIInvoker.mapTransactions(system);
      this.system = system;
      this.dm = this.system.getDistributionManager();

      this.configurationResponse = requestSharedConfiguration();

      // apply the cluster's properties configuration and initialize security using that
      // configuration
      ccLoader.applyClusterPropertiesConfiguration(this.configurationResponse,
          this.system.getConfig());

      this.securityService =
          SecurityServiceFactory.create(this.system.getConfig().getSecurityProps(), cacheConfig);
      this.system.setSecurityService(this.securityService);

      if (!this.isClient && PoolManager.getAll().isEmpty()) {
        // We only support management on members of a distributed system
        // Should do this: if (!getSystem().isLoner()) {
        // but it causes quickstart.CqClientTest to hang
        this.resourceEventsListener = new ManagementListener();
        this.system.addResourceListener(this.resourceEventsListener);
        if (this.system.isLoner()) {
          this.system.getInternalLogWriter()
              .info(LocalizedStrings.GemFireCacheImpl_RUNNING_IN_LOCAL_MODE);
        }
      } else {
        logger.info("Running in client mode");
        this.resourceEventsListener = null;
      }

      // Don't let admin-only VMs create Cache's just yet.
      if (this.dm.getDMType() == ClusterDistributionManager.ADMIN_ONLY_DM_TYPE) {
        throw new IllegalStateException(
            LocalizedStrings.GemFireCache_CANNOT_CREATE_A_CACHE_IN_AN_ADMINONLY_VM
                .toLocalizedString());
      }

      this.rootRegions = new HashMap<>();

      this.cqService = CqServiceProvider.create(this);

      // Create the CacheStatistics
      this.cachePerfStats = new CachePerfStats(system);
      CachePerfStats.enableClockStats = this.system.getConfig().getEnableTimeStatistics();

      this.transactionManager = new TXManagerImpl(this.cachePerfStats, this);
      this.dm.addMembershipListener(this.transactionManager);

      this.creationDate = new Date();

      this.persistentMemberManager = new PersistentMemberManager();

      if (asyncEventListeners) {
        final ThreadGroup threadGroup =
            LoggingThreadGroup.createThreadGroup("Message Event Threads", logger);
        ThreadFactory threadFactory = (Runnable command) -> {
          final Runnable runnable = () -> {
            ConnectionTable.threadWantsSharedResources();
            command.run();
          };
          Thread thread = new Thread(threadGroup, runnable, "Message Event Thread");
          thread.setDaemon(true);
          return thread;
        };
        ArrayBlockingQueue<Runnable> queue = new ArrayBlockingQueue<>(EVENT_QUEUE_LIMIT);
        this.eventThreadPool = new PooledExecutorWithDMStats(queue, EVENT_THREAD_LIMIT,
            this.cachePerfStats.getEventPoolHelper(), threadFactory, 1000);
      } else {
        this.eventThreadPool = null;
      }

      // Initialize the advisor here, but wait to exchange profiles until cache is fully built
      this.resourceAdvisor = ResourceAdvisor.createResourceAdvisor(this);

      // Initialize the advisor here, but wait to exchange profiles until cache is fully built
      this.jmxAdvisor = JmxManagerAdvisor.createJmxManagerAdvisor(new JmxManagerAdvisee(this));

      this.resourceManager = InternalResourceManager.createResourceManager(this);
      this.serialNumber = DistributionAdvisor.createSerialNumber();

      getInternalResourceManager().addResourceListener(ResourceType.HEAP_MEMORY, getHeapEvictor());

      /*
       * Only bother creating an off-heap evictor if we have off-heap memory enabled.
       */
      if (null != getOffHeapStore()) {
        getInternalResourceManager().addResourceListener(ResourceType.OFFHEAP_MEMORY,
            getOffHeapEvictor());
      }

      this.recordedEventSweeper = createEventTrackerExpiryTask();
      this.tombstoneService = TombstoneService.initialize(this);

      TypeRegistry.init();
      basicSetPdxSerializer(this.cacheConfig.getPdxSerializer());
      TypeRegistry.open();

      if (!isClient()) {
        // Initialize the QRM thread frequency to default (1 second )to prevent spill
        // over from previous Cache , as the interval is stored in a static
        // volatile field.
        HARegionQueue.setMessageSyncInterval(HARegionQueue.DEFAULT_MESSAGE_SYNC_INTERVAL);
      }
      FunctionService.registerFunction(new PRContainsValueFunction());
      this.expirationScheduler = new ExpirationScheduler(this.system);

      // uncomment following line when debugging CacheExistsException
      if (DEBUG_CREATION_STACK) {
        this.creationStack = new Exception(
            LocalizedStrings.GemFireCache_CREATED_GEMFIRECACHE_0.toLocalizedString(toString()));
      }

      this.txEntryStateFactory = TXEntryState.getFactory();
      if (XML_PARAMETERIZATION_ENABLED) {
        // If product properties file is available replace properties from there
        Properties userProps = this.system.getConfig().getUserDefinedProps();
        if (userProps != null && !userProps.isEmpty()) {
          this.resolver = new CacheXmlPropertyResolver(false,
              PropertyResolver.NO_SYSTEM_PROPERTIES_OVERRIDE, userProps);
        } else {
          this.resolver = new CacheXmlPropertyResolver(false,
              PropertyResolver.NO_SYSTEM_PROPERTIES_OVERRIDE, null);
        }
      } else {
        this.resolver = null;
      }

      SystemFailure.signalCacheCreate();

      this.diskMonitor = new DiskStoreMonitor(system.getConfig().getLogFile());

      addRegionEntrySynchronizationListener(new GatewaySenderQueueEntrySynchronizationListener());
      backupService = new BackupService(this);
    } // synchronized
  }

  /**
   * Initialize the EventTracker's timer task. This is stored for tracking and shutdown purposes
   */
  private EventTrackerExpiryTask createEventTrackerExpiryTask() {
    long lifetimeInMillis =
        Long.getLong(DistributionConfig.GEMFIRE_PREFIX + "messageTrackingTimeout",
            PoolFactory.DEFAULT_SUBSCRIPTION_MESSAGE_TRACKING_TIMEOUT / 3);
    EventTrackerExpiryTask task = new EventTrackerExpiryTask(lifetimeInMillis);
    getCCPTimer().scheduleAtFixedRate(task, lifetimeInMillis, lifetimeInMillis);
    return task;
  }

  @Override
  public SecurityService getSecurityService() {
    return this.securityService;
  }

  @Override
  public boolean isRESTServiceRunning() {
    return this.isRESTServiceRunning;
  }

  @Override
  public void setRESTServiceRunning(boolean isRESTServiceRunning) {
    this.isRESTServiceRunning = isRESTServiceRunning;
  }

  /**
   * Used by Hydra tests to get handle of Rest Agent
   *
   * @return RestAgent
   */
  @Override
  public RestAgent getRestAgent() {
    return this.restAgent;
  }

  /**
   * Request the shared configuration from the locator(s) which have the Cluster config service
   * running
   */
  private ConfigurationResponse requestSharedConfiguration() {
    final DistributionConfig config = this.system.getConfig();

    if (!(this.dm instanceof ClusterDistributionManager)) {
      return null;
    }

    // do nothing if this vm is/has locator or this is a client
    if (this.dm.getDMType() == ClusterDistributionManager.LOCATOR_DM_TYPE || this.isClient
        || Locator.getLocator() != null) {
      return null;
    }

    // can't simply return null if server is not using shared configuration, since we need to find
    // out if the locator is running in secure mode or not, if yes, then we need to throw an
    // exception if server is not using cluster config.

    Map<InternalDistributedMember, Collection<String>> locatorsWithClusterConfig =
        getDistributionManager().getAllHostedLocatorsWithSharedConfiguration();

    // If there are no locators with Shared configuration, that means the system has been started
    // without shared configuration then do not make requests to the locators.
    if (locatorsWithClusterConfig.isEmpty()) {
      logger.info(LocalizedMessage
          .create(LocalizedStrings.GemFireCache_NO_LOCATORS_FOUND_WITH_SHARED_CONFIGURATION));
      return null;
    }

    try {
      ConfigurationResponse response = ccLoader.requestConfigurationFromLocators(
          this.system.getConfig().getGroups(), locatorsWithClusterConfig.keySet());

      // log the configuration received from the locator
      logger.info(LocalizedMessage
          .create(LocalizedStrings.GemFireCache_RECEIVED_SHARED_CONFIGURATION_FROM_LOCATORS));
      logger.info(response.describeConfig());

      Configuration clusterConfig =
          response.getRequestedConfiguration().get(ClusterConfigurationService.CLUSTER_CONFIG);
      Properties clusterSecProperties =
          clusterConfig == null ? new Properties() : clusterConfig.getGemfireProperties();

      // If not using shared configuration, return null or throw an exception is locator is secured
      if (!config.getUseSharedConfiguration()) {
        if (clusterSecProperties.containsKey(ConfigurationProperties.SECURITY_MANAGER)) {
          throw new GemFireConfigException(
              LocalizedStrings.GEMFIRE_CACHE_SECURITY_MISCONFIGURATION_2.toLocalizedString());
        } else {
          logger.info(LocalizedMessage
              .create(LocalizedStrings.GemFireCache_NOT_USING_SHARED_CONFIGURATION));
          return null;
        }
      }

      Properties serverSecProperties = config.getSecurityProps();
      // check for possible mis-configuration
      if (isMisConfigured(clusterSecProperties, serverSecProperties,
          ConfigurationProperties.SECURITY_MANAGER)
          || isMisConfigured(clusterSecProperties, serverSecProperties,
              ConfigurationProperties.SECURITY_POST_PROCESSOR)) {
        throw new GemFireConfigException(
            LocalizedStrings.GEMFIRE_CACHE_SECURITY_MISCONFIGURATION.toLocalizedString());
      }
      return response;

    } catch (ClusterConfigurationNotAvailableException e) {
      throw new GemFireConfigException(
          LocalizedStrings.GemFireCache_SHARED_CONFIGURATION_NOT_AVAILABLE.toLocalizedString(), e);
    } catch (UnknownHostException e) {
      throw new GemFireConfigException(e.getLocalizedMessage(), e);
    }
  }

  /**
   * When called, clusterProps and serverProps and key could not be null
   */
  static boolean isMisConfigured(Properties clusterProps, Properties serverProps, String key) {
    String clusterPropValue = clusterProps.getProperty(key);
    String serverPropValue = serverProps.getProperty(key);

    // if this server prop is not specified, this is always OK.
    if (StringUtils.isBlank(serverPropValue))
      return false;

    // server props is not blank, but cluster props is blank, NOT OK.
    if (StringUtils.isBlank(clusterPropValue))
      return true;

    // at this point check for equality
    return !clusterPropValue.equals(serverPropValue);
  }

  /**
   * Used by unit tests to force cache creation to use a test generated cache.xml
   */
  public static File testCacheXml = null;

  /**
   * @return true if cache is created using a ClientCacheFactory
   * @see #hasPool()
   */
  @Override
  public boolean isClient() {
    return this.isClient;
  }

  /**
   * Method to check for GemFire client. In addition to checking for ClientCacheFactory, this method
   * checks for any defined pools.
   *
   * @return true if the cache has pools declared
   */
  @Override
  public boolean hasPool() {
    return this.isClient || !getAllPools().isEmpty();
  }

  private static Collection<Pool> getAllPools() {
    Collection<Pool> pools = PoolManagerImpl.getPMI().getMap().values();
    for (Iterator<Pool> itr = pools.iterator(); itr.hasNext();) {
      PoolImpl pool = (PoolImpl) itr.next();
      if (pool.isUsedByGateway()) {
        itr.remove();
      }
    }
    return pools;
  }

  /**
   * May return null (even on a client).
   */
  @Override
  public synchronized Pool getDefaultPool() {
    if (this.defaultPool == null) {
      determineDefaultPool();
    }
    return this.defaultPool;
  }

  /**
   * Perform initialization, solve the early escaped reference problem by putting publishing
   * references to this instance in this method (vs. the constructor).
   */
  private void initialize() {
    for (CacheLifecycleListener listener : cacheLifecycleListeners) {
      listener.cacheCreated(this);
    }

    // set ClassPathLoader and then deploy cluster config jars
    ClassPathLoader.setLatestToDefault(this.system.getConfig().getDeployWorkingDir());

    try {
      ccLoader.deployJarsReceivedFromClusterConfiguration(this.configurationResponse);
    } catch (IOException | ClassNotFoundException e) {
      throw new GemFireConfigException(
          LocalizedStrings.GemFireCache_EXCEPTION_OCCURRED_WHILE_DEPLOYING_JARS_FROM_SHARED_CONDFIGURATION
              .toLocalizedString(),
          e);
    }

    SystemMemberCacheEventProcessor.send(this, Operation.CACHE_CREATE);
    this.resourceAdvisor.initializationGate();

    // Register function that we need to execute to fetch available REST service endpoints in DS
    FunctionService.registerFunction(new FindRestEnabledServersFunction());

    // moved this after initializeDeclarativeCache because in the future
    // distributed system creation will not happen until we have read
    // cache.xml file.
    // For now this needs to happen before cache.xml otherwise
    // we will not be ready for all the events that cache.xml
    // processing can deliver (region creation, etc.).
    // This call may need to be moved inside initializeDeclarativeCache.
    this.jmxAdvisor.initializationGate(); // Entry to GemFire Management service

    // this starts up the ManagementService, register and federate the internal beans
    this.system.handleResourceEvent(ResourceEvent.CACHE_CREATE, this);

    initializeServices();

    boolean completedCacheXml = false;
    try {
      if (this.configurationResponse == null) {
        // Deploy all the jars from the deploy working dir.
        ClassPathLoader.getLatest().getJarDeployer().loadPreviouslyDeployedJarsFromDisk();
      }
      ccLoader.applyClusterXmlConfiguration(this, this.configurationResponse,
          this.system.getConfig().getGroups());
      initializeDeclarativeCache();
      completedCacheXml = true;
    } catch (RuntimeException e) {
      logger.error("Cache initialization failed because: " + e.toString()); // fix GEODE-3038
      throw e;
    } finally {
      if (!completedCacheXml) {
        // so initializeDeclarativeCache threw an exception
        try {
          close(); // fix for bug 34041
        } catch (Throwable ignore) {
          // I don't want init to throw an exception that came from the close.
          // I want it to throw the original exception that came from initializeDeclarativeCache.
        }
        this.configurationResponse = null;
      }
    }

    startColocatedJmxManagerLocator();

    startMemcachedServer();

    startRedisServer();

    startRestAgentServer(this);

    this.isInitialized = true;
  }

  /**
   * Initialize any services that provided as extensions to the cache using the service loader
   * mechanism.
   */
  private void initializeServices() {
    ServiceLoader<CacheService> loader = ServiceLoader.load(CacheService.class);
    for (CacheService service : loader) {
      service.init(this);
      this.services.put(service.getInterface(), service);
      this.system.handleResourceEvent(ResourceEvent.CACHE_SERVICE_CREATE, service);
      logger.info("Initialized cache service {}", service.getClass().getName());
    }
  }

  private boolean isNotJmxManager() {
    return !this.system.getConfig().getJmxManagerStart();
  }

  private boolean isServerNode() {
    return this.system.getDistributedMember()
        .getVmKind() != ClusterDistributionManager.LOCATOR_DM_TYPE
        && this.system.getDistributedMember()
            .getVmKind() != ClusterDistributionManager.ADMIN_ONLY_DM_TYPE
        && !isClient();
  }

  private void startRestAgentServer(GemFireCacheImpl cache) {
    if (this.system.getConfig().getStartDevRestApi() && isNotJmxManager() && isServerNode()) {
      this.restAgent = new RestAgent(this.system.getConfig(), this.securityService);
      this.restAgent.start(cache);
    } else {
      this.restAgent = null;
    }
  }

  private void startMemcachedServer() {
    int port = this.system.getConfig().getMemcachedPort();
    if (port != 0) {
      String protocol = this.system.getConfig().getMemcachedProtocol();
      assert protocol != null;
      String bindAddress = this.system.getConfig().getMemcachedBindAddress();
      assert bindAddress != null;
      if (bindAddress.equals(DistributionConfig.DEFAULT_MEMCACHED_BIND_ADDRESS)) {
        logger.info(LocalizedMessage.create(
            LocalizedStrings.GemFireCacheImpl_STARTING_GEMFIRE_MEMCACHED_SERVER_ON_PORT_0_FOR_1_PROTOCOL,
            new Object[] {port, protocol}));
      } else {
        logger.info(LocalizedMessage.create(
            LocalizedStrings.GemFireCacheImpl_STARTING_GEMFIRE_MEMCACHED_SERVER_ON_BIND_ADDRESS_0_PORT_1_FOR_2_PROTOCOL,
            new Object[] {bindAddress, port, protocol}));
      }
      this.memcachedServer =
          new GemFireMemcachedServer(bindAddress, port, Protocol.valueOf(protocol.toUpperCase()));
      this.memcachedServer.start();
    }
  }

  private void startRedisServer() {
    int port = this.system.getConfig().getRedisPort();
    if (port != 0) {
      String bindAddress = this.system.getConfig().getRedisBindAddress();
      assert bindAddress != null;
      if (bindAddress.equals(DistributionConfig.DEFAULT_REDIS_BIND_ADDRESS)) {
        getLoggerI18n().info(
            LocalizedStrings.GemFireCacheImpl_STARTING_GEMFIRE_REDIS_SERVER_ON_PORT_0,
            new Object[] {port});
      } else {
        getLoggerI18n().info(
            LocalizedStrings.GemFireCacheImpl_STARTING_GEMFIRE_REDIS_SERVER_ON_BIND_ADDRESS_0_PORT_1,
            new Object[] {bindAddress, port});
      }
      this.redisServer = new GeodeRedisServer(bindAddress, port);
      this.redisServer.start();
    }
  }

  @Override
  public URL getCacheXmlURL() {
    if (this.getMyId().getVmKind() == ClusterDistributionManager.LOCATOR_DM_TYPE) {
      return null;
    }
    File xmlFile = testCacheXml;
    if (xmlFile == null) {
      xmlFile = this.system.getConfig().getCacheXmlFile();
    }
    if (xmlFile.getName().isEmpty()) {
      return null;
    }

    URL url;
    if (!xmlFile.exists() || !xmlFile.isFile()) {
      // do a resource search
      String resource = xmlFile.getPath();
      resource = DOUBLE_BACKSLASH.matcher(resource).replaceAll("/");
      if (resource.length() > 1 && resource.startsWith("/")) {
        resource = resource.substring(1);
      }
      url = ClassPathLoader.getLatest().getResource(getClass(), resource);
    } else {
      try {
        url = xmlFile.toURL();
      } catch (MalformedURLException ex) {
        throw new CacheXmlException(
            LocalizedStrings.GemFireCache_COULD_NOT_CONVERT_XML_FILE_0_TO_AN_URL
                .toLocalizedString(xmlFile),
            ex);
      }
    }
    if (url == null) {
      File defaultFile = DistributionConfig.DEFAULT_CACHE_XML_FILE;
      if (!xmlFile.equals(defaultFile)) {
        if (!xmlFile.exists()) {
          throw new CacheXmlException(
              LocalizedStrings.GemFireCache_DECLARATIVE_CACHE_XML_FILERESOURCE_0_DOES_NOT_EXIST
                  .toLocalizedString(xmlFile));
        } else {
          throw new CacheXmlException(
              LocalizedStrings.GemFireCache_DECLARATIVE_XML_FILE_0_IS_NOT_A_FILE
                  .toLocalizedString(xmlFile));
        }
      }
    }

    return url;
  }

  /**
   * Initializes the contents of this {@code Cache} according to the declarative caching XML file
   * specified by the given {@code DistributedSystem}. Note that this operation cannot be performed
   * in the constructor because creating regions in the cache, etc. uses the cache itself (which
   * isn't initialized until the constructor returns).
   *
   * @throws CacheXmlException If something goes wrong while parsing the declarative caching XML
   *         file.
   * @throws TimeoutException If a {@link Region#put(Object, Object)}times out while initializing
   *         the cache.
   * @throws CacheWriterException If a {@code CacheWriterException} is thrown while initializing the
   *         cache.
   * @throws RegionExistsException If the declarative caching XML file describes a region that
   *         already exists (including the root region).
   * @throws GatewayException If a {@code GatewayException} is thrown while initializing the cache.
   *
   * @see #loadCacheXml
   */
  private void initializeDeclarativeCache()
      throws TimeoutException, CacheWriterException, GatewayException, RegionExistsException {
    URL url = getCacheXmlURL();
    String cacheXmlDescription = this.cacheConfig.getCacheXMLDescription();
    if (url == null && cacheXmlDescription == null) {
      if (isClient()) {
        initializeClientRegionShortcuts(this);
      } else {
        initializeRegionShortcuts(this);
      }
      initializePdxRegistry();
      readyDynamicRegionFactory();
      return; // nothing needs to be done
    }

    InputStream stream = null;
    try {
      logCacheXML(url, cacheXmlDescription);
      if (cacheXmlDescription != null) {
        if (logger.isTraceEnabled()) {
          logger.trace("initializing cache with generated XML: {}", cacheXmlDescription);
        }
        stream = new StringBufferInputStream(cacheXmlDescription);
      } else {
        stream = url.openStream();
      }
      loadCacheXml(stream);

    } catch (IOException ex) {
      throw new CacheXmlException(
          LocalizedStrings.GemFireCache_WHILE_OPENING_CACHE_XML_0_THE_FOLLOWING_ERROR_OCCURRED_1
              .toLocalizedString(url.toString(), ex));

    } catch (CacheXmlException ex) {
      CacheXmlException newEx =
          new CacheXmlException(LocalizedStrings.GemFireCache_WHILE_READING_CACHE_XML_0_1
              .toLocalizedString(url, ex.getMessage()));
      /*
       * TODO: why use setStackTrace and initCause? removal breaks several tests: OplogRVVJUnitTest,
       * NewDeclarativeIndexCreationJUnitTest CacheXml70DUnitTest, CacheXml80DUnitTest,
       * CacheXml81DUnitTest, CacheXmlGeode10DUnitTest RegionManagementDUnitTest
       */
      newEx.setStackTrace(ex.getStackTrace());
      newEx.initCause(ex.getCause());
      throw newEx;

    } finally {
      closeQuietly(stream);
    }
  }

  private static void logCacheXML(URL url, String cacheXmlDescription) {
    if (cacheXmlDescription == null) {
      StringBuilder sb = new StringBuilder();
      BufferedReader br = null;
      try {
        final String lineSeparator = System.getProperty("line.separator");
        br = new BufferedReader(new InputStreamReader(url.openStream()));
        String line = br.readLine();
        while (line != null) {
          if (!line.isEmpty()) {
            sb.append(lineSeparator).append(line);
          }
          line = br.readLine();
        }
      } catch (IOException ignore) {
      } finally {
        closeQuietly(br);
      }
      logger.info(
          LocalizedMessage.create(LocalizedStrings.GemFireCache_INITIALIZING_CACHE_USING__0__1,
              new Object[] {url.toString(), sb.toString()}));
    } else {
      logger.info(
          LocalizedMessage.create(LocalizedStrings.GemFireCache_INITIALIZING_CACHE_USING__0__1,
              new Object[] {"generated description from old cache", cacheXmlDescription}));
    }
  }

  public synchronized void initializePdxRegistry() {
    if (this.pdxRegistry == null) {
      // The member with locator is initialized with a NullTypePdxRegistration
      if (this.getMyId().getVmKind() == ClusterDistributionManager.LOCATOR_DM_TYPE) {
        this.pdxRegistry = new TypeRegistry(this, true);
      } else {
        this.pdxRegistry = new TypeRegistry(this, false);
      }
      this.pdxRegistry.initialize();
    }
  }

  /**
   * Call to make this vm's dynamic region factory ready. Public so it can be called from
   * CacheCreation during xml processing
   */
  public void readyDynamicRegionFactory() {
    try {
      ((DynamicRegionFactoryImpl) DynamicRegionFactory.get()).internalInit(this);
    } catch (CacheException ce) {
      throw new GemFireCacheException(
          LocalizedStrings.GemFireCache_DYNAMIC_REGION_INITIALIZATION_FAILED.toLocalizedString(),
          ce);
    }
  }

  /**
   * create diskStore factory with default attributes
   *
   * @since GemFire prPersistSprint2
   */
  @Override
  public DiskStoreFactory createDiskStoreFactory() {
    return new DiskStoreFactoryImpl(this);
  }

  /**
   * create diskStore factory with predefined attributes
   *
   * @since GemFire prPersistSprint2
   */
  public DiskStoreFactory createDiskStoreFactory(DiskStoreAttributes attrs) {
    return new DiskStoreFactoryImpl(this, attrs);
  }

  class Stopper extends CancelCriterion {

    @Override
    public String cancelInProgress() {
      String reason = getDistributedSystem().getCancelCriterion().cancelInProgress();
      if (reason != null) {
        return reason;
      }
      if (GemFireCacheImpl.this.disconnectCause != null) {
        return GemFireCacheImpl.this.disconnectCause.getMessage();
      }
      if (GemFireCacheImpl.this.isClosing) {
        return "The cache is closed."; // this + ": closed";
      }
      return null;
    }

    @Override
    public RuntimeException generateCancelledException(Throwable throwable) {
      String reason = cancelInProgress();
      if (reason == null) {
        return null;
      }
      RuntimeException result =
          getDistributedSystem().getCancelCriterion().generateCancelledException(throwable);
      if (result != null) {
        return result;
      }
      if (GemFireCacheImpl.this.disconnectCause == null) {
        // No root cause, specify the one given and be done with it.
        return new CacheClosedException(reason, throwable);
      }

      if (throwable == null) {
        // Caller did not specify any root cause, so just use our own.
        return new CacheClosedException(reason, GemFireCacheImpl.this.disconnectCause);
      }

      // Attempt to stick rootCause at tail end of the exception chain.
      Throwable nt = throwable;
      while (nt.getCause() != null) {
        nt = nt.getCause();
      }
      try {
        nt.initCause(GemFireCacheImpl.this.disconnectCause);
        return new CacheClosedException(reason, throwable);
      } catch (IllegalStateException ignore) {
        // Bug 39496 (JRockit related) Give up. The following
        // error is not entirely sane but gives the correct general picture.
        return new CacheClosedException(reason, GemFireCacheImpl.this.disconnectCause);
      }
    }
  }

  private final Stopper stopper = new Stopper();

  @Override
  public CancelCriterion getCancelCriterion() {
    return this.stopper;
  }

  /** return true if the cache was closed due to being shunned by other members */
  @Override
  public boolean forcedDisconnect() {
    return this.forcedDisconnect || this.system.forcedDisconnect();
  }

  /** return a CacheClosedException with the given reason */
  @Override
  public CacheClosedException getCacheClosedException(String reason) {
    return getCacheClosedException(reason, null);
  }

  /** return a CacheClosedException with the given reason and cause */
  @Override
  public CacheClosedException getCacheClosedException(String reason, Throwable cause) {
    CacheClosedException result;
    if (cause != null) {
      result = new CacheClosedException(reason, cause);
    } else if (this.disconnectCause != null) {
      result = new CacheClosedException(reason, this.disconnectCause);
    } else {
      result = new CacheClosedException(reason);
    }
    return result;
  }

  /** if the cache was forcibly closed this exception will reflect the cause */
  public Throwable getDisconnectCause() {
    return this.disconnectCause;
  }

  /**
   * Set to true during a cache close if user requested durable subscriptions to be kept.
   *
   * @since GemFire 5.7
   */
  private boolean keepAlive;

  /**
   * Returns true if durable subscriptions (registrations and queries) should be preserved.
   *
   * @since GemFire 5.7
   */
  @Override
  public boolean keepDurableSubscriptionsAlive() {
    return this.keepAlive;
  }

  /**
   * break any potential circularity in {@link #loadEmergencyClasses()}
   */
  private static volatile boolean emergencyClassesLoaded = false;

  /**
   * Ensure that all the necessary classes for closing the cache are loaded
   *
   * @see SystemFailure#loadEmergencyClasses()
   */
  public static void loadEmergencyClasses() {
    if (emergencyClassesLoaded)
      return;
    emergencyClassesLoaded = true;
    InternalDistributedSystem.loadEmergencyClasses();
    AcceptorImpl.loadEmergencyClasses();
    PoolManagerImpl.loadEmergencyClasses();
  }

  /**
   * Close the distributed system, cache servers, and gateways. Clears the rootRegions and
   * partitionedRegions map. Marks the cache as closed.
   *
   * @see SystemFailure#emergencyClose()
   */
  public static void emergencyClose() {
    final boolean DEBUG = SystemFailure.TRACE_CLOSE;

    GemFireCacheImpl cache = getInstance();
    if (cache == null) {
      if (DEBUG) {
        System.err.println("GemFireCache#emergencyClose: no instance");
      }
      return;
    }

    // leave the PdxSerializer set if we have one to prevent 43412

    // Shut down messaging first
    InternalDistributedSystem ids = cache.system;
    if (ids != null) {
      if (DEBUG) {
        System.err.println("DEBUG: emergencyClose InternalDistributedSystem");
      }
      ids.emergencyClose();
    }

    cache.disconnectCause = SystemFailure.getFailure();
    cache.isClosing = true;

    // Clear cache servers
    if (DEBUG) {
      System.err.println("DEBUG: Close cache servers");
    }

    for (CacheServerImpl cacheServer : cache.allCacheServers) {
      AcceptorImpl acceptor = cacheServer.getAcceptor();
      if (acceptor != null) {
        acceptor.emergencyClose();
      }
    }

    if (DEBUG) {
      System.err.println("DEBUG: closing client resources");
    }
    PoolManagerImpl.emergencyClose();

    if (DEBUG) {
      System.err.println("DEBUG: closing gateway hubs");
    }

    // rootRegions is intentionally *not* synchronized. The
    // implementation of clear() does not currently allocate objects.
    cache.rootRegions.clear();

    // partitionedRegions is intentionally *not* synchronized, The
    // implementation of clear() does not currently allocate objects.
    cache.partitionedRegions.clear();
    if (DEBUG) {
      System.err.println("DEBUG: done with cache emergency close");
    }
  }

  @Override
  public boolean isCacheAtShutdownAll() {
    return this.isShutDownAll.get();
  }

  /**
   * Number of threads used to close PRs in shutdownAll. By default is the number of PRs in the
   * cache
   */
  private static final int shutdownAllPoolSize =
      Integer.getInteger(DistributionConfig.GEMFIRE_PREFIX + "SHUTDOWN_ALL_POOL_SIZE", -1);

  private void shutdownSubTreeGracefully(Map<String, PartitionedRegion> prSubMap) {
    for (final PartitionedRegion pr : prSubMap.values()) {
      shutDownOnePRGracefully(pr);
    }
  }

  @Override
  public void shutDownAll() {
    if (LocalRegion.ISSUE_CALLBACKS_TO_CACHE_OBSERVER) {
      try {
        CacheObserverHolder.getInstance().beforeShutdownAll();
      } finally {
        LocalRegion.ISSUE_CALLBACKS_TO_CACHE_OBSERVER = false;
      }
    }
    if (!this.isShutDownAll.compareAndSet(false, true)) {
      // it's already doing shutdown by another thread
      try {
        this.shutDownAllFinished.await();
      } catch (InterruptedException ignore) {
        logger.debug(
            "Shutdown all interrupted while waiting for another thread to do the shutDownAll");
        Thread.currentThread().interrupt();
      }
      return;
    }
    synchronized (GemFireCacheImpl.class) {
      try {
        boolean testIGE = Boolean.getBoolean("TestInternalGemFireError");

        if (testIGE) {
          throw new InternalGemFireError(
              LocalizedStrings.GemFireCache_UNEXPECTED_EXCEPTION.toLocalizedString());
        }

        // bug 44031 requires multithread shutDownAll should be grouped
        // by root region. However, shutDownAllDuringRecovery.conf test revealed that
        // we have to close colocated child regions first.
        // Now check all the PR, if anyone has colocate-with attribute, sort all the
        // PRs by colocation relationship and close them sequentially, otherwise still
        // group them by root region.
        SortedMap<String, Map<String, PartitionedRegion>> prTrees = getPRTrees();
        if (prTrees.size() > 1 && shutdownAllPoolSize != 1) {
          ExecutorService es = getShutdownAllExecutorService(prTrees.size());
          for (final Map<String, PartitionedRegion> prSubMap : prTrees.values()) {
            es.execute(() -> {
              ConnectionTable.threadWantsSharedResources();
              shutdownSubTreeGracefully(prSubMap);
            });
          } // for each root
          es.shutdown();
          try {
            es.awaitTermination(Integer.MAX_VALUE, TimeUnit.SECONDS);
          } catch (InterruptedException ignore) {
            logger
                .debug("Shutdown all interrupted while waiting for PRs to be shutdown gracefully.");
          }

        } else {
          for (final Map<String, PartitionedRegion> prSubMap : prTrees.values()) {
            shutdownSubTreeGracefully(prSubMap);
          }
        }

        close("Shut down all members", null, false, true);
      } finally {
        this.shutDownAllFinished.countDown();
      }
    }
  }

  private ExecutorService getShutdownAllExecutorService(int size) {
    final ThreadGroup threadGroup =
        LoggingThreadGroup.createThreadGroup("ShutdownAllGroup", logger);
    ThreadFactory threadFactory = new ThreadFactory() {
      private final AtomicInteger threadCount = new AtomicInteger(1);

      @Override
      public Thread newThread(Runnable runnable) {
        Thread thread =
            new Thread(threadGroup, runnable, "ShutdownAll-" + this.threadCount.getAndIncrement());
        thread.setDaemon(true);
        return thread;
      }
    };
    return Executors.newFixedThreadPool(shutdownAllPoolSize == -1 ? size : shutdownAllPoolSize,
        threadFactory);
  }

  private void shutDownOnePRGracefully(PartitionedRegion partitionedRegion) {
    boolean acquiredLock = false;
    try {
      partitionedRegion.acquireDestroyLock();
      acquiredLock = true;

      synchronized (partitionedRegion.getRedundancyProvider()) {
        if (partitionedRegion.isDataStore() && partitionedRegion.getDataStore() != null
            && partitionedRegion.getDataPolicy() == DataPolicy.PERSISTENT_PARTITION) {
          int numBuckets = partitionedRegion.getTotalNumberOfBuckets();
          Map<InternalDistributedMember, PersistentMemberID>[] bucketMaps = new Map[numBuckets];
          PartitionedRegionDataStore dataStore = partitionedRegion.getDataStore();

          // lock all the primary buckets
          Set<Entry<Integer, BucketRegion>> bucketEntries = dataStore.getAllLocalBuckets();
          for (Entry e : bucketEntries) {
            BucketRegion bucket = (BucketRegion) e.getValue();
            if (bucket == null || bucket.isDestroyed) {
              // bucket region could be destroyed in race condition
              continue;
            }
            bucket.getBucketAdvisor().tryLockIfPrimary();

            // get map <InternalDistributedMember, persistentID> for this bucket's
            // remote members
            bucketMaps[bucket.getId()] =
                bucket.getBucketAdvisor().adviseInitializedPersistentMembers();
            if (logger.isDebugEnabled()) {
              logger.debug("shutDownAll: PR {}: initialized persistent members for {}:{}",
                  partitionedRegion.getName(), bucket.getId(), bucketMaps[bucket.getId()]);
            }
          }
          if (logger.isDebugEnabled()) {
            logger.debug("shutDownAll: All buckets for PR {} are locked.",
                partitionedRegion.getName());
          }

          // send lock profile update to other members
          partitionedRegion.setShutDownAllStatus(PartitionedRegion.PRIMARY_BUCKETS_LOCKED);
          new UpdateAttributesProcessor(partitionedRegion).distribute(false);
          partitionedRegion.getRegionAdvisor()
              .waitForProfileStatus(PartitionedRegion.PRIMARY_BUCKETS_LOCKED);
          if (logger.isDebugEnabled()) {
            logger.debug("shutDownAll: PR {}: all bucketLock profiles received.",
                partitionedRegion.getName());
          }

          // if async write, do flush
          if (!partitionedRegion.getAttributes().isDiskSynchronous()) {
            // several PRs might share the same diskStore, we will only flush once
            // even flush is called several times.
            partitionedRegion.getDiskStore().forceFlush();
            // send flush profile update to other members
            partitionedRegion.setShutDownAllStatus(PartitionedRegion.DISK_STORE_FLUSHED);
            new UpdateAttributesProcessor(partitionedRegion).distribute(false);
            partitionedRegion.getRegionAdvisor()
                .waitForProfileStatus(PartitionedRegion.DISK_STORE_FLUSHED);
            if (logger.isDebugEnabled()) {
              logger.debug("shutDownAll: PR {}: all flush profiles received.",
                  partitionedRegion.getName());
            }
          } // async write

          // persist other members to OFFLINE_EQUAL for each bucket region
          // iterate through all the bucketMaps and exclude the items whose
          // idm is no longer online
          Set<InternalDistributedMember> membersToPersistOfflineEqual =
              partitionedRegion.getRegionAdvisor().adviseDataStore();
          for (Entry e : bucketEntries) {
            BucketRegion bucket = (BucketRegion) e.getValue();
            if (bucket == null || bucket.isDestroyed) {
              // bucket region could be destroyed in race condition
              continue;
            }
            Map<InternalDistributedMember, PersistentMemberID> persistMap =
                getSubMapForLiveMembers(membersToPersistOfflineEqual, bucketMaps[bucket.getId()]);
            if (persistMap != null) {
              bucket.getPersistenceAdvisor().persistMembersOfflineAndEqual(persistMap);
              if (logger.isDebugEnabled()) {
                logger.debug("shutDownAll: PR {}: persisting bucket {}:{}",
                    partitionedRegion.getName(), bucket.getId(), persistMap);
              }
            }
          }

          // send persisted profile update to other members, let all members to persist
          // before close the region
          partitionedRegion.setShutDownAllStatus(PartitionedRegion.OFFLINE_EQUAL_PERSISTED);
          new UpdateAttributesProcessor(partitionedRegion).distribute(false);
          partitionedRegion.getRegionAdvisor()
              .waitForProfileStatus(PartitionedRegion.OFFLINE_EQUAL_PERSISTED);
          if (logger.isDebugEnabled()) {
            logger.debug("shutDownAll: PR {}: all offline_equal profiles received.",
                partitionedRegion.getName());
          }
        } // dataStore

        // after done all steps for buckets, close partitionedRegion
        // close accessor directly
        RegionEventImpl event = new RegionEventImpl(partitionedRegion, Operation.REGION_CLOSE, null,
            false, getMyId(), true);
        try {
          // not to acquire lock
          partitionedRegion.basicDestroyRegion(event, false, false, true);
        } catch (CacheWriterException e) {
          // not possible with local operation, CacheWriter not called
          throw new Error(
              LocalizedStrings.LocalRegion_CACHEWRITEREXCEPTION_SHOULD_NOT_BE_THROWN_IN_LOCALDESTROYREGION
                  .toLocalizedString(),
              e);
        } catch (TimeoutException e) {
          // not possible with local operation, no distributed locks possible
          throw new Error(
              LocalizedStrings.LocalRegion_TIMEOUTEXCEPTION_SHOULD_NOT_BE_THROWN_IN_LOCALDESTROYREGION
                  .toLocalizedString(),
              e);
        }
      } // synchronized
    } catch (CacheClosedException cce) {
      logger.debug("Encounter CacheClosedException when shutDownAll is closing PR: {}:{}",
          partitionedRegion.getFullPath(), cce.getMessage());
    } catch (CancelException ce) {
      logger.debug("Encounter CancelException when shutDownAll is closing PR: {}:{}",
          partitionedRegion.getFullPath(), ce.getMessage());
    } catch (RegionDestroyedException rde) {
      logger.debug("Encounter CacheDestroyedException when shutDownAll is closing PR: {}:{}",
          partitionedRegion.getFullPath(), rde.getMessage());
    } finally {
      if (acquiredLock) {
        partitionedRegion.releaseDestroyLock();
      }
    }
  }

  private static Map<InternalDistributedMember, PersistentMemberID> getSubMapForLiveMembers(
      Set<InternalDistributedMember> membersToPersistOfflineEqual,
      Map<InternalDistributedMember, PersistentMemberID> bucketMap) {
    if (bucketMap == null) {
      return null;
    }
    Map<InternalDistributedMember, PersistentMemberID> persistMap = new HashMap<>();
    for (InternalDistributedMember member : membersToPersistOfflineEqual) {
      if (bucketMap.containsKey(member)) {
        persistMap.put(member, bucketMap.get(member));
      }
    }
    return persistMap;
  }

  @Override
  public void close() {
    close(false);
  }

  @Override
  public void close(String reason, boolean keepAlive, boolean keepDS) {
    close(reason, null, keepAlive, keepDS);
  }

  @Override
  public void close(boolean keepAlive) {
    close("Normal disconnect", null, keepAlive, false);
  }

  @Override
  public void close(String reason, Throwable optionalCause) {
    close(reason, optionalCause, false, false);
  }

  /**
   * Gets or lazily creates the PartitionedRegion distributed lock service. This call will
   * synchronize on this GemFireCache.
   *
   * @return the PartitionedRegion distributed lock service
   */
  @Override
  public DistributedLockService getPartitionedRegionLockService() {
    synchronized (this.prLockServiceLock) {
      this.stopper.checkCancelInProgress(null);
      if (this.prLockService == null) {
        try {
          this.prLockService =
              DLockService.create(PartitionedRegionHelper.PARTITION_LOCK_SERVICE_NAME,
                  getInternalDistributedSystem(), true /* distributed */,
                  true /* destroyOnDisconnect */, true /* automateFreeResources */);
        } catch (IllegalArgumentException e) {
          this.prLockService = DistributedLockService
              .getServiceNamed(PartitionedRegionHelper.PARTITION_LOCK_SERVICE_NAME);
          if (this.prLockService == null) {
            throw e; // PARTITION_LOCK_SERVICE_NAME must be illegal!
          }
        }
      }
      return this.prLockService;
    }
  }

  /**
   * Gets or lazily creates the GatewaySender distributed lock service.
   *
   * @return the GatewaySender distributed lock service
   */
  @Override
  public DistributedLockService getGatewaySenderLockService() {
    if (this.gatewayLockService == null) {
      synchronized (this.gatewayLockServiceLock) {
        this.stopper.checkCancelInProgress(null);
        if (this.gatewayLockService == null) {
          try {
            this.gatewayLockService = DLockService.create(AbstractGatewaySender.LOCK_SERVICE_NAME,
                getInternalDistributedSystem(), true /* distributed */,
                true /* destroyOnDisconnect */, true /* automateFreeResources */);
          } catch (IllegalArgumentException e) {
            this.gatewayLockService =
                DistributedLockService.getServiceNamed(AbstractGatewaySender.LOCK_SERVICE_NAME);
            if (this.gatewayLockService == null) {
              throw e; // AbstractGatewaySender.LOCK_SERVICE_NAME must be illegal!
            }
          }
        }
      }
    }
    return this.gatewayLockService;
  }

  /**
   * Destroys the PartitionedRegion distributed lock service when closing the cache. Caller must be
   * synchronized on this GemFireCache.
   */
  private void destroyPartitionedRegionLockService() {
    try {
      DistributedLockService.destroy(PartitionedRegionHelper.PARTITION_LOCK_SERVICE_NAME);
    } catch (IllegalArgumentException ignore) {
      // DistributedSystem.disconnect may have already destroyed the DLS
    }
  }

  /**
   * Destroys the GatewaySender distributed lock service when closing the cache. Caller must be
   * synchronized on this GemFireCache.
   */
  private void destroyGatewaySenderLockService() {
    if (DistributedLockService.getServiceNamed(AbstractGatewaySender.LOCK_SERVICE_NAME) != null) {
      try {
        DistributedLockService.destroy(AbstractGatewaySender.LOCK_SERVICE_NAME);
      } catch (IllegalArgumentException ignore) {
        // DistributedSystem.disconnect may have already destroyed the DLS
      }
    }
  }

  public HeapEvictor getHeapEvictor() {
    synchronized (this.heapEvictorLock) {
      this.stopper.checkCancelInProgress(null);
      if (this.heapEvictor == null) {
        this.heapEvictor = new HeapEvictor(this);
      }
      return this.heapEvictor;
    }
  }

  public OffHeapEvictor getOffHeapEvictor() {
    synchronized (this.offHeapEvictorLock) {
      this.stopper.checkCancelInProgress(null);
      if (this.offHeapEvictor == null) {
        this.offHeapEvictor = new OffHeapEvictor(this);
      }
      return this.offHeapEvictor;
    }
  }

  /** Used by test to inject an evictor */
  void setOffHeapEvictor(OffHeapEvictor evictor) {
    this.offHeapEvictor = evictor;
  }

  /** Used by test to inject an evictor */
  void setHeapEvictor(HeapEvictor evictor) {
    this.heapEvictor = evictor;
  }

  @Override
  public PersistentMemberManager getPersistentMemberManager() {
    return this.persistentMemberManager;
  }

  @Override
  public ClientMetadataService getClientMetadataService() {
    synchronized (this.clientMetaDatServiceLock) {
      this.stopper.checkCancelInProgress(null);
      if (this.clientMetadataService == null) {
        this.clientMetadataService = new ClientMetadataService(this);
      }
      return this.clientMetadataService;
    }
  }

  private final boolean DISABLE_DISCONNECT_DS_ON_CACHE_CLOSE = Boolean
      .getBoolean(DistributionConfig.GEMFIRE_PREFIX + "DISABLE_DISCONNECT_DS_ON_CACHE_CLOSE");

  public void close(String reason, Throwable systemFailureCause, boolean keepAlive,
      boolean keepDS) {
    this.securityService.close();

    if (isClosed()) {
      return;
    }
    final boolean isDebugEnabled = logger.isDebugEnabled();

    synchronized (GemFireCacheImpl.class) {
      // fix for bug 36512 "GemFireCache.close is not thread safe"
      // ALL CODE FOR CLOSE SHOULD NOW BE UNDER STATIC SYNCHRONIZATION
      // OF synchronized (GemFireCache.class) {
      // static synchronization is necessary due to static resources
      if (isClosed()) {
        return;
      }

      /*
       * First close the ManagementService as it uses a lot of infra which will be closed by
       * cache.close()
       */
      this.system.handleResourceEvent(ResourceEvent.CACHE_REMOVE, this);
      if (this.resourceEventsListener != null) {
        this.system.removeResourceListener(this.resourceEventsListener);
        this.resourceEventsListener = null;
      }

      if (systemFailureCause != null) {
        this.forcedDisconnect = systemFailureCause instanceof ForcedDisconnectException;
        if (this.forcedDisconnect) {
          this.disconnectCause = new ForcedDisconnectException(reason);
        } else {
          this.disconnectCause = systemFailureCause;
        }
      }

      this.keepAlive = keepAlive;
      this.isClosing = true;
      logger.info(LocalizedMessage.create(LocalizedStrings.GemFireCache_0_NOW_CLOSING, this));

      // we don't clear the prID map if there is a system failure. Other
      // threads may be hung trying to communicate with the map locked
      if (systemFailureCause == null) {
        PartitionedRegion.clearPRIdMap();
      }
      TXStateProxy tx = null;
      try {

        if (this.transactionManager != null) {
          tx = this.transactionManager.pauseTransaction();
        }

        // do this before closing regions
        this.resourceManager.close();

        try {
          this.resourceAdvisor.close();
        } catch (CancelException ignore) {
          // ignore
        }
        try {
          this.jmxAdvisor.close();
        } catch (CancelException ignore) {
          // ignore
        }

        for (GatewaySender sender : this.allGatewaySenders) {
          try {
            sender.stop();
            GatewaySenderAdvisor advisor = ((AbstractGatewaySender) sender).getSenderAdvisor();
            if (advisor != null) {
              if (isDebugEnabled) {
                logger.debug("Stopping the GatewaySender advisor");
              }
              advisor.close();
            }
          } catch (CancelException ignore) {
          }
        }

        destroyGatewaySenderLockService();

        if (this.eventThreadPool != null) {
          if (isDebugEnabled) {
            logger.debug("{}: stopping event thread pool...", this);
          }
          this.eventThreadPool.shutdown();
        }

        /*
         * IMPORTANT: any operation during shut down that can time out (create a CancelException)
         * must be inside of this try block. If all else fails, we *must* ensure that the cache gets
         * closed!
         */
        try {
          this.stopServers();

          stopMemcachedServer();

          stopRedisServer();

          stopRestAgentServer();

          // no need to track PR instances since we won't create any more
          // cacheServers or gatewayHubs
          if (this.partitionedRegions != null) {
            if (isDebugEnabled) {
              logger.debug("{}: clearing partitioned regions...", this);
            }
            synchronized (this.partitionedRegions) {
              int prSize = -this.partitionedRegions.size();
              this.partitionedRegions.clear();
              getCachePerfStats().incPartitionedRegions(prSize);
            }
          }

          prepareDiskStoresForClose();

          List<InternalRegion> rootRegionValues;
          synchronized (this.rootRegions) {
            rootRegionValues = new ArrayList<>(this.rootRegions.values());
          }
          {
            final Operation op;
            if (this.forcedDisconnect) {
              op = Operation.FORCED_DISCONNECT;
            } else if (isReconnecting()) {
              op = Operation.CACHE_RECONNECT;
            } else {
              op = Operation.CACHE_CLOSE;
            }

            InternalRegion prRoot = null;

            for (InternalRegion lr : rootRegionValues) {
              if (isDebugEnabled) {
                logger.debug("{}: processing region {}", this, lr.getFullPath());
              }
              if (PartitionedRegionHelper.PR_ROOT_REGION_NAME.equals(lr.getName())) {
                prRoot = lr;
              } else {
                if (lr.getName().contains(ParallelGatewaySenderQueue.QSTRING)) {
                  continue; // this region will be closed internally by parent region
                }
                if (isDebugEnabled) {
                  logger.debug("{}: closing region {}...", this, lr.getFullPath());
                }
                try {
                  lr.handleCacheClose(op);
                } catch (RuntimeException e) {
                  if (isDebugEnabled || !this.forcedDisconnect) {
                    logger.warn(LocalizedMessage.create(
                        LocalizedStrings.GemFireCache_0_ERROR_CLOSING_REGION_1,
                        new Object[] {this, lr.getFullPath()}), e);
                  }
                }
              }
            } // for

            try {
              if (isDebugEnabled) {
                logger.debug("{}: finishing partitioned region close...", this);
              }
              PartitionedRegion.afterRegionsClosedByCacheClose(this);
              if (prRoot != null) {
                // do the PR meta root region last
                prRoot.handleCacheClose(op);
              }
            } catch (CancelException e) {
              logger.warn(LocalizedMessage.create(
                  LocalizedStrings.GemFireCache_0_ERROR_IN_LAST_STAGE_OF_PARTITIONEDREGION_CACHE_CLOSE,
                  this), e);
            }
            destroyPartitionedRegionLockService();
          }

          closeDiskStores();
          this.diskMonitor.close();

          // Close the CqService Handle.
          try {
            if (isDebugEnabled) {
              logger.debug("{}: closing CQ service...", this);
            }
            this.cqService.close();
          } catch (RuntimeException ignore) {
            logger.info(LocalizedMessage.create(
                LocalizedStrings.GemFireCache_FAILED_TO_GET_THE_CQSERVICE_TO_CLOSE_DURING_CACHE_CLOSE_1));
          }

          PoolManager.close(keepAlive);

          if (isDebugEnabled) {
            logger.debug("{}: notifying admins of close...", this);
          }
          try {
            SystemMemberCacheEventProcessor.send(this, Operation.CACHE_CLOSE);
          } catch (CancelException ignore) {
            if (logger.isDebugEnabled()) {
              logger.debug("Ignored cancellation while notifying admins");
            }
          }

          if (isDebugEnabled) {
            logger.debug("{}: stopping destroyed entries processor...", this);
          }
          this.tombstoneService.stop();

          // NOTICE: the CloseCache message is the *last* message you can send!
          DistributionManager distributionManager = null;
          try {
            distributionManager = this.system.getDistributionManager();
            distributionManager.removeMembershipListener(this.transactionManager);
          } catch (CancelException ignore) {
            // distributionManager = null;
          }

          if (distributionManager != null) { // Send CacheClosedMessage (and NOTHING ELSE) here
            if (isDebugEnabled) {
              logger.debug("{}: sending CloseCache to peers...", this);
            }
            Set otherMembers = distributionManager.getOtherDistributionManagerIds();
            ReplyProcessor21 processor = new ReplyProcessor21(this.system, otherMembers);
            CloseCacheMessage msg = new CloseCacheMessage();
            msg.setRecipients(otherMembers);
            msg.setProcessorId(processor.getProcessorId());
            distributionManager.putOutgoing(msg);
            try {
              processor.waitForReplies();
            } catch (InterruptedException ignore) {
              // Thread.currentThread().interrupt(); // TODO ??? should we reset this bit later?
              // Keep going, make best effort to shut down.
            } catch (ReplyException ignore) {
              // keep going
            }
            // set closed state after telling others and getting responses
            // to avoid complications with others still in the process of
            // sending messages
          }
          // NO MORE Distributed Messaging AFTER THIS POINT!!!!

          ClientMetadataService cms = this.clientMetadataService;
          if (cms != null) {
            cms.close();
          }
          closeHeapEvictor();
          closeOffHeapEvictor();
        } catch (CancelException ignore) {
          // make sure the disk stores get closed
          closeDiskStores();
          // NO DISTRIBUTED MESSAGING CAN BE DONE HERE!
        }

        // Close the CqService Handle.
        try {
          this.cqService.close();
        } catch (RuntimeException ignore) {
          logger.info(LocalizedMessage.create(
              LocalizedStrings.GemFireCache_FAILED_TO_GET_THE_CQSERVICE_TO_CLOSE_DURING_CACHE_CLOSE_2));
        }

        this.cachePerfStats.close();
        TXLockService.destroyServices();
        getEventTrackerTask().cancel();

        synchronized (this.ccpTimerMutex) {
          if (this.ccpTimer != null) {
            this.ccpTimer.cancel();
          }
        }

        this.expirationScheduler.cancel();

        // Stop QueryMonitor if running.
        if (this.queryMonitor != null) {
          this.queryMonitor.stopMonitoring();
        }

      } finally {
        // NO DISTRIBUTED MESSAGING CAN BE DONE HERE!
        if (this.transactionManager != null) {
          this.transactionManager.close();
        }
        ((DynamicRegionFactoryImpl) DynamicRegionFactory.get()).close();
        if (this.transactionManager != null) {
          this.transactionManager.unpauseTransaction(tx);
        }
        TXCommitMessage.getTracker().clearForCacheClose();
      }
      // Added to close the TransactionManager's cleanup thread
      TransactionManagerImpl.refresh();

      if (!keepDS) {
        // keepDS is used by ShutdownAll. It will override DISABLE_DISCONNECT_DS_ON_CACHE_CLOSE
        if (!this.DISABLE_DISCONNECT_DS_ON_CACHE_CLOSE) {
          this.system.disconnect();
        }
      }
      TypeRegistry.close();
      // do this late to prevent 43412
      TypeRegistry.setPdxSerializer(null);

      for (CacheLifecycleListener listener : cacheLifecycleListeners) {
        listener.cacheClosed(this);
      }
      // Fix for #49856
      SequenceLoggerImpl.signalCacheClose();
      SystemFailure.signalCacheClose();

    } // static synchronization on GemFireCache.class

  }

  private void closeOffHeapEvictor() {
    OffHeapEvictor evictor = this.offHeapEvictor;
    if (evictor != null) {
      evictor.close();
    }
  }

  private void closeHeapEvictor() {
    HeapEvictor evictor = this.heapEvictor;
    if (evictor != null) {
      evictor.close();
    }
  }

  @Override
  public boolean isReconnecting() {
    return this.system.isReconnecting();
  }

  @Override
  public boolean waitUntilReconnected(long time, TimeUnit units) throws InterruptedException {
    boolean systemReconnected = this.system.waitUntilReconnected(time, units);
    if (!systemReconnected) {
      return false;
    }
    GemFireCacheImpl cache = getInstance();
    return cache != null && cache.isInitialized();
  }

  @Override
  public void stopReconnecting() {
    this.system.stopReconnecting();
  }

  @Override
  public Cache getReconnectedCache() {
    GemFireCacheImpl cache = GemFireCacheImpl.getInstance();
    if (cache == this || cache != null && !cache.isInitialized()) {
      cache = null;
    }
    return cache;
  }

  private void stopMemcachedServer() {
    if (this.memcachedServer != null) {
      logger.info(LocalizedMessage.create(
          LocalizedStrings.GemFireCacheImpl_MEMCACHED_SERVER_ON_PORT_0_IS_SHUTTING_DOWN,
          new Object[] {this.system.getConfig().getMemcachedPort()}));
      this.memcachedServer.shutdown();
    }
  }

  private void stopRedisServer() {
    if (this.redisServer != null)
      this.redisServer.shutdown();
  }

  private void stopRestAgentServer() {
    if (this.restAgent != null) {
      logger.info(LocalizedMessage.create(
          LocalizedStrings.GemFireCacheImpl_REST_SERVER_ON_PORT_0_IS_SHUTTING_DOWN,
          new Object[] {this.system.getConfig().getHttpServicePort()}));
      this.restAgent.stop();
    }
  }

  private void prepareDiskStoresForClose() {
    String pdxDSName = TypeRegistry.getPdxDiskStoreName(this);
    DiskStoreImpl pdxDiskStore = null;
    for (DiskStoreImpl dsi : this.diskStores.values()) {
      if (dsi.getName().equals(pdxDSName)) {
        pdxDiskStore = dsi;
      } else {
        dsi.prepareForClose();
      }
    }
    if (pdxDiskStore != null) {
      pdxDiskStore.prepareForClose();
    }
  }

  private final ConcurrentMap<String, DiskStoreImpl> diskStores = new ConcurrentHashMap<>();

  private final ConcurrentMap<String, DiskStoreImpl> regionOwnedDiskStores =
      new ConcurrentHashMap<>();

  @Override
  public void addDiskStore(DiskStoreImpl dsi) {
    this.diskStores.put(dsi.getName(), dsi);
    if (!dsi.isOffline()) {
      this.diskMonitor.addDiskStore(dsi);
    }
  }

  @Override
  public void removeDiskStore(DiskStoreImpl diskStore) {
    this.diskStores.remove(diskStore.getName());
    this.regionOwnedDiskStores.remove(diskStore.getName());
    // Added for M&M
    if (!diskStore.getOwnedByRegion())
      this.system.handleResourceEvent(ResourceEvent.DISKSTORE_REMOVE, diskStore);
  }

  @Override
  public void addRegionOwnedDiskStore(DiskStoreImpl dsi) {
    this.regionOwnedDiskStores.put(dsi.getName(), dsi);
    if (!dsi.isOffline()) {
      this.diskMonitor.addDiskStore(dsi);
    }
  }

  @Override
  public void closeDiskStores() {
    Iterator<DiskStoreImpl> it = this.diskStores.values().iterator();
    while (it.hasNext()) {
      try {
        DiskStoreImpl dsi = it.next();
        if (logger.isDebugEnabled()) {
          logger.debug("closing {}", dsi);
        }
        dsi.close();
        // Added for M&M
        this.system.handleResourceEvent(ResourceEvent.DISKSTORE_REMOVE, dsi);
      } catch (RuntimeException e) {
        logger.fatal(
            LocalizedMessage.create(LocalizedStrings.Disk_Store_Exception_During_Cache_Close), e);
      }
      it.remove();
    }
  }

  /**
   * Used by unit tests to allow them to change the default disk store name.
   */
  public static void setDefaultDiskStoreName(String dsName) {
    defaultDiskStoreName = dsName;
  }

  public static String getDefaultDiskStoreName() {
    return defaultDiskStoreName;
  }

  // TODO: remove static from defaultDiskStoreName and move methods to InternalCache
  private static String defaultDiskStoreName = DiskStoreFactory.DEFAULT_DISK_STORE_NAME;

  @Override
  public DiskStoreImpl getOrCreateDefaultDiskStore() {
    DiskStoreImpl result = (DiskStoreImpl) findDiskStore(null);
    if (result == null) {
      synchronized (this) {
        result = (DiskStoreImpl) findDiskStore(null);
        if (result == null) {
          result = (DiskStoreImpl) createDiskStoreFactory().create(defaultDiskStoreName);
        }
      }
    }
    return result;
  }

  /**
   * Returns the DiskStore by name
   *
   * @since GemFire prPersistSprint2
   */
  @Override
  public DiskStore findDiskStore(String name) {
    if (name == null) {
      name = defaultDiskStoreName;
    }
    return this.diskStores.get(name);
  }

  /**
   * Returns the DiskStore list
   *
   * @since GemFire prPersistSprint2
   */
  @Override
  public Collection<DiskStore> listDiskStores() {
    return Collections.unmodifiableCollection(this.diskStores.values());
  }

  @Override
  public Collection<DiskStore> listDiskStoresIncludingRegionOwned() {
    Collection<DiskStore> allDiskStores = new HashSet<>();
    allDiskStores.addAll(this.diskStores.values());
    allDiskStores.addAll(this.regionOwnedDiskStores.values());
    return allDiskStores;
  }

  private void stopServers() {
    final boolean isDebugEnabled = logger.isDebugEnabled();
    if (isDebugEnabled) {
      logger.debug("{}: stopping cache servers...", this);
    }

    boolean stoppedCacheServer = false;

    for (CacheServerImpl cacheServer : this.allCacheServers) {
      if (isDebugEnabled) {
        logger.debug("stopping bridge {}", cacheServer);
      }
      try {
        cacheServer.stop();
      } catch (CancelException e) {
        if (isDebugEnabled) {
          logger.debug("Ignored cache closure while closing bridge {}", cacheServer, e);
        }
      }
      this.allCacheServers.remove(cacheServer);
      stoppedCacheServer = true;
    }
    if (stoppedCacheServer) {
      // now that all the cache servers have stopped empty the static pool of commBuffers it might
      // have used.
      ServerConnection.emptyCommBufferPool();
    }

    // stop HA services if they had been started
    if (isDebugEnabled) {
      logger.debug("{}: stopping HA services...", this);
    }
    try {
      HARegionQueue.stopHAServices();
    } catch (CancelException e) {
      if (isDebugEnabled) {
        logger.debug("Ignored cache closure while closing HA services", e);
      }
    }

    if (isDebugEnabled) {
      logger.debug("{}: stopping client health monitor...", this);
    }
    try {
      ClientHealthMonitor.shutdownInstance();
    } catch (CancelException e) {
      if (isDebugEnabled) {
        logger.debug("Ignored cache closure while closing client health monitor", e);
      }
    }

    // Reset the unique id counter for durable clients.
    // If a durable client stops/starts its cache, it needs
    // to maintain the same unique id.
    ClientProxyMembershipID.resetUniqueIdCounter();
  }

  @Override
  public DistributedSystem getDistributedSystem() {
    return this.system;
  }

  @Override
  public InternalDistributedSystem getInternalDistributedSystem() {
    return this.system;
  }

  /**
   * Returns the member id of my distributed system
   *
   * @since GemFire 5.0
   */
  @Override
  public InternalDistributedMember getMyId() {
    return this.system.getDistributedMember();
  }

  @Override
  public Set<DistributedMember> getMembers() {
    return Collections
        .unmodifiableSet((Set<DistributedMember>) this.dm.getOtherNormalDistributionManagerIds());
  }

  @Override
  public Set<DistributedMember> getAdminMembers() {
    return (Set) this.dm.getAdminMemberSet();
  }

  @Override
  public Set<DistributedMember> getMembers(Region region) {
    if (region instanceof DistributedRegion) {
      DistributedRegion distributedRegion = (DistributedRegion) region;
      return (Set<DistributedMember>) distributedRegion.getDistributionAdvisor().adviseCacheOp();
    } else if (region instanceof PartitionedRegion) {
      PartitionedRegion partitionedRegion = (PartitionedRegion) region;
      return (Set<DistributedMember>) partitionedRegion.getRegionAdvisor().adviseAllPRNodes();
    } else {
      return Collections.emptySet();
    }
  }

  @Override
  public Set<InetSocketAddress> getCurrentServers() {
    Map<String, Pool> pools = PoolManager.getAll();
    Set<InetSocketAddress> result = null;
    for (Pool pool : pools.values()) {
      PoolImpl poolImpl = (PoolImpl) pool;
      for (ServerLocation serverLocation : poolImpl.getCurrentServers()) {
        if (result == null) {
          result = new HashSet<>();
        }
        result.add(new InetSocketAddress(serverLocation.getHostName(), serverLocation.getPort()));
      }
    }
    if (result == null) {
      return Collections.emptySet();
    } else {
      return result;
    }
  }

  @Override
  public LogWriter getLogger() {
    return this.system.getLogWriter();
  }

  @Override
  public LogWriter getSecurityLogger() {
    return this.system.getSecurityLogWriter();
  }

  @Override
  public LogWriterI18n getLoggerI18n() {
    return this.system.getInternalLogWriter();
  }

  @Override
  public LogWriterI18n getSecurityLoggerI18n() {
    return this.system.getSecurityInternalLogWriter();
  }

  @Override
  public InternalLogWriter getInternalLogWriter() {
    return this.system.getInternalLogWriter();
  }

  @Override
  public InternalLogWriter getSecurityInternalLogWriter() {
    return this.system.getSecurityInternalLogWriter();
  }

  /**
   * get the threadId/sequenceId sweeper task for this cache
   *
   * @return the sweeper task
   */
  @Override
  public EventTrackerExpiryTask getEventTrackerTask() {
    return this.recordedEventSweeper;
  }

  @Override
  public CachePerfStats getCachePerfStats() {
    return this.cachePerfStats;
  }

  @Override
  public String getName() {
    return this.system.getName();
  }

  /**
   * Get the list of all instances of properties for Declarables with the given class name.
   *
   * @param className Class name of the declarable
   * @return List of all instances of properties found for the given declarable
   */
  @Override
  public List<Properties> getDeclarableProperties(final String className) {
    List<Properties> propertiesList = new ArrayList<>();
    synchronized (this.declarablePropertiesMap) {
      for (Entry<Declarable, Properties> entry : this.declarablePropertiesMap.entrySet()) {
        if (entry.getKey().getClass().getName().equals(className)) {
          propertiesList.add(entry.getValue());
        }
      }
    }
    return propertiesList;
  }

  /**
   * Get the properties for the given declarable.
   *
   * @param declarable The declarable
   * @return Properties found for the given declarable
   */
  @Override
  public Properties getDeclarableProperties(final Declarable declarable) {
    return this.declarablePropertiesMap.get(declarable);
  }

  /**
   * Returns the number of seconds that have elapsed since the Cache was created.
   *
   * @since GemFire 3.5
   */
  public int getUpTime() {
    return (int) (System.currentTimeMillis() - this.creationDate.getTime()) / 1000;
  }

  /**
   * All entry and region operations should be using this time rather than
   * System.currentTimeMillis(). Specially all version stamps/tags must be populated with this
   * timestamp.
   *
   * @return distributed cache time.
   */
  @Override
  public long cacheTimeMillis() {
    if (this.system != null) {
      return this.system.getClock().cacheTimeMillis();
    } else {
      return System.currentTimeMillis();
    }
  }

  @Override
  public <K, V> Region<K, V> createVMRegion(String name, RegionAttributes<K, V> aRegionAttributes)
      throws RegionExistsException, TimeoutException {
    return createRegion(name, aRegionAttributes);
  }

  private PoolFactory createDefaultPF() {
    PoolFactory defaultPoolFactory = PoolManager.createFactory();
    try {
      String localHostName = SocketCreator.getHostName(SocketCreator.getLocalHost());
      defaultPoolFactory.addServer(localHostName, CacheServer.DEFAULT_PORT);
    } catch (UnknownHostException ex) {
      throw new IllegalStateException("Could not determine local host name", ex);
    }
    return defaultPoolFactory;
  }

  private Pool findFirstCompatiblePool(Map<String, Pool> pools) {
    // act as if the default pool was configured
    // and see if we can find an existing one that is compatible
    PoolFactoryImpl pfi = (PoolFactoryImpl) createDefaultPF();
    for (Pool p : pools.values()) {
      if (((PoolImpl) p).isCompatible(pfi.getPoolAttributes())) {
        return p;
      }
    }
    return null;
  }

  private void addLocalHostAsServer(PoolFactory poolFactory) {
    PoolFactoryImpl poolFactoryImpl = (PoolFactoryImpl) poolFactory;
    if (poolFactoryImpl.getPoolAttributes().locators.isEmpty()
        && poolFactoryImpl.getPoolAttributes().servers.isEmpty()) {
      try {
        String localHostName = SocketCreator.getHostName(SocketCreator.getLocalHost());
        poolFactoryImpl.addServer(localHostName, CacheServer.DEFAULT_PORT);
      } catch (UnknownHostException ex) {
        throw new IllegalStateException("Could not determine local host name", ex);
      }
    }
  }

  /**
   * Used to set the default pool on a new GemFireCache.
   */
  public synchronized void determineDefaultPool() {
    if (!isClient()) {
      throw new UnsupportedOperationException();
    }
    PoolFactory defaultPoolFactory = this.poolFactory;

    Pool pool = null;
    // create the pool if it does not already exist
    if (defaultPoolFactory == null) {
      Map<String, Pool> pools = PoolManager.getAll();
      if (pools.isEmpty()) {
        defaultPoolFactory = createDefaultPF();
      } else if (pools.size() == 1) {
        // otherwise use a singleton.
        pool = pools.values().iterator().next();
      } else {
        pool = findFirstCompatiblePool(pools);
        if (pool == null) {
          // if pool is still null then we will not have a default pool for this ClientCache
          this.defaultPool = null;
          return;
        }
      }
    } else {
      addLocalHostAsServer(defaultPoolFactory);

      // look for a pool that already exists that is compatible with
      // our PoolFactory.
      // If we don't find one we will create a new one that meets our needs.
      Map<String, Pool> pools = PoolManager.getAll();
      for (Pool p : pools.values()) {
        if (((PoolImpl) p)
            .isCompatible(((PoolFactoryImpl) defaultPoolFactory).getPoolAttributes())) {
          pool = p;
          break;
        }
      }
    }
    if (pool == null) {
      // create our pool with a unique name
      String poolName = DEFAULT_POOL_NAME;
      int count = 1;
      Map<String, Pool> pools = PoolManager.getAll();
      while (pools.containsKey(poolName)) {
        poolName = DEFAULT_POOL_NAME + count;
        count++;
      }
      pool = defaultPoolFactory.create(poolName);
    }
    this.defaultPool = pool;
  }

  /**
   * Determine whether the specified pool factory matches the pool factory used by this cache.
   *
   * @param poolFactory Prospective pool factory.
   * @throws IllegalStateException When the specified pool factory does not match.
   */
  public void validatePoolFactory(PoolFactory poolFactory) {
    // If the specified pool factory is null, by definition there is no pool factory to validate.
    if (poolFactory != null && !Objects.equals(this.poolFactory, poolFactory)) {
      throw new IllegalStateException("Existing cache's default pool was not compatible");
    }
  }

  @Override
  public <K, V> Region<K, V> createRegion(String name, RegionAttributes<K, V> aRegionAttributes)
      throws RegionExistsException, TimeoutException {
    if (isClient()) {
      throw new UnsupportedOperationException("operation is not supported on a client cache");
    }
    return basicCreateRegion(name, aRegionAttributes);
  }

  public <K, V> Region<K, V> basicCreateRegion(String name, RegionAttributes<K, V> attrs)
      throws RegionExistsException, TimeoutException {
    try {
      InternalRegionArguments ira = new InternalRegionArguments().setDestroyLockFlag(true)
          .setRecreateFlag(false).setSnapshotInputStream(null).setImageTarget(null);

      if (attrs instanceof UserSpecifiedRegionAttributes) {
        ira.setIndexes(((UserSpecifiedRegionAttributes) attrs).getIndexes());
      }
      return createVMRegion(name, attrs, ira);
    } catch (IOException | ClassNotFoundException e) {
      // only if loading snapshot, not here
      throw new InternalGemFireError(
          LocalizedStrings.GemFireCache_UNEXPECTED_EXCEPTION.toLocalizedString(), e);
    }
  }

  // TODO: createVMRegion method is too complex for IDE to analyze
  @Override
  public <K, V> Region<K, V> createVMRegion(String name, RegionAttributes<K, V> p_attrs,
      InternalRegionArguments internalRegionArgs)
      throws RegionExistsException, TimeoutException, IOException, ClassNotFoundException {

    if (getMyId().getVmKind() == ClusterDistributionManager.LOCATOR_DM_TYPE) {
      if (!internalRegionArgs.isUsedForMetaRegion()
          && internalRegionArgs.getInternalMetaRegion() == null) {
        throw new IllegalStateException("Regions can not be created in a locator.");
      }
    }
    this.stopper.checkCancelInProgress(null);
    LocalRegion.validateRegionName(name, internalRegionArgs);
    RegionAttributes<K, V> attrs = p_attrs;
    attrs = invokeRegionBefore(null, name, attrs, internalRegionArgs);
    if (attrs == null) {
      throw new IllegalArgumentException(
          LocalizedStrings.GemFireCache_ATTRIBUTES_MUST_NOT_BE_NULL.toLocalizedString());
    }

    InternalRegion region;
    final InputStream snapshotInputStream = internalRegionArgs.getSnapshotInputStream();
    InternalDistributedMember imageTarget = internalRegionArgs.getImageTarget();
    final boolean recreate = internalRegionArgs.getRecreateFlag();

    final boolean isPartitionedRegion = attrs.getPartitionAttributes() != null;
    final boolean isReInitCreate = snapshotInputStream != null || imageTarget != null || recreate;

    try {
      for (;;) {
        getCancelCriterion().checkCancelInProgress(null);

        Future<InternalRegion> future = null;
        synchronized (this.rootRegions) {
          region = this.rootRegions.get(name);
          if (region != null) {
            throw new RegionExistsException(region);
          }
          // check for case where a root region is being reinitialized and we
          // didn't
          // find a region, i.e. the new region is about to be created

          if (!isReInitCreate) { // fix bug 33523
            String fullPath = Region.SEPARATOR + name;
            future = (Future) this.reinitializingRegions.get(fullPath);
          }
          if (future == null) {
            if (internalRegionArgs.getInternalMetaRegion() != null) {
              region = internalRegionArgs.getInternalMetaRegion();
            } else if (isPartitionedRegion) {
              region = new PartitionedRegion(name, attrs, null, this, internalRegionArgs);
            } else {
              // Abstract region depends on the default pool existing so lazily initialize it
              // if necessary.
              if (Objects.equals(attrs.getPoolName(), DEFAULT_POOL_NAME)) {
                determineDefaultPool();
              }
              if (attrs.getScope().isLocal()) {
                region = new LocalRegion(name, attrs, null, this, internalRegionArgs);
              } else {
                region = new DistributedRegion(name, attrs, null, this, internalRegionArgs);
              }
            }

            this.rootRegions.put(name, region);
            if (isReInitCreate) {
              regionReinitialized(region);
            }
            break;
          }
        } // synchronized

        boolean interrupted = Thread.interrupted();
        try { // future != null
          throw new RegionExistsException(future.get());
        } catch (InterruptedException ignore) {
          interrupted = true;
        } catch (ExecutionException e) {
          throw new Error(LocalizedStrings.GemFireCache_UNEXPECTED_EXCEPTION.toLocalizedString(),
              e);
        } catch (CancellationException e) {
          // future was cancelled
          if (logger.isTraceEnabled()) {
            logger.trace("future cancelled", e);
          }
        } finally {
          if (interrupted) {
            Thread.currentThread().interrupt();
          }
        }
      } // for

      boolean success = false;
      try {
        setRegionByPath(region.getFullPath(), region);
        region.initialize(snapshotInputStream, imageTarget, internalRegionArgs);
        success = true;
      } catch (CancelException | RedundancyAlreadyMetException e) {
        // don't print a call stack
        throw e;
      } catch (RuntimeException validationException) {
        logger.warn(LocalizedMessage.create(
            LocalizedStrings.GemFireCache_INITIALIZATION_FAILED_FOR_REGION_0, region.getFullPath()),
            validationException);
        throw validationException;
      } finally {
        if (!success) {
          try {
            // do this before removing the region from
            // the root set to fix bug 41982.
            region.cleanupFailedInitialization();
          } catch (VirtualMachineError e) {
            SystemFailure.initiateFailure(e);
            throw e;
          } catch (Throwable t) {
            SystemFailure.checkFailure();
            this.stopper.checkCancelInProgress(t);

            // bug #44672 - log the failure but don't override the original exception
            logger.warn(LocalizedMessage.create(
                LocalizedStrings.GemFireCache_INIT_CLEANUP_FAILED_FOR_REGION_0,
                region.getFullPath()), t);

          } finally {
            // clean up if initialize fails for any reason
            setRegionByPath(region.getFullPath(), null);
            synchronized (this.rootRegions) {
              Region rootRegion = this.rootRegions.get(name);
              if (rootRegion == region) {
                this.rootRegions.remove(name);
              }
            } // synchronized
          }
        } // success
      }

      region.postCreateRegion();
    } catch (RegionExistsException ex) {
      // outside of sync make sure region is initialized to fix bug 37563
      InternalRegion internalRegion = (InternalRegion) ex.getRegion();
      internalRegion.waitOnInitialization(); // don't give out ref until initialized
      throw ex;
    }

    invokeRegionAfter(region);

    // Added for M&M . Putting the callback here to avoid creating RegionMBean in case of Exception
    if (!region.isInternalRegion()) {
      this.system.handleResourceEvent(ResourceEvent.REGION_CREATE, region);
    }

    return region;
  }

  @Override
  public <K, V> RegionAttributes<K, V> invokeRegionBefore(InternalRegion parent, String name,
      RegionAttributes<K, V> attrs, InternalRegionArguments internalRegionArgs) {
    for (RegionListener listener : this.regionListeners) {
      attrs =
          (RegionAttributes<K, V>) listener.beforeCreate(parent, name, attrs, internalRegionArgs);
    }
    return attrs;
  }

  @Override
  public void invokeRegionAfter(InternalRegion region) {
    for (RegionListener listener : this.regionListeners) {
      listener.afterCreate(region);
    }
  }

  @Override
  public void invokeBeforeDestroyed(InternalRegion region) {
    for (RegionListener listener : this.regionListeners) {
      listener.beforeDestroyed(region);
    }
  }

  @Override
  public void invokeCleanupFailedInitialization(InternalRegion region) {
    for (RegionListener listener : this.regionListeners) {
      listener.cleanupFailedInitialization(region);
    }
  }

  @Override
  public Region getRegion(String path) {
    return getRegion(path, false);
  }

  /**
   * returns a set of all current regions in the cache, including buckets
   *
   * @since GemFire 6.0
   */
  public Set<InternalRegion> getAllRegions() {
    Set<InternalRegion> result = new HashSet<>();
    synchronized (this.rootRegions) {
      for (Region region : this.rootRegions.values()) {
        if (region instanceof PartitionedRegion) {
          PartitionedRegion partitionedRegion = (PartitionedRegion) region;
          PartitionedRegionDataStore dataStore = partitionedRegion.getDataStore();
          if (dataStore != null) {
            Set<Entry<Integer, BucketRegion>> bucketEntries =
                partitionedRegion.getDataStore().getAllLocalBuckets();
            for (Entry entry : bucketEntries) {
              result.add((InternalRegion) entry.getValue());
            }
          }
        } else if (region instanceof InternalRegion) {
          InternalRegion internalRegion = (InternalRegion) region;
          result.add(internalRegion);
          result.addAll(internalRegion.basicSubregions(true));
        }
      }
    }
    return result;
  }

  @Override
  public Set<InternalRegion> getApplicationRegions() {
    Set<InternalRegion> result = new HashSet<>();
    synchronized (this.rootRegions) {
      for (Object region : this.rootRegions.values()) {
        InternalRegion internalRegion = (InternalRegion) region;
        if (internalRegion.isSecret() || internalRegion.isUsedForMetaRegion()
            || internalRegion instanceof HARegion
            || internalRegion.isUsedForPartitionedRegionAdmin() || internalRegion
                .isInternalRegion()/* internalRegion.isUsedForPartitionedRegionBucket() */) {
          continue; // Skip administrative PartitionedRegions
        }
        result.add(internalRegion);
        result.addAll(internalRegion.basicSubregions(true));
      }
    }
    return result;
  }

  @SuppressWarnings("unchecked")
  @Override
  public boolean hasPersistentRegion() {
    synchronized (this.rootRegions) {
      for (InternalRegion region : this.rootRegions.values()) {
        if (region.getDataPolicy().withPersistence()) {
          return true;
        }
        for (InternalRegion subRegion : (Set<InternalRegion>) region.basicSubregions(true)) {
          if (subRegion.getDataPolicy().withPersistence()) {
            return true;
          }
        }
      }
      return false;
    }
  }

  @Override
  public void setRegionByPath(String path, InternalRegion r) {
    if (r == null) {
      this.pathToRegion.remove(path);
    } else {
      this.pathToRegion.put(path, r);
    }
  }

  /**
   * @throws IllegalArgumentException if path is not valid
   */
  private static void validatePath(String path) {
    if (path == null) {
      throw new IllegalArgumentException(
          LocalizedStrings.GemFireCache_PATH_CANNOT_BE_NULL.toLocalizedString());
    }
    if (path.isEmpty()) {
      throw new IllegalArgumentException(
          LocalizedStrings.GemFireCache_PATH_CANNOT_BE_EMPTY.toLocalizedString());
    }
    if (path.equals(Region.SEPARATOR)) {
      throw new IllegalArgumentException(
          LocalizedStrings.GemFireCache_PATH_CANNOT_BE_0.toLocalizedString(Region.SEPARATOR));
    }
  }

  @Override
  public InternalRegion getRegionByPath(String path) {
    validatePath(path); // fix for bug 34892

    // do this before checking the pathToRegion map
    InternalRegion result = getReinitializingRegion(path);
    if (result != null) {
      return result;
    }
    return this.pathToRegion.get(path);
  }

  @Override
  public InternalRegion getRegionByPathForProcessing(String path) {
    InternalRegion result = getRegionByPath(path);
    if (result == null) {
      this.stopper.checkCancelInProgress(null);
      int oldLevel = LocalRegion.setThreadInitLevelRequirement(LocalRegion.ANY_INIT); // go through
      // initialization latches
      try {
        String[] pathParts = parsePath(path);
        InternalRegion rootRegion;
        synchronized (this.rootRegions) {
          rootRegion = this.rootRegions.get(pathParts[0]);
          if (rootRegion == null)
            return null;
        }
        if (logger.isDebugEnabled()) {
          logger.debug("GemFireCache.getRegion, calling getSubregion on rootRegion({}): {}",
              pathParts[0], pathParts[1]);
        }
        result = (InternalRegion) rootRegion.getSubregion(pathParts[1], true);
      } finally {
        LocalRegion.setThreadInitLevelRequirement(oldLevel);
      }
    }
    return result;
  }

  /**
   * @param returnDestroyedRegion if true, okay to return a destroyed region
   */
  @Override
  public Region getRegion(String path, boolean returnDestroyedRegion) {
    this.stopper.checkCancelInProgress(null);

    InternalRegion result = getRegionByPath(path);
    // Do not waitOnInitialization() for PR
    if (result != null) {
      result.waitOnInitialization();
      if (!returnDestroyedRegion && result.isDestroyed()) {
        this.stopper.checkCancelInProgress(null);
        return null;
      } else {
        return result;
      }
    }

    String[] pathParts = parsePath(path);
    InternalRegion rootRegion;
    synchronized (this.rootRegions) {
      rootRegion = this.rootRegions.get(pathParts[0]);
      if (rootRegion == null) {
        if (logger.isDebugEnabled()) {
          logger.debug("GemFireCache.getRegion, no region found for {}", pathParts[0]);
        }
        this.stopper.checkCancelInProgress(null);
        return null;
      }
      if (!returnDestroyedRegion && rootRegion.isDestroyed()) {
        this.stopper.checkCancelInProgress(null);
        return null;
      }
    }
    if (logger.isDebugEnabled()) {
      logger.debug("GemFireCache.getRegion, calling getSubregion on rootRegion({}): {}",
          pathParts[0], pathParts[1]);
    }
    return rootRegion.getSubregion(pathParts[1], returnDestroyedRegion);
  }

  /** Return true if this region is initializing */
  @Override
  public boolean isGlobalRegionInitializing(String fullPath) {
    this.stopper.checkCancelInProgress(null);
    int oldLevel = LocalRegion.setThreadInitLevelRequirement(LocalRegion.ANY_INIT); // go through
    // initialization latches
    try {
      return isGlobalRegionInitializing((InternalRegion) getRegion(fullPath));
    } finally {
      LocalRegion.setThreadInitLevelRequirement(oldLevel);
    }
  }

  /** Return true if this region is initializing */
  private boolean isGlobalRegionInitializing(InternalRegion region) {
    boolean result = region != null && region.getScope().isGlobal() && !region.isInitialized();
    if (result) {
      if (logger.isDebugEnabled()) {
        logger.debug("GemFireCache.isGlobalRegionInitializing ({})", region.getFullPath());
      }
    }
    return result;
  }

  @Override
  public Set<Region<?, ?>> rootRegions() {
    return rootRegions(false);
  }

  public Set<Region<?, ?>> rootRegions(boolean includePRAdminRegions) {
    return rootRegions(includePRAdminRegions, true);
  }

  private Set<Region<?, ?>> rootRegions(boolean includePRAdminRegions, boolean waitForInit) {
    this.stopper.checkCancelInProgress(null);
    Set<Region<?, ?>> regions = new HashSet<>();
    synchronized (this.rootRegions) {
      for (InternalRegion region : this.rootRegions.values()) {
        // If this is an internal meta-region, don't return it to end user
        if (region.isSecret() || region.isUsedForMetaRegion() || region instanceof HARegion
            || !includePRAdminRegions && (region.isUsedForPartitionedRegionAdmin()
                || region.isUsedForPartitionedRegionBucket())) {
          continue; // Skip administrative PartitionedRegions
        }
        regions.add(region);
      }
    }
    if (waitForInit) {
      for (Iterator<Region<?, ?>> iterator = regions.iterator(); iterator.hasNext();) {
        InternalRegion region = (InternalRegion) iterator.next();
        if (!region.checkForInitialization()) {
          iterator.remove();
        }
      }
    }
    return Collections.unmodifiableSet(regions);
  }

  /**
   * Called by notifier when a client goes away
   *
   * @since GemFire 5.7
   */
  @Override
  public void cleanupForClient(CacheClientNotifier ccn, ClientProxyMembershipID client) {
    try {
      if (isClosed()) {
        return;
      }
      for (Object region : rootRegions(false, false)) {
        InternalRegion internalRegion = (InternalRegion) region;
        internalRegion.cleanupForClient(ccn, client);
      }
    } catch (DistributedSystemDisconnectedException ignore) {
    }
  }

  private boolean isInitialized() {
    return this.isInitialized;
  }

  @Override
  public boolean isClosed() {
    return this.isClosing;
  }

  @Override
  public int getLockTimeout() {
    return this.lockTimeout;
  }

  @Override
  public void setLockTimeout(int seconds) {
    if (isClient()) {
      throw new UnsupportedOperationException("operation is not supported on a client cache");
    }
    this.stopper.checkCancelInProgress(null);
    this.lockTimeout = seconds;
  }

  @Override
  public int getLockLease() {
    return this.lockLease;
  }

  @Override
  public void setLockLease(int seconds) {
    if (isClient()) {
      throw new UnsupportedOperationException("operation is not supported on a client cache");
    }
    this.stopper.checkCancelInProgress(null);
    this.lockLease = seconds;
  }

  @Override
  public int getSearchTimeout() {
    return this.searchTimeout;
  }

  @Override
  public void setSearchTimeout(int seconds) {
    if (isClient()) {
      throw new UnsupportedOperationException("operation is not supported on a client cache");
    }
    this.stopper.checkCancelInProgress(null);
    this.searchTimeout = seconds;
  }

  @Override
  public int getMessageSyncInterval() {
    return HARegionQueue.getMessageSyncInterval();
  }

  @Override
  public void setMessageSyncInterval(int seconds) {
    if (isClient()) {
      throw new UnsupportedOperationException("operation is not supported on a client cache");
    }
    this.stopper.checkCancelInProgress(null);
    if (seconds < 0) {
      throw new IllegalArgumentException(
          LocalizedStrings.GemFireCache_THE_MESSAGESYNCINTERVAL_PROPERTY_FOR_CACHE_CANNOT_BE_NEGATIVE
              .toLocalizedString());
    }
    HARegionQueue.setMessageSyncInterval(seconds);
  }

  /**
   * Get a reference to a Region that is reinitializing, or null if that Region is not
   * reinitializing or this thread is interrupted. If a reinitializing region is found, then this
   * method blocks until reinitialization is complete and then returns the region.
   */
  @Override
  public InternalRegion getReinitializingRegion(String fullPath) {
    Future future = (Future) this.reinitializingRegions.get(fullPath);
    if (future == null) {
      return null;
    }
    try {
      InternalRegion region = (InternalRegion) future.get();
      region.waitOnInitialization();
      if (logger.isDebugEnabled()) {
        logger.debug("Returning manifested future for: {}", fullPath);
      }
      return region;
    } catch (InterruptedException ignore) {
      Thread.currentThread().interrupt();
      return null;
    } catch (ExecutionException e) {
      throw new Error(LocalizedStrings.GemFireCache_UNEXPECTED_EXCEPTION.toLocalizedString(), e);
    } catch (CancellationException ignore) {
      // future was cancelled
      logger.debug("future cancelled, returning null");
      return null;
    }
  }

  /**
   * Register the specified region name as reinitializing, creating and adding a Future for it to
   * the map.
   *
   * @throws IllegalStateException if there is already a region by that name registered.
   */
  @Override
  public void regionReinitializing(String fullPath) {
    Object old = this.reinitializingRegions.putIfAbsent(fullPath, new FutureResult(this.stopper));
    if (old != null) {
      throw new IllegalStateException(
          LocalizedStrings.GemFireCache_FOUND_AN_EXISTING_REINITALIZING_REGION_NAMED_0
              .toLocalizedString(fullPath));
    }
  }

  /**
   * Set the reinitialized region and unregister it as reinitializing.
   *
   * @throws IllegalStateException if there is no region by that name registered as reinitializing.
   */
  @Override
  public void regionReinitialized(Region region) {
    String regionName = region.getFullPath();
    FutureResult future = (FutureResult) this.reinitializingRegions.get(regionName);
    if (future == null) {
      throw new IllegalStateException(
          LocalizedStrings.GemFireCache_COULD_NOT_FIND_A_REINITIALIZING_REGION_NAMED_0
              .toLocalizedString(regionName));
    }
    future.set(region);
    unregisterReinitializingRegion(regionName);
  }

  /**
   * Clear a reinitializing region, e.g. reinitialization failed.
   *
   * @throws IllegalStateException if cannot find reinitializing region registered by that name.
   */
  @Override
  public void unregisterReinitializingRegion(String fullPath) {
    this.reinitializingRegions.remove(fullPath);
  }

  /**
   * Returns true if get should give a copy; false if a reference.
   *
   * @since GemFire 4.0
   */
  @Override
  public boolean isCopyOnRead() {
    return this.copyOnRead;
  }

  /**
   * Implementation of {@link Cache#setCopyOnRead}
   *
   * @since GemFire 4.0
   */
  @Override
  public void setCopyOnRead(boolean copyOnRead) {
    this.copyOnRead = copyOnRead;
  }

  /**
   * Implementation of {@link Cache#getCopyOnRead}
   *
   * @since GemFire 4.0
   */
  @Override
  public boolean getCopyOnRead() {
    return this.copyOnRead;
  }

  /**
   * Remove the specified root region
   *
   * @param rootRgn the region to be removed
   * @return true if root region was removed, false if not found
   */
  @Override
  public boolean removeRoot(InternalRegion rootRgn) {
    synchronized (this.rootRegions) {
      String regionName = rootRgn.getName();
      InternalRegion found = this.rootRegions.get(regionName);
      if (found == rootRgn) {
        InternalRegion previous = this.rootRegions.remove(regionName);
        Assert.assertTrue(previous == rootRgn);
        return true;
      } else
        return false;
    }
  }

  /**
   * @return array of two Strings, the root name and the relative path from root. If there is no
   *         relative path from root, then String[1] will be an empty string
   */
  static String[] parsePath(String path) {
    validatePath(path);
    String[] result = new String[2];
    result[1] = "";
    // strip off root name from path
    int slashIndex = path.indexOf(Region.SEPARATOR_CHAR);
    if (slashIndex == 0) {
      path = path.substring(1);
      slashIndex = path.indexOf(Region.SEPARATOR_CHAR);
    }
    result[0] = path;
    if (slashIndex > 0) {
      result[0] = path.substring(0, slashIndex);
      result[1] = path.substring(slashIndex + 1);
    }
    return result;
  }

  /**
   * Makes note of a {@code CacheLifecycleListener}
   */
  public static void addCacheLifecycleListener(CacheLifecycleListener listener) {
    synchronized (GemFireCacheImpl.class) {
      cacheLifecycleListeners.add(listener);
    }
  }

  /**
   * Removes a {@code CacheLifecycleListener}
   *
   * @return Whether or not the listener was removed
   */
  public static boolean removeCacheLifecycleListener(CacheLifecycleListener listener) {
    synchronized (GemFireCacheImpl.class) {
      return cacheLifecycleListeners.remove(listener);
    }
  }

  @Override
  public void addRegionListener(RegionListener regionListener) {
    this.regionListeners.add(regionListener);
  }

  @Override
  public void removeRegionListener(RegionListener regionListener) {
    this.regionListeners.remove(regionListener);
  }

  @Override
  public Set<RegionListener> getRegionListeners() {
    return Collections.unmodifiableSet(this.regionListeners);
  }

  @Override
  public <T extends CacheService> T getService(Class<T> clazz) {
    return clazz.cast(this.services.get(clazz));
  }

  @Override
  public Collection<CacheService> getServices() {
    return Collections.unmodifiableCollection(this.services.values());
  }

  /**
   * Creates the single instance of the Transaction Manager for this cache. Returns the existing one
   * upon request.
   *
   * @return the CacheTransactionManager instance.
   *
   * @since GemFire 4.0
   */
  @Override
  public CacheTransactionManager getCacheTransactionManager() {
    return this.transactionManager;
  }

  /**
   * GuardedBy {@link #ccpTimerMutex}
   *
   * @see CacheClientProxy
   */
  private SystemTimer ccpTimer;

  /**
   * @see #ccpTimer
   */
  private final Object ccpTimerMutex = new Object();

  /**
   * Get cache-wide CacheClientProxy SystemTimer
   *
   * @return the timer, lazily created
   */
  @Override
  public SystemTimer getCCPTimer() {
    synchronized (this.ccpTimerMutex) {
      if (this.ccpTimer != null) {
        return this.ccpTimer;
      }
      this.ccpTimer = new SystemTimer(getDistributedSystem(), true);
      if (this.isClosing) {
        this.ccpTimer.cancel(); // poison it, don't throw.
      }
      return this.ccpTimer;
    }
  }

  /**
   * For use by unit tests to inject a mocked ccpTimer
   */
  void setCCPTimer(SystemTimer ccpTimer) {
    this.ccpTimer = ccpTimer;
  }

  static final int PURGE_INTERVAL = 1000;

  private int cancelCount = 0;

  /**
   * Does a periodic purge of the CCPTimer to prevent a large number of cancelled tasks from
   * building up in it. See GEODE-2485.
   */
  @Override
  public void purgeCCPTimer() {
    synchronized (this.ccpTimerMutex) {
      if (this.ccpTimer != null) {
        this.cancelCount++;
        if (this.cancelCount == PURGE_INTERVAL) {
          this.cancelCount = 0;
          this.ccpTimer.timerPurge();
        }
      }
    }
  }

  private final ExpirationScheduler expirationScheduler;

  /**
   * Get cache-wide ExpirationScheduler
   *
   * @return the scheduler, lazily created
   */
  @Override
  public ExpirationScheduler getExpirationScheduler() {
    return this.expirationScheduler;
  }

  @Override
  public TXManagerImpl getTXMgr() {
    return this.transactionManager;
  }

  /**
   * Returns the {@code Executor} (thread pool) that is used to execute cache event listeners.
   * Returns {@code null} if no pool exists.
   *
   * @since GemFire 3.5
   */
  @Override
  public Executor getEventThreadPool() {
    return this.eventThreadPool;
  }

  @Override
  public CacheServer addCacheServer() {
    return addCacheServer(false);
  }

  @Override
  public CacheServer addCacheServer(boolean isGatewayReceiver) {
    if (isClient()) {
      throw new UnsupportedOperationException("operation is not supported on a client cache");
    }
    this.stopper.checkCancelInProgress(null);

    CacheServerImpl cacheServer = new CacheServerImpl(this, isGatewayReceiver);
    this.allCacheServers.add(cacheServer);

    sendAddCacheServerProfileMessage();
    return cacheServer;
  }

  public boolean removeCacheServer(CacheServer cacheServer) {
    boolean removed = this.allCacheServers.remove(cacheServer);
    sendRemoveCacheServerProfileMessage();
    return removed;
  }

  @Override
  public void addGatewaySender(GatewaySender sender) {
    if (isClient()) {
      throw new UnsupportedOperationException("operation is not supported on a client cache");
    }

    this.stopper.checkCancelInProgress(null);

    synchronized (this.allGatewaySendersLock) {
      if (!this.allGatewaySenders.contains(sender)) {
        new UpdateAttributesProcessor((DistributionAdvisee) sender).distribute(true);
        Set<GatewaySender> newSenders = new HashSet<>(this.allGatewaySenders.size() + 1);
        if (!this.allGatewaySenders.isEmpty()) {
          newSenders.addAll(this.allGatewaySenders);
        }
        newSenders.add(sender);
        this.allGatewaySenders = Collections.unmodifiableSet(newSenders);
      } else {
        throw new IllegalStateException(
            LocalizedStrings.GemFireCache_A_GATEWAYSENDER_WITH_ID_0_IS_ALREADY_DEFINED_IN_THIS_CACHE
                .toLocalizedString(sender.getId()));
      }
    }

    synchronized (this.rootRegions) {
      Set<InternalRegion> applicationRegions = getApplicationRegions();
      for (InternalRegion region : applicationRegions) {
        Set<String> senders = region.getAllGatewaySenderIds();
        if (senders.contains(sender.getId()) && !sender.isParallel()) {
          region.senderCreated();
        }
      }
    }

    if (!sender.isParallel()) {
      Region dynamicMetaRegion = getRegion(DynamicRegionFactory.dynamicRegionListName);
      if (dynamicMetaRegion == null) {
        if (logger.isDebugEnabled()) {
          logger.debug(" The dynamic region is null. ");
        }
      } else {
        dynamicMetaRegion.getAttributesMutator().addGatewaySenderId(sender.getId());
      }
    }
    if (!(sender.getRemoteDSId() < 0)) {
      this.system.handleResourceEvent(ResourceEvent.GATEWAYSENDER_CREATE, sender);
    }
  }

  @Override
  public void removeGatewaySender(GatewaySender sender) {
    if (isClient()) {
      throw new UnsupportedOperationException("operation is not supported on a client cache");
    }

    this.stopper.checkCancelInProgress(null);

    synchronized (this.allGatewaySendersLock) {
      if (this.allGatewaySenders.contains(sender)) {
        new UpdateAttributesProcessor((DistributionAdvisee) sender, true).distribute(true);
        Set<GatewaySender> newSenders = new HashSet<>(this.allGatewaySenders.size() - 1);
        if (!this.allGatewaySenders.isEmpty()) {
          newSenders.addAll(this.allGatewaySenders);
        }
        newSenders.remove(sender);
        this.allGatewaySenders = Collections.unmodifiableSet(newSenders);
      }
    }
    if (!(sender.getRemoteDSId() < 0)) {
      this.system.handleResourceEvent(ResourceEvent.GATEWAYSENDER_REMOVE, sender);
    }
  }

  @Override
  public void addGatewayReceiver(GatewayReceiver receiver) {
    if (isClient()) {
      throw new UnsupportedOperationException("operation is not supported on a client cache");
    }
    this.stopper.checkCancelInProgress(null);
    synchronized (this.allGatewayReceiversLock) {
      Set<GatewayReceiver> newReceivers = new HashSet<>(this.allGatewayReceivers.size() + 1);
      if (!this.allGatewayReceivers.isEmpty()) {
        newReceivers.addAll(this.allGatewayReceivers);
      }
      newReceivers.add(receiver);
      this.allGatewayReceivers = Collections.unmodifiableSet(newReceivers);
    }
  }

  public void removeGatewayReceiver(GatewayReceiver receiver) {
    if (isClient()) {
      throw new UnsupportedOperationException("operation is not supported on a client cache");
    }
    this.stopper.checkCancelInProgress(null);
    synchronized (this.allGatewayReceiversLock) {
      Set<GatewayReceiver> newReceivers = new HashSet<>(this.allGatewayReceivers.size() + 1);
      if (!this.allGatewayReceivers.isEmpty()) {
        newReceivers.addAll(this.allGatewayReceivers);
      }
      newReceivers.remove(receiver);
      this.allGatewayReceivers = Collections.unmodifiableSet(newReceivers);
    }
  }

  @Override
  public void addAsyncEventQueue(AsyncEventQueueImpl asyncQueue) {
    this.allAsyncEventQueues.add(asyncQueue);
    if (!asyncQueue.isMetaQueue()) {
      this.allVisibleAsyncEventQueues.add(asyncQueue);
    }
    this.system.handleResourceEvent(ResourceEvent.ASYNCEVENTQUEUE_CREATE, asyncQueue);
  }

  /**
   * Returns List of GatewaySender (excluding the senders for internal use)
   *
   * @return List List of GatewaySender objects
   */
  @Override
  public Set<GatewaySender> getGatewaySenders() {
    Set<GatewaySender> senders = new HashSet<>();
    for (GatewaySender sender : this.allGatewaySenders) {
      if (!((AbstractGatewaySender) sender).isForInternalUse()) {
        senders.add(sender);
      }
    }
    return senders;
  }

  /**
   * Returns List of all GatewaySenders (including the senders for internal use)
   *
   * @return List List of GatewaySender objects
   */
  @Override
  public Set<GatewaySender> getAllGatewaySenders() {
    return this.allGatewaySenders;
  }

  @Override
  public GatewaySender getGatewaySender(String id) {
    for (GatewaySender sender : this.allGatewaySenders) {
      if (sender.getId().equals(id)) {
        return sender;
      }
    }
    return null;
  }

  @Override
  public Set<GatewayReceiver> getGatewayReceivers() {
    return this.allGatewayReceivers;
  }

  @Override
  public Set<AsyncEventQueue> getAsyncEventQueues() {
    return getAsyncEventQueues(true);
  }

  @Override
  public Set<AsyncEventQueue> getAsyncEventQueues(boolean visibleOnly) {
    return visibleOnly ? this.allVisibleAsyncEventQueues : this.allAsyncEventQueues;
  }

  @Override
  public AsyncEventQueue getAsyncEventQueue(String id) {
    for (AsyncEventQueue asyncEventQueue : this.allAsyncEventQueues) {
      if (asyncEventQueue.getId().equals(id)) {
        return asyncEventQueue;
      }
    }
    return null;
  }

  @Override
  public void removeAsyncEventQueue(AsyncEventQueue asyncQueue) {
    if (isClient()) {
      throw new UnsupportedOperationException("operation is not supported on a client cache");
    }
    // first remove the gateway sender of the queue
    if (asyncQueue instanceof AsyncEventQueueImpl) {
      removeGatewaySender(((AsyncEventQueueImpl) asyncQueue).getSender());
    }
    // using gateway senders lock since async queue uses a gateway sender
    synchronized (this.allGatewaySendersLock) {
      this.allAsyncEventQueues.remove(asyncQueue);
      this.allVisibleAsyncEventQueues.remove(asyncQueue);
    }
    this.system.handleResourceEvent(ResourceEvent.ASYNCEVENTQUEUE_REMOVE, asyncQueue);
  }

  /** get the conflict resolver for WAN */
  @Override
  public GatewayConflictResolver getGatewayConflictResolver() {
    synchronized (this.allGatewayHubsLock) {
      return this.gatewayConflictResolver;
    }
  }

  /** set the conflict resolver for WAN */
  @Override
  public void setGatewayConflictResolver(GatewayConflictResolver resolver) {
    synchronized (this.allGatewayHubsLock) {
      this.gatewayConflictResolver = resolver;
    }
  }

  @Override
  public List<CacheServer> getCacheServers() {
    List<CacheServer> cacheServersWithoutReceiver = null;
    if (!this.allCacheServers.isEmpty()) {
      for (CacheServerImpl cacheServer : this.allCacheServers) {
        // If CacheServer is a GatewayReceiver, don't return as part of CacheServers
        if (!cacheServer.isGatewayReceiver()) {
          if (cacheServersWithoutReceiver == null) {
            cacheServersWithoutReceiver = new ArrayList<>();
          }
          cacheServersWithoutReceiver.add(cacheServer);
        }
      }
    }
    if (cacheServersWithoutReceiver == null) {
      cacheServersWithoutReceiver = Collections.emptyList();
    }
    return cacheServersWithoutReceiver;
  }

  @Override
  public List getCacheServersAndGatewayReceiver() {
    return this.allCacheServers;
  }

  /**
   * add a partitioned region to the set of tracked partitioned regions. This is used to notify the
   * regions when this cache requires, or does not require notification of all region/entry events.
   */
  public void addPartitionedRegion(PartitionedRegion region) {
    synchronized (this.partitionedRegions) {
      if (region.isDestroyed()) {
        if (logger.isDebugEnabled()) {
          logger.debug("GemFireCache#addPartitionedRegion did not add destroyed {}", region);
        }
        return;
      }
      if (this.partitionedRegions.add(region)) {
        getCachePerfStats().incPartitionedRegions(1);
      }
    }
  }

  /**
   * Returns a set of all current partitioned regions for test hook.
   */
  @Override
  public Set<PartitionedRegion> getPartitionedRegions() {
    synchronized (this.partitionedRegions) {
      return new HashSet<>(this.partitionedRegions);
    }
  }

  private SortedMap<String, Map<String, PartitionedRegion>> getPRTrees() {
    // prTree will save a sublist of PRs who are under the same root
    SortedMap<String, PartitionedRegion> prMap = getPartitionedRegionMap();
    boolean hasColocatedRegion = false;
    for (PartitionedRegion pr : prMap.values()) {
      List<PartitionedRegion> childList = ColocationHelper.getColocatedChildRegions(pr);
      if (childList != null && !childList.isEmpty()) {
        hasColocatedRegion = true;
        break;
      }
    }

    TreeMap<String, Map<String, PartitionedRegion>> prTrees = new TreeMap<>();
    if (hasColocatedRegion) {
      Map<String, PartitionedRegion> orderedPrMap = orderByColocation(prMap);
      prTrees.put("ROOT", orderedPrMap);
    } else {
      for (PartitionedRegion pr : prMap.values()) {
        String rootName = pr.getRoot().getName();
        Map<String, PartitionedRegion> prSubMap = prTrees.get(rootName);
        if (prSubMap == null) {
          prSubMap = new TreeMap<>();
          prTrees.put(rootName, prSubMap);
        }
        prSubMap.put(pr.getFullPath(), pr);
      }
    }

    return prTrees;
  }

  private SortedMap<String, PartitionedRegion> getPartitionedRegionMap() {
    SortedMap<String, PartitionedRegion> prMap = new TreeMap<>();
    for (Entry<String, InternalRegion> entry : this.pathToRegion.entrySet()) {
      String regionName = entry.getKey();
      InternalRegion region = entry.getValue();

      // Don't wait for non partitioned regions
      if (!(region instanceof PartitionedRegion)) {
        continue;
      }
      // Do a getRegion to ensure that we wait for the partitioned region
      // to finish initialization
      try {
        Region pr = getRegion(regionName);
        if (pr instanceof PartitionedRegion) {
          prMap.put(regionName, (PartitionedRegion) pr);
        }
      } catch (CancelException ignore) {
        // if some region throws cancel exception during initialization,
        // then no need to shutDownAll them gracefully
      }
    }

    return prMap;
  }

  private Map<String, PartitionedRegion> orderByColocation(Map<String, PartitionedRegion> prMap) {
    LinkedHashMap<String, PartitionedRegion> orderedPrMap = new LinkedHashMap<>();
    for (PartitionedRegion pr : prMap.values()) {
      addColocatedChildRecursively(orderedPrMap, pr);
    }
    return orderedPrMap;
  }

  private void addColocatedChildRecursively(LinkedHashMap<String, PartitionedRegion> prMap,
      PartitionedRegion pr) {
    for (PartitionedRegion colocatedRegion : ColocationHelper.getColocatedChildRegions(pr)) {
      addColocatedChildRecursively(prMap, colocatedRegion);
    }
    prMap.put(pr.getFullPath(), pr);
  }

  /**
   * check to see if any cache components require notification from a partitioned region.
   * Notification adds to the messaging a PR must do on each put/destroy/invalidate operation and
   * should be kept to a minimum
   *
   * @param r the partitioned region
   * @return true if the region should deliver all of its events to this cache
   */
  @Override
  public boolean requiresNotificationFromPR(PartitionedRegion r) {
    boolean hasSerialSenders = hasSerialSenders(r);
    if (!hasSerialSenders) {
      for (CacheServerImpl server : this.allCacheServers) {
        if (!server.getNotifyBySubscription()) {
          hasSerialSenders = true;
          break;
        }
      }

    }
    return hasSerialSenders;
  }

  private boolean hasSerialSenders(PartitionedRegion region) {
    boolean hasSenders = false;
    Set<String> senders = region.getAllGatewaySenderIds();
    for (String sender : senders) {
      GatewaySender gatewaySender = this.getGatewaySender(sender);
      if (gatewaySender != null && !gatewaySender.isParallel()) {
        hasSenders = true;
        break;
      }
    }
    return hasSenders;
  }

  /**
   * remove a partitioned region from the set of tracked instances.
   *
   * @see #addPartitionedRegion(PartitionedRegion)
   */
  @Override
  public void removePartitionedRegion(PartitionedRegion region) {
    synchronized (this.partitionedRegions) {
      if (this.partitionedRegions.remove(region)) {
        getCachePerfStats().incPartitionedRegions(-1);
      }
    }
  }

  @Override
  public void setIsServer(boolean isServer) {
    if (isClient()) {
      throw new UnsupportedOperationException("operation is not supported on a client cache");
    }
    this.stopper.checkCancelInProgress(null);

    this.isServer = isServer;
  }

  @Override
  public boolean isServer() {
    if (isClient()) {
      return false;
    }
    this.stopper.checkCancelInProgress(null);

    return this.isServer || !this.allCacheServers.isEmpty();
  }

  @Override
  public InternalQueryService getQueryService() {
    if (!isClient()) {
      return new DefaultQueryService(this);
    }
    Pool defaultPool = getDefaultPool();
    if (defaultPool == null) {
      throw new IllegalStateException(
          "Client cache does not have a default pool. Use getQueryService(String poolName) instead.");
    }
    return (InternalQueryService) defaultPool.getQueryService();
  }

  @Override
  public QueryService getLocalQueryService() {
    return new DefaultQueryService(this);
  }

  /**
   * @return Context jndi context associated with the Cache.
   * @since GemFire 4.0
   */
  @Override
  public Context getJNDIContext() {
    return JNDIInvoker.getJNDIContext();
  }

  /**
   * @return JTA TransactionManager associated with the Cache.
   * @since GemFire 4.0
   */
  @Override
  public TransactionManager getJTATransactionManager() {
    return JNDIInvoker.getTransactionManager();
  }

  /**
   * return the cq/interest information for a given region name, creating one if it doesn't exist
   */
  @Override
  public FilterProfile getFilterProfile(String regionName) {
    InternalRegion r = (InternalRegion) getRegion(regionName, true);
    if (r != null) {
      return r.getFilterProfile();
    }
    return null;
  }

  @Override
  public <K, V> RegionAttributes<K, V> getRegionAttributes(String id) {
    return (RegionAttributes<K, V>) this.namedRegionAttributes.get(id);
  }

  @Override
  public <K, V> void setRegionAttributes(String id, RegionAttributes<K, V> attrs) {
    if (attrs == null) {
      this.namedRegionAttributes.remove(id);
    } else {
      this.namedRegionAttributes.put(id, attrs);
    }
  }

  @Override
  public Map<String, RegionAttributes<?, ?>> listRegionAttributes() {
    return Collections.unmodifiableMap(this.namedRegionAttributes);
  }

  private static final ThreadLocal<GemFireCacheImpl> xmlCache = new ThreadLocal<>();

  @Override
  public void loadCacheXml(InputStream is)
      throws TimeoutException, CacheWriterException, GatewayException, RegionExistsException {
    // make this cache available to callbacks being initialized during xml create
    final GemFireCacheImpl oldValue = xmlCache.get();
    xmlCache.set(this);

    Reader reader = null;
    Writer stringWriter = null;
    OutputStreamWriter writer = null;

    try {
      CacheXmlParser xml;

      if (XML_PARAMETERIZATION_ENABLED) {
        char[] buffer = new char[1024];
        reader = new BufferedReader(new InputStreamReader(is, "ISO-8859-1"));
        stringWriter = new StringWriter();

        int numChars;
        while ((numChars = reader.read(buffer)) != -1) {
          stringWriter.write(buffer, 0, numChars);
        }

        /*
         * Now replace all replaceable system properties here using {@code PropertyResolver}
         */
        String replacedXmlString = this.resolver.processUnresolvableString(stringWriter.toString());

        /*
         * Turn the string back into the default encoding so that the XML parser can work correctly
         * in the presence of an "encoding" attribute in the XML prolog.
         */
        ByteArrayOutputStream baos = new ByteArrayOutputStream();
        writer = new OutputStreamWriter(baos, "ISO-8859-1");
        writer.write(replacedXmlString);
        writer.flush();

        xml = CacheXmlParser.parse(new ByteArrayInputStream(baos.toByteArray()));
      } else {
        xml = CacheXmlParser.parse(is);
      }
      xml.create(this);
    } catch (IOException e) {
      throw new CacheXmlException(
          "Input Stream could not be read for system property substitutions.", e);
    } finally {
      xmlCache.set(oldValue);
      closeQuietly(reader);
      closeQuietly(stringWriter);
      closeQuietly(writer);
    }
  }

  private static void closeQuietly(Closeable closeable) { // KIRK
    try {
      if (closeable != null) {
        closeable.close();
      }
    } catch (IOException ignore) {
    }
  }

  @Override
  public void readyForEvents() {
    if (isClient()) {
      // If a durable client has been configured...
      if (Objects.nonNull(system) && Objects.nonNull(system.getConfig())
          && !Objects.equals(DistributionConfig.DEFAULT_DURABLE_CLIENT_ID,
              Objects.toString(system.getConfig().getDurableClientId(),
                  DistributionConfig.DEFAULT_DURABLE_CLIENT_ID))) {
        // Ensure that there is a pool to use for readyForEvents().
        if (Objects.isNull(defaultPool)) {
          determineDefaultPool();
        }
      }
    }
    PoolManagerImpl.readyForEvents(this.system, false);
  }

  private List<File> backupFiles = Collections.emptyList();

  @Override
  public ResourceManager getResourceManager() {
    return getInternalResourceManager(true);
  }

  @Override
  public InternalResourceManager getInternalResourceManager() {
    return getInternalResourceManager(true);
  }

  @Override
  public InternalResourceManager getInternalResourceManager(boolean checkCancellationInProgress) {
    if (checkCancellationInProgress) {
      this.stopper.checkCancelInProgress(null);
    }
    return this.resourceManager;
  }

  public void setBackupFiles(List<File> backups) {
    this.backupFiles = backups;
  }

  @Override
  public List<File> getBackupFiles() {
    return Collections.unmodifiableList(this.backupFiles);
  }

  @Override
  public BackupService getBackupService() {
    return backupService;
  }

  // TODO make this a simple int guarded by riWaiters and get rid of the double-check
  private final AtomicInteger registerInterestsInProgress = new AtomicInteger();

  private final List<SimpleWaiter> riWaiters = new ArrayList<>();

  // never changes but is currently only initialized in constructor by unit tests
  private TypeRegistry pdxRegistry;

  /**
   * update stats for completion of a registerInterest operation
   */
  @Override
  public void registerInterestCompleted() {
    // Don't do a cancellation check, it's just a moot point, that's all
    if (GemFireCacheImpl.this.isClosing) {
      return; // just get out, all of the SimpleWaiters will die of their own accord
    }
    int numInProgress = this.registerInterestsInProgress.decrementAndGet();
    if (logger.isDebugEnabled()) {
      logger.debug("registerInterestCompleted: new value = {}", numInProgress);
    }
    if (numInProgress == 0) {
      synchronized (this.riWaiters) {
        // TODO: get rid of double-check
        numInProgress = this.registerInterestsInProgress.get();
        if (numInProgress == 0) { // all clear
          if (logger.isDebugEnabled()) {
            logger.debug("registerInterestCompleted: Signalling end of register-interest");
          }
          for (SimpleWaiter sw : this.riWaiters) {
            sw.doNotify();
          }
          this.riWaiters.clear();
        } // all clear
      } // synchronized
    }
  }

  @Override
  public void registerInterestStarted() {
    // Don't do a cancellation check, it's just a moot point, that's all
    int newVal = this.registerInterestsInProgress.incrementAndGet();
    if (logger.isDebugEnabled()) {
      logger.debug("registerInterestsStarted: new count = {}", newVal);
    }
  }

  /**
   * Blocks until no register interests are in progress.
   */
  @Override
  public void waitForRegisterInterestsInProgress() {
    // In *this* particular context, let the caller know that
    // his cache has been cancelled. doWait below would do that as
    // well, so this is just an early out.
    getCancelCriterion().checkCancelInProgress(null);

    int count = this.registerInterestsInProgress.get();
    if (count > 0) {
      SimpleWaiter simpleWaiter = null;
      synchronized (this.riWaiters) {
        // TODO double-check
        count = this.registerInterestsInProgress.get();
        if (count > 0) {
          if (logger.isDebugEnabled()) {
            logger.debug("waitForRegisterInterestsInProgress: count ={}", count);
          }
          simpleWaiter = new SimpleWaiter();
          this.riWaiters.add(simpleWaiter);
        }
      } // synchronized
      if (simpleWaiter != null) {
        simpleWaiter.doWait();
      }
    }
  }

  @Override
  @SuppressWarnings("ST_WRITE_TO_STATIC_FROM_INSTANCE_METHOD")
  public void setQueryMonitorRequiredForResourceManager(boolean required) {
    queryMonitorRequiredForResourceManager = required;
  }

  @Override
  public boolean isQueryMonitorDisabledForLowMemory() {
    return this.queryMonitorDisabledForLowMem;
  }

  /**
   * Returns the QueryMonitor instance based on system property MAX_QUERY_EXECUTION_TIME.
   *
   * @since GemFire 6.0
   */
  @Override
  public QueryMonitor getQueryMonitor() {
    // Check to see if monitor is required if ResourceManager critical heap percentage is set
    // or whether we override it with the system variable;
    boolean monitorRequired =
        !this.queryMonitorDisabledForLowMem && queryMonitorRequiredForResourceManager;
    // Added for DUnit test purpose, which turns-on and off the this.testMaxQueryExecutionTime.
    if (!(MAX_QUERY_EXECUTION_TIME > 0 || monitorRequired)) {
      // if this.testMaxQueryExecutionTime is set, send the QueryMonitor.
      // Else send null, so that the QueryMonitor is turned-off.
      return null;
    }

    // Return the QueryMonitor service if MAX_QUERY_EXECUTION_TIME is set or it is required by the
    // ResourceManager and not overridden by system property.
    boolean needQueryMonitor = MAX_QUERY_EXECUTION_TIME > 0 || monitorRequired;
    if (needQueryMonitor && this.queryMonitor == null) {
      synchronized (this.queryMonitorLock) {
        if (this.queryMonitor == null) {
          int maxTime = MAX_QUERY_EXECUTION_TIME;

          if (monitorRequired && maxTime < 0) {
            // this means that the resource manager is being used and we need to monitor query
            // memory usage
            // If no max execution time has been set, then we will default to five hours
            maxTime = FIVE_HOURS;
          }

          this.queryMonitor = new QueryMonitor(this, maxTime);
          final LoggingThreadGroup group =
              LoggingThreadGroup.createThreadGroup("QueryMonitor Thread Group", logger);
          Thread qmThread = new Thread(group, this.queryMonitor, "QueryMonitor Thread");
          qmThread.setDaemon(true);
          qmThread.start();
          if (logger.isDebugEnabled()) {
            logger.debug("QueryMonitor thread started.");
          }
        }
      }
    }
    return this.queryMonitor;
  }

  /**
   * Simple class to allow waiters for register interest. Has at most one thread that ever calls
   * wait.
   *
   * @since GemFire 5.7
   */
  private class SimpleWaiter {
    private boolean notified;

    SimpleWaiter() {}

    void doWait() {
      synchronized (this) {
        while (!this.notified) {
          getCancelCriterion().checkCancelInProgress(null);
          boolean interrupted = Thread.interrupted();
          try {
            wait(1000);
          } catch (InterruptedException ignore) {
            interrupted = true;
          } finally {
            if (interrupted) {
              Thread.currentThread().interrupt();
            }
          }
        }
      }
    }

    void doNotify() {
      synchronized (this) {
        this.notified = true;
        notifyAll();
      }
    }
  }

  private void sendAddCacheServerProfileMessage() {
    Set otherMembers = this.dm.getOtherDistributionManagerIds();
    AddCacheServerProfileMessage message = new AddCacheServerProfileMessage();
    message.operateOnLocalCache(this);
    if (!otherMembers.isEmpty()) {
      if (logger.isDebugEnabled()) {
        logger.debug("Sending add cache server profile message to other members.");
      }
      ReplyProcessor21 replyProcessor = new ReplyProcessor21(this.dm, otherMembers);
      message.setRecipients(otherMembers);
      message.processorId = replyProcessor.getProcessorId();
      this.dm.putOutgoing(message);

      // Wait for replies.
      try {
        replyProcessor.waitForReplies();
      } catch (InterruptedException ignore) {
        Thread.currentThread().interrupt();
      }
    }
  }


  private void sendRemoveCacheServerProfileMessage() {
    Set otherMembers = this.dm.getOtherDistributionManagerIds();
    RemoveCacheServerProfileMessage message = new RemoveCacheServerProfileMessage();
    message.operateOnLocalCache(this);

    // Remove this while loop when we release GEODE 2.0
    // This block prevents sending a message to old members that do not know about
    // the RemoveCacheServerProfileMessage
    Iterator memberIterator = otherMembers.iterator();
    while (memberIterator.hasNext()) {
      InternalDistributedMember member = (InternalDistributedMember) memberIterator.next();
      if (Version.GEODE_150.compareTo(member.getVersionObject()) > 0) {
        memberIterator.remove();
      }
    }

    if (!otherMembers.isEmpty()) {
      if (logger.isDebugEnabled()) {
        logger.debug("Sending remove cache server profile message to other members.");
      }
      ReplyProcessor21 replyProcessor = new ReplyProcessor21(this.dm, otherMembers);
      message.setRecipients(otherMembers);
      message.processorId = replyProcessor.getProcessorId();
      this.dm.putOutgoing(message);

      // Wait for replies.
      try {
        replyProcessor.waitForReplies();
      } catch (InterruptedException ignore) {
        Thread.currentThread().interrupt();
      }
    }
  }

  @Override
  public TXManagerImpl getTxManager() {
    return this.transactionManager;
  }

  /**
   * @since GemFire 6.5
   */
  @Override
  public <K, V> RegionFactory<K, V> createRegionFactory(RegionShortcut shortcut) {
    if (isClient()) {
      throw new UnsupportedOperationException("operation is not supported on a client cache");
    } else {
      return new RegionFactoryImpl<>(this, shortcut);
    }
  }

  /**
   * @since GemFire 6.5
   */
  @Override
  public <K, V> RegionFactory<K, V> createRegionFactory() {
    if (isClient()) {
      throw new UnsupportedOperationException("operation is not supported on a client cache");
    }
    return new RegionFactoryImpl<>(this);
  }

  /**
   * @since GemFire 6.5
   */
  @Override
  public <K, V> RegionFactory<K, V> createRegionFactory(String regionAttributesId) {
    if (isClient()) {
      throw new UnsupportedOperationException("operation is not supported on a client cache");
    }
    return new RegionFactoryImpl<>(this, regionAttributesId);
  }

  /**
   * @since GemFire 6.5
   */
  @Override
  public <K, V> RegionFactory<K, V> createRegionFactory(RegionAttributes<K, V> regionAttributes) {
    if (isClient()) {
      throw new UnsupportedOperationException("operation is not supported on a client cache");
    }
    return new RegionFactoryImpl<>(this, regionAttributes);
  }

  /**
   * @since GemFire 6.5
   */
  @Override
  public <K, V> ClientRegionFactory<K, V> createClientRegionFactory(ClientRegionShortcut shortcut) {
    return new ClientRegionFactoryImpl<>(this, shortcut);
  }

  @Override
  public <K, V> ClientRegionFactory<K, V> createClientRegionFactory(String regionAttributesId) {
    return new ClientRegionFactoryImpl<>(this, regionAttributesId);
  }

  /**
   * @since GemFire 6.5
   */
  @Override
  public QueryService getQueryService(String poolName) {
    Pool pool = PoolManager.find(poolName);
    if (pool == null) {
      throw new IllegalStateException("Could not find a pool named " + poolName);
    } else {
      return pool.getQueryService();
    }
  }

  @Override
  public RegionService createAuthenticatedView(Properties userSecurityProperties) {
    Pool pool = getDefaultPool();
    if (pool == null) {
      throw new IllegalStateException("This cache does not have a default pool");
    }
    return createAuthenticatedCacheView(pool, userSecurityProperties);
  }

  @Override
  public RegionService createAuthenticatedView(Properties userSecurityProperties, String poolName) {
    Pool pool = PoolManager.find(poolName);
    if (pool == null) {
      throw new IllegalStateException("Pool " + poolName + " does not exist");
    }
    return createAuthenticatedCacheView(pool, userSecurityProperties);
  }

  private static RegionService createAuthenticatedCacheView(Pool pool, Properties properties) {
    if (pool.getMultiuserAuthentication()) {
      return ((PoolImpl) pool).createAuthenticatedCacheView(properties);
    } else {
      throw new IllegalStateException(
          "The pool " + pool.getName() + " did not have multiuser-authentication set to true");
    }
  }

  public static void initializeRegionShortcuts(Cache cache) {
    for (RegionShortcut shortcut : RegionShortcut.values()) {
      switch (shortcut) {
        case PARTITION: {
          AttributesFactory<?, ?> af = new AttributesFactory();
          af.setDataPolicy(DataPolicy.PARTITION);
          PartitionAttributesFactory paf = new PartitionAttributesFactory();
          af.setPartitionAttributes(paf.create());
          cache.setRegionAttributes(shortcut.toString(), af.create());
          break;
        }
        case PARTITION_REDUNDANT: {
          AttributesFactory<?, ?> af = new AttributesFactory();
          af.setDataPolicy(DataPolicy.PARTITION);
          PartitionAttributesFactory paf = new PartitionAttributesFactory();
          paf.setRedundantCopies(1);
          af.setPartitionAttributes(paf.create());
          cache.setRegionAttributes(shortcut.toString(), af.create());
          break;
        }
        case PARTITION_PERSISTENT: {
          AttributesFactory<?, ?> af = new AttributesFactory();
          af.setDataPolicy(DataPolicy.PERSISTENT_PARTITION);
          PartitionAttributesFactory paf = new PartitionAttributesFactory();
          af.setPartitionAttributes(paf.create());
          cache.setRegionAttributes(shortcut.toString(), af.create());
          break;
        }
        case PARTITION_REDUNDANT_PERSISTENT: {
          AttributesFactory<?, ?> af = new AttributesFactory();
          af.setDataPolicy(DataPolicy.PERSISTENT_PARTITION);
          PartitionAttributesFactory paf = new PartitionAttributesFactory();
          paf.setRedundantCopies(1);
          af.setPartitionAttributes(paf.create());
          cache.setRegionAttributes(shortcut.toString(), af.create());
          break;
        }
        case PARTITION_OVERFLOW: {
          AttributesFactory<?, ?> af = new AttributesFactory();
          af.setDataPolicy(DataPolicy.PARTITION);
          PartitionAttributesFactory paf = new PartitionAttributesFactory();
          af.setPartitionAttributes(paf.create());
          af.setEvictionAttributes(
              EvictionAttributes.createLRUHeapAttributes(null, EvictionAction.OVERFLOW_TO_DISK));
          cache.setRegionAttributes(shortcut.toString(), af.create());
          break;
        }
        case PARTITION_REDUNDANT_OVERFLOW: {
          AttributesFactory<?, ?> af = new AttributesFactory();
          af.setDataPolicy(DataPolicy.PARTITION);
          PartitionAttributesFactory paf = new PartitionAttributesFactory();
          paf.setRedundantCopies(1);
          af.setPartitionAttributes(paf.create());
          af.setEvictionAttributes(
              EvictionAttributes.createLRUHeapAttributes(null, EvictionAction.OVERFLOW_TO_DISK));
          cache.setRegionAttributes(shortcut.toString(), af.create());
          break;
        }
        case PARTITION_PERSISTENT_OVERFLOW: {
          AttributesFactory<?, ?> af = new AttributesFactory();
          af.setDataPolicy(DataPolicy.PERSISTENT_PARTITION);
          PartitionAttributesFactory paf = new PartitionAttributesFactory();
          af.setPartitionAttributes(paf.create());
          af.setEvictionAttributes(
              EvictionAttributes.createLRUHeapAttributes(null, EvictionAction.OVERFLOW_TO_DISK));
          cache.setRegionAttributes(shortcut.toString(), af.create());
          break;
        }
        case PARTITION_REDUNDANT_PERSISTENT_OVERFLOW: {
          AttributesFactory<?, ?> af = new AttributesFactory();
          af.setDataPolicy(DataPolicy.PERSISTENT_PARTITION);
          PartitionAttributesFactory paf = new PartitionAttributesFactory();
          paf.setRedundantCopies(1);
          af.setPartitionAttributes(paf.create());
          af.setEvictionAttributes(
              EvictionAttributes.createLRUHeapAttributes(null, EvictionAction.OVERFLOW_TO_DISK));
          cache.setRegionAttributes(shortcut.toString(), af.create());
          break;
        }
        case PARTITION_HEAP_LRU: {
          AttributesFactory<?, ?> af = new AttributesFactory();
          af.setDataPolicy(DataPolicy.PARTITION);
          PartitionAttributesFactory paf = new PartitionAttributesFactory();
          af.setPartitionAttributes(paf.create());
          af.setEvictionAttributes(EvictionAttributes.createLRUHeapAttributes());
          cache.setRegionAttributes(shortcut.toString(), af.create());
          break;
        }
        case PARTITION_REDUNDANT_HEAP_LRU: {
          AttributesFactory<?, ?> af = new AttributesFactory();
          af.setDataPolicy(DataPolicy.PARTITION);
          PartitionAttributesFactory paf = new PartitionAttributesFactory();
          paf.setRedundantCopies(1);
          af.setPartitionAttributes(paf.create());
          af.setEvictionAttributes(EvictionAttributes.createLRUHeapAttributes());
          cache.setRegionAttributes(shortcut.toString(), af.create());
          break;
        }
        case REPLICATE: {
          AttributesFactory<?, ?> af = new AttributesFactory();
          af.setDataPolicy(DataPolicy.REPLICATE);
          af.setScope(Scope.DISTRIBUTED_ACK);
          cache.setRegionAttributes(shortcut.toString(), af.create());
          break;
        }
        case REPLICATE_PERSISTENT: {
          AttributesFactory<?, ?> af = new AttributesFactory();
          af.setDataPolicy(DataPolicy.PERSISTENT_REPLICATE);
          af.setScope(Scope.DISTRIBUTED_ACK);
          cache.setRegionAttributes(shortcut.toString(), af.create());
          break;
        }
        case REPLICATE_OVERFLOW: {
          AttributesFactory<?, ?> af = new AttributesFactory();
          af.setDataPolicy(DataPolicy.REPLICATE);
          af.setScope(Scope.DISTRIBUTED_ACK);
          af.setEvictionAttributes(
              EvictionAttributes.createLRUHeapAttributes(null, EvictionAction.OVERFLOW_TO_DISK));
          cache.setRegionAttributes(shortcut.toString(), af.create());
          break;
        }
        case REPLICATE_PERSISTENT_OVERFLOW: {
          AttributesFactory<?, ?> af = new AttributesFactory();
          af.setDataPolicy(DataPolicy.PERSISTENT_REPLICATE);
          af.setScope(Scope.DISTRIBUTED_ACK);
          af.setEvictionAttributes(
              EvictionAttributes.createLRUHeapAttributes(null, EvictionAction.OVERFLOW_TO_DISK));
          cache.setRegionAttributes(shortcut.toString(), af.create());
          break;
        }
        case REPLICATE_HEAP_LRU: {
          AttributesFactory<?, ?> af = new AttributesFactory();
          af.setDataPolicy(DataPolicy.REPLICATE);
          af.setScope(Scope.DISTRIBUTED_ACK);
          af.setEvictionAttributes(EvictionAttributes.createLRUHeapAttributes());
          cache.setRegionAttributes(shortcut.toString(), af.create());
          break;
        }
        case LOCAL: {
          AttributesFactory<?, ?> af = new AttributesFactory();
          af.setDataPolicy(DataPolicy.NORMAL);
          af.setScope(Scope.LOCAL);
          cache.setRegionAttributes(shortcut.toString(), af.create());
          break;
        }
        case LOCAL_PERSISTENT: {
          AttributesFactory<?, ?> af = new AttributesFactory();
          af.setDataPolicy(DataPolicy.PERSISTENT_REPLICATE);
          af.setScope(Scope.LOCAL);
          cache.setRegionAttributes(shortcut.toString(), af.create());
          break;
        }
        case LOCAL_HEAP_LRU: {
          AttributesFactory<?, ?> af = new AttributesFactory();
          af.setDataPolicy(DataPolicy.NORMAL);
          af.setScope(Scope.LOCAL);
          af.setEvictionAttributes(EvictionAttributes.createLRUHeapAttributes());
          cache.setRegionAttributes(shortcut.toString(), af.create());
          break;
        }
        case LOCAL_OVERFLOW: {
          AttributesFactory<?, ?> af = new AttributesFactory();
          af.setDataPolicy(DataPolicy.NORMAL);
          af.setScope(Scope.LOCAL);
          af.setEvictionAttributes(
              EvictionAttributes.createLRUHeapAttributes(null, EvictionAction.OVERFLOW_TO_DISK));
          cache.setRegionAttributes(shortcut.toString(), af.create());
          break;
        }
        case LOCAL_PERSISTENT_OVERFLOW: {
          AttributesFactory<?, ?> af = new AttributesFactory();
          af.setDataPolicy(DataPolicy.PERSISTENT_REPLICATE);
          af.setScope(Scope.LOCAL);
          af.setEvictionAttributes(
              EvictionAttributes.createLRUHeapAttributes(null, EvictionAction.OVERFLOW_TO_DISK));
          cache.setRegionAttributes(shortcut.toString(), af.create());
          break;
        }
        case PARTITION_PROXY: {
          AttributesFactory<?, ?> af = new AttributesFactory();
          af.setDataPolicy(DataPolicy.PARTITION);
          PartitionAttributesFactory paf = new PartitionAttributesFactory();
          paf.setLocalMaxMemory(0);
          af.setPartitionAttributes(paf.create());
          cache.setRegionAttributes(shortcut.toString(), af.create());
          break;
        }
        case PARTITION_PROXY_REDUNDANT: {
          AttributesFactory<?, ?> af = new AttributesFactory();
          af.setDataPolicy(DataPolicy.PARTITION);
          PartitionAttributesFactory paf = new PartitionAttributesFactory();
          paf.setLocalMaxMemory(0);
          paf.setRedundantCopies(1);
          af.setPartitionAttributes(paf.create());
          cache.setRegionAttributes(shortcut.toString(), af.create());
          break;
        }
        case REPLICATE_PROXY: {
          AttributesFactory<?, ?> af = new AttributesFactory();
          af.setDataPolicy(DataPolicy.EMPTY);
          af.setScope(Scope.DISTRIBUTED_ACK);
          cache.setRegionAttributes(shortcut.toString(), af.create());
          break;
        }
        default:
          throw new IllegalStateException("unhandled enum " + shortcut);
      }
    }
  }

  public static void initializeClientRegionShortcuts(Cache cache) {
    for (ClientRegionShortcut shortcut : ClientRegionShortcut.values()) {
      switch (shortcut) {
        case LOCAL: {
          AttributesFactory<?, ?> af = new AttributesFactory();
          af.setDataPolicy(DataPolicy.NORMAL);
          cache.setRegionAttributes(shortcut.toString(), af.create());
          break;
        }
        case LOCAL_PERSISTENT: {
          AttributesFactory<?, ?> af = new AttributesFactory();
          af.setDataPolicy(DataPolicy.PERSISTENT_REPLICATE);
          cache.setRegionAttributes(shortcut.toString(), af.create());
          break;
        }
        case LOCAL_HEAP_LRU: {
          AttributesFactory<?, ?> af = new AttributesFactory();
          af.setDataPolicy(DataPolicy.NORMAL);
          af.setEvictionAttributes(EvictionAttributes.createLRUHeapAttributes());
          cache.setRegionAttributes(shortcut.toString(), af.create());
          break;
        }
        case LOCAL_OVERFLOW: {
          AttributesFactory<?, ?> af = new AttributesFactory();
          af.setDataPolicy(DataPolicy.NORMAL);
          af.setEvictionAttributes(
              EvictionAttributes.createLRUHeapAttributes(null, EvictionAction.OVERFLOW_TO_DISK));
          cache.setRegionAttributes(shortcut.toString(), af.create());
          break;
        }
        case LOCAL_PERSISTENT_OVERFLOW: {
          AttributesFactory<?, ?> af = new AttributesFactory();
          af.setDataPolicy(DataPolicy.PERSISTENT_REPLICATE);
          af.setEvictionAttributes(
              EvictionAttributes.createLRUHeapAttributes(null, EvictionAction.OVERFLOW_TO_DISK));
          cache.setRegionAttributes(shortcut.toString(), af.create());
          break;
        }
        case PROXY: {
          AttributesFactory<?, ?> af = new AttributesFactory();
          af.setDataPolicy(DataPolicy.EMPTY);
          UserSpecifiedRegionAttributes<?, ?> attributes =
              (UserSpecifiedRegionAttributes) af.create();
          attributes.requiresPoolName = true;
          cache.setRegionAttributes(shortcut.toString(), attributes);
          break;
        }
        case CACHING_PROXY: {
          AttributesFactory<?, ?> af = new AttributesFactory();
          af.setDataPolicy(DataPolicy.NORMAL);
          UserSpecifiedRegionAttributes<?, ?> attributes =
              (UserSpecifiedRegionAttributes) af.create();
          attributes.requiresPoolName = true;
          cache.setRegionAttributes(shortcut.toString(), attributes);
          break;
        }
        case CACHING_PROXY_HEAP_LRU: {
          AttributesFactory<?, ?> af = new AttributesFactory();
          af.setDataPolicy(DataPolicy.NORMAL);
          af.setEvictionAttributes(EvictionAttributes.createLRUHeapAttributes());
          UserSpecifiedRegionAttributes<?, ?> attributes =
              (UserSpecifiedRegionAttributes) af.create();
          attributes.requiresPoolName = true;
          cache.setRegionAttributes(shortcut.toString(), attributes);
          break;
        }
        case CACHING_PROXY_OVERFLOW: {
          AttributesFactory<?, ?> af = new AttributesFactory();
          af.setDataPolicy(DataPolicy.NORMAL);
          af.setEvictionAttributes(
              EvictionAttributes.createLRUHeapAttributes(null, EvictionAction.OVERFLOW_TO_DISK));
          UserSpecifiedRegionAttributes<?, ?> attributes =
              (UserSpecifiedRegionAttributes) af.create();
          attributes.requiresPoolName = true;
          cache.setRegionAttributes(shortcut.toString(), attributes);
          break;
        }
        default:
          throw new IllegalStateException("unhandled enum " + shortcut);
      }
    }
  }

  @Override
  public void beginDestroy(String path, DistributedRegion region) {
    this.regionsInDestroy.putIfAbsent(path, region);
  }

  @Override
  public void endDestroy(String path, DistributedRegion region) {
    this.regionsInDestroy.remove(path, region);
  }

  @Override
  public DistributedRegion getRegionInDestroy(String path) {
    return this.regionsInDestroy.get(path);
  }

  @Override
  public TombstoneService getTombstoneService() {
    return this.tombstoneService;
  }

  @Override
  public TypeRegistry getPdxRegistry() {
    return this.pdxRegistry;
  }

  @Override
  public boolean getPdxReadSerialized() {
    return this.cacheConfig.pdxReadSerialized;
  }

  @Override
  public PdxSerializer getPdxSerializer() {
    return this.cacheConfig.pdxSerializer;
  }

  @Override
  public String getPdxDiskStore() {
    return this.cacheConfig.pdxDiskStore;
  }

  @Override
  public boolean getPdxPersistent() {
    return this.cacheConfig.pdxPersistent;
  }

  @Override
  public boolean getPdxIgnoreUnreadFields() {
    return this.cacheConfig.pdxIgnoreUnreadFields;
  }

  /**
   * Returns true if any of the GemFire services prefers PdxInstance. And application has not
   * requested getObject() on the PdxInstance.
   */
  public boolean getPdxReadSerializedByAnyGemFireServices() {
    TypeRegistry pdxRegistry = this.getPdxRegistry();
    boolean pdxReadSerializedOverriden = false;
    if (pdxRegistry != null) {
      pdxReadSerializedOverriden = pdxRegistry.getPdxReadSerializedOverride();
    }

    return (getPdxReadSerialized() || pdxReadSerializedOverriden)
        && PdxInstanceImpl.getPdxReadSerialized();
  }

  @Override
  public CacheConfig getCacheConfig() {
    return this.cacheConfig;
  }

  @Override
  public DistributionManager getDistributionManager() {
    return this.dm;
  }

  @Override
  public GatewaySenderFactory createGatewaySenderFactory() {
    return WANServiceProvider.createGatewaySenderFactory(this);
  }

  @Override
  public GatewayReceiverFactory createGatewayReceiverFactory() {
    return WANServiceProvider.createGatewayReceiverFactory(this);
  }

  @Override
  public AsyncEventQueueFactory createAsyncEventQueueFactory() {
    return new AsyncEventQueueFactoryImpl(this);
  }

  @Override
  public DistributionAdvisor getDistributionAdvisor() {
    return getResourceAdvisor();
  }

  @Override
  public ResourceAdvisor getResourceAdvisor() {
    return this.resourceAdvisor;
  }

  @Override
  public Profile getProfile() {
    return this.resourceAdvisor.createProfile();
  }

  @Override
  public DistributionAdvisee getParentAdvisee() {
    return null;
  }

  @Override
  public InternalDistributedSystem getSystem() {
    return this.system;
  }

  @Override
  public String getFullPath() {
    return "ResourceManager";
  }

  @Override
  public void fillInProfile(Profile profile) {
    this.resourceManager.fillInProfile(profile);
  }

  @Override
  public int getSerialNumber() {
    return this.serialNumber;
  }

  @Override
  public TXEntryStateFactory getTXEntryStateFactory() {
    return this.txEntryStateFactory;
  }

  // test hook
  public void setPdxSerializer(PdxSerializer serializer) {
    this.cacheConfig.setPdxSerializer(serializer);
    basicSetPdxSerializer(serializer);
  }

  private void basicSetPdxSerializer(PdxSerializer serializer) {
    TypeRegistry.setPdxSerializer(serializer);
    if (serializer instanceof ReflectionBasedAutoSerializer) {
      AutoSerializableManager autoSerializableManager =
          (AutoSerializableManager) ((ReflectionBasedAutoSerializer) serializer).getManager();
      if (autoSerializableManager != null) {
        autoSerializableManager.setRegionService(this);
      }
    }
  }

  @Override
  public void setReadSerializedForCurrentThread(boolean value) {
    PdxInstanceImpl.setPdxReadSerialized(value);
    this.setPdxReadSerializedOverride(value);
  }

  // test hook
  @Override
  public void setReadSerializedForTest(boolean value) {
    this.cacheConfig.setPdxReadSerialized(value);
  }

  public void setDeclarativeCacheConfig(CacheConfig cacheConfig) {
    this.cacheConfig.setDeclarativeConfig(cacheConfig);
    basicSetPdxSerializer(this.cacheConfig.getPdxSerializer());
  }

  /**
   * Add to the map of declarable properties. Any properties that exactly match existing properties
   * for a class in the list will be discarded (no duplicate Properties allowed).
   *
   * @param mapOfNewDeclarableProps Map of the declarable properties to add
   */
  public void addDeclarableProperties(final Map<Declarable, Properties> mapOfNewDeclarableProps) {
    synchronized (this.declarablePropertiesMap) {
      for (Entry<Declarable, Properties> newEntry : mapOfNewDeclarableProps.entrySet()) {
        // Find and remove a Declarable from the map if an "equal" version is already stored
        Class<? extends Declarable> clazz = newEntry.getKey().getClass();

        Declarable matchingDeclarable = null;
        for (Entry<Declarable, Properties> oldEntry : this.declarablePropertiesMap.entrySet()) {

          BiPredicate<Declarable, Declarable> isKeyIdentifiableAndSameIdPredicate =
              (Declarable oldKey, Declarable newKey) -> Identifiable.class.isInstance(newKey)
                  && ((Identifiable) oldKey).getId().equals(((Identifiable) newKey).getId());

          Supplier<Boolean> isKeyClassSame =
              () -> clazz.getName().equals(oldEntry.getKey().getClass().getName());
          Supplier<Boolean> isValueEqual = () -> newEntry.getValue().equals(oldEntry.getValue());
          Supplier<Boolean> isKeyIdentifiableAndSameId =
              () -> isKeyIdentifiableAndSameIdPredicate.test(oldEntry.getKey(), newEntry.getKey());

          if (isKeyClassSame.get() && (isValueEqual.get() || isKeyIdentifiableAndSameId.get())) {
            matchingDeclarable = oldEntry.getKey();
            break;
          }
        }
        if (matchingDeclarable != null) {
          this.declarablePropertiesMap.remove(matchingDeclarable);
        }

        // Now add the new/replacement properties to the map
        this.declarablePropertiesMap.put(newEntry.getKey(), newEntry.getValue());
      }
    }
  }

  private Declarable initializer;

  private Properties initializerProps;

  @Override
  public Declarable getInitializer() {
    return this.initializer;
  }

  @Override
  public Properties getInitializerProps() {
    return this.initializerProps;
  }

  public void setInitializer(Declarable initializer, Properties initializerProps) {
    this.initializer = initializer;
    this.initializerProps = initializerProps;
  }

  @Override
  public PdxInstanceFactory createPdxInstanceFactory(String className) {
    return PdxInstanceFactoryImpl.newCreator(className, true, this);
  }

  @Override
  public PdxInstanceFactory createPdxInstanceFactory(String className, boolean expectDomainClass) {
    return PdxInstanceFactoryImpl.newCreator(className, expectDomainClass, this);
  }

  @Override
  public PdxInstance createPdxEnum(String className, String enumName, int enumOrdinal) {
    return PdxInstanceFactoryImpl.createPdxEnum(className, enumName, enumOrdinal, this);
  }

  public JmxManagerAdvisor getJmxManagerAdvisor() {
    return this.jmxAdvisor;
  }

  @Override
  public CacheSnapshotService getSnapshotService() {
    return new CacheSnapshotServiceImpl(this);
  }

  private void startColocatedJmxManagerLocator() {
    InternalLocator loc = InternalLocator.getLocator();
    if (loc != null) {
      loc.startJmxManagerLocationService(this);
    }
  }

  @Override
  public MemoryAllocator getOffHeapStore() {
    return this.getSystem().getOffHeapStore();
  }

  @Override
  public DiskStoreMonitor getDiskStoreMonitor() {
    return this.diskMonitor;
  }

  /**
   * @see Extensible#getExtensionPoint()
   * @since GemFire 8.1
   */
  @Override
  public ExtensionPoint<Cache> getExtensionPoint() {
    return this.extensionPoint;
  }

  @Override
  public CqService getCqService() {
    return this.cqService;
  }

  public void addRegionEntrySynchronizationListener(RegionEntrySynchronizationListener listener) {
    this.synchronizationListeners.add(listener);
  }

  public void removeRegionEntrySynchronizationListener(
      RegionEntrySynchronizationListener listener) {
    this.synchronizationListeners.remove(listener);
  }

  @Override
  public void invokeRegionEntrySynchronizationListenersAfterSynchronization(
      InternalDistributedMember sender, InternalRegion region,
      List<InitialImageOperation.Entry> entriesToSynchronize) {
    for (RegionEntrySynchronizationListener listener : this.synchronizationListeners) {
      try {
        listener.afterSynchronization(sender, region, entriesToSynchronize);
      } catch (Throwable t) {
        logger.warn(LocalizedMessage.create(
            LocalizedStrings.GemFireCacheImpl_CAUGHT_EXCEPTION_SYNCHRONIZING_EVENTS,
            new Object[] {sender, region.getFullPath(), entriesToSynchronize}), t);
      }
    }
  }

  @Override
  public Object convertPdxInstanceIfNeeded(Object obj) {
    Object result = obj;
    if (!this.getPdxReadSerialized() && obj instanceof PdxInstance) {
      result = ((PdxInstance) obj).getObject();
    }
    return result;
  }

  @Override
<<<<<<< HEAD
  public void registerPdxMetaData(Object instance) {
    try {
      BlobHelper.serializeToBlob(instance);
    } catch (IOException e) {
      throw new SerializationException("Serialization failed", e);
=======
  public Boolean getPdxReadSerializedOverride() {
    TypeRegistry pdxRegistry = this.getPdxRegistry();
    if (pdxRegistry != null) {
      return pdxRegistry.getPdxReadSerializedOverride();
    }
    return false;
  }

  @Override
  public void setPdxReadSerializedOverride(boolean pdxReadSerialized) {
    TypeRegistry pdxRegistry = this.getPdxRegistry();
    if (pdxRegistry != null) {
      pdxRegistry.setPdxReadSerializedOverride(pdxReadSerialized);
>>>>>>> 0908acb8
    }
  }
}<|MERGE_RESOLUTION|>--- conflicted
+++ resolved
@@ -5320,27 +5320,28 @@
   }
 
   @Override
-<<<<<<< HEAD
+  public Boolean getPdxReadSerializedOverride() {
+    TypeRegistry pdxRegistry = this.getPdxRegistry();
+    if (pdxRegistry != null) {
+      return pdxRegistry.getPdxReadSerializedOverride();
+    }
+    return false;
+  }
+
+  @Override
+  public void setPdxReadSerializedOverride(boolean pdxReadSerialized) {
+    TypeRegistry pdxRegistry = this.getPdxRegistry();
+    if (pdxRegistry != null) {
+      pdxRegistry.setPdxReadSerializedOverride(pdxReadSerialized);
+    }
+  }
+
+  @Override
   public void registerPdxMetaData(Object instance) {
     try {
       BlobHelper.serializeToBlob(instance);
     } catch (IOException e) {
       throw new SerializationException("Serialization failed", e);
-=======
-  public Boolean getPdxReadSerializedOverride() {
-    TypeRegistry pdxRegistry = this.getPdxRegistry();
-    if (pdxRegistry != null) {
-      return pdxRegistry.getPdxReadSerializedOverride();
-    }
-    return false;
-  }
-
-  @Override
-  public void setPdxReadSerializedOverride(boolean pdxReadSerialized) {
-    TypeRegistry pdxRegistry = this.getPdxRegistry();
-    if (pdxRegistry != null) {
-      pdxRegistry.setPdxReadSerializedOverride(pdxReadSerialized);
->>>>>>> 0908acb8
     }
   }
 }