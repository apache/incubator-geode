--- conflicted
+++ resolved
@@ -1971,67 +1971,6 @@
     return departureNoticed;
   }
 
-  private void doCommitProcessQuery(final InternalDistributedMember id) {
-    Object trackerKey = getTrackerKey();
-    DistributedMember member = getMemberFromTrackerKey(trackerKey);
-    if (!getSender().equals(member)) {
-      /*
-       * Do not send a CommitProcessQueryMessage when the sender of CommitMessage is not the
-       * member in the tracker key. (If this happens we are the redundant node for PR, and the
-       * primary just crashed).
-       */
-      txTracker.removeMessage(this);
-      return;
-    }
-    CommitProcessQueryReplyProcessor replProc =
-        new CommitProcessQueryReplyProcessor(dm, farSiders);
-    CommitProcessQueryMessage query =
-        new CommitProcessQueryMessage(getTrackerKey(), replProc.getProcessorId());
-    query.setRecipients(farSiders);
-    dm.putOutgoing(query);
-    // Wait for any one positive response or all negative responses.
-    // (while() loop removed for bug 36983 - you can't loop on waitForReplies()
-    dm.getCancelCriterion().checkCancelInProgress(null);
-    try {
-      replProc.waitForRepliesUninterruptibly();
-    } catch (ReplyException e) {
-      e.handleCause();
-    }
-    if (replProc.receivedACommitProcessMessage()) {
-      if (logger.isDebugEnabled()) {
-        logger.debug(
-            "Transaction associated with lockID: {} from orign {} is processing due to a received \"commit process\" message",
-            lockId, id);
-      }
-
-      try {
-        // Set processor to zero to avoid the ack to the now departed origin
-        processorId = 0;
-        basicProcess();
-      } finally {
-        txTracker.processed(this);
-      }
-    } else {
-      if (logger.isDebugEnabled()) {
-        logger.debug(
-            "Transaction associated with lockID: {} from origin {} ignored.  No other recipients received \"commit process\" message",
-            lockId, id);
-      }
-      txTracker.removeMessage(this);
-    }
-  }
-
-  private DistributedMember getMemberFromTrackerKey(Object trackerKey) {
-    if (trackerKey instanceof TXId) {
-      TXId id1 = (TXId) trackerKey;
-      return id1.getMemberId();
-    } else if (trackerKey instanceof TXLockId) {
-      TXLockId id2 = (TXLockId) trackerKey;
-      return id2.getMemberId();
-    }
-    return null;
-  }
-
   private void doOriginDepartedCommit() {
     try {
       // Set processor to zero to avoid the ack to the now departed origin
@@ -2072,22 +2011,10 @@
 
       // Create a new thread, send the CommitProcessQuery, wait for a response and potentially
       // process
-<<<<<<< HEAD
       // Should I use a thread pool?, Darrel suggests look in DM somewhere or introduce a zero
       // sized thread pool
       Thread fellowFarSidersQuery = new LoggingThread("CommitProcessQuery Thread",
           () -> doCommitProcessQuery(id));
-=======
-      Thread fellowFarSidersQuery = new Thread(group, "CommitProcessQuery Thread") {
-        // Should I use a thread pool?, Darrel suggests look in DM somewhere or introduce a zero
-        // sized thread pool
-        @Override
-        public void run() {
-          doCommitProcessQuery(id);
-        }
-      };
-      fellowFarSidersQuery.setDaemon(true);
->>>>>>> db8ba67d
       fellowFarSidersQuery.start();
     } else {
       if (logger.isDebugEnabled()) {
