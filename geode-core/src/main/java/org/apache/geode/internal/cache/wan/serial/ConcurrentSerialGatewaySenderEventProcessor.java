/*
 * Licensed to the Apache Software Foundation (ASF) under one or more contributor license
 * agreements. See the NOTICE file distributed with this work for additional information regarding
 * copyright ownership. The ASF licenses this file to You under the Apache License, Version 2.0 (the
 * "License"); you may not use this file except in compliance with the License. You may obtain a
 * copy of the License at
 *
 * http://www.apache.org/licenses/LICENSE-2.0
 *
 * Unless required by applicable law or agreed to in writing, software distributed under the License
 * is distributed on an "AS IS" BASIS, WITHOUT WARRANTIES OR CONDITIONS OF ANY KIND, either express
 * or implied. See the License for the specific language governing permissions and limitations under
 * the License.
 */
package org.apache.geode.internal.cache.wan.serial;

import java.io.IOException;
import java.util.ArrayList;
import java.util.Arrays;
import java.util.HashSet;
import java.util.List;
import java.util.Set;
import java.util.concurrent.ExecutionException;
import java.util.concurrent.ExecutorService;
import java.util.concurrent.Executors;
import java.util.concurrent.Future;
import java.util.concurrent.ThreadFactory;
import java.util.stream.Collectors;

import org.apache.logging.log4j.Logger;

import org.apache.geode.GemFireException;
import org.apache.geode.InternalGemFireException;
import org.apache.geode.cache.CacheException;
import org.apache.geode.cache.EntryEvent;
import org.apache.geode.cache.partition.PartitionRegionHelper;
import org.apache.geode.cache.wan.GatewayQueueEvent;
import org.apache.geode.cache.wan.GatewaySender.OrderPolicy;
import org.apache.geode.distributed.ThreadMonitoring;
import org.apache.geode.distributed.internal.DistributionManager;
import org.apache.geode.distributed.internal.InternalDistributedSystem;
import org.apache.geode.internal.cache.EntryEventImpl;
import org.apache.geode.internal.cache.EnumListenerEvent;
import org.apache.geode.internal.cache.EventID;
import org.apache.geode.internal.cache.PartitionedRegionHelper;
import org.apache.geode.internal.cache.RegionQueue;
import org.apache.geode.internal.cache.ha.ThreadIdentifier;
import org.apache.geode.internal.cache.wan.AbstractGatewaySender;
import org.apache.geode.internal.cache.wan.AbstractGatewaySenderEventProcessor;
import org.apache.geode.internal.cache.wan.GatewaySenderEventDispatcher;
import org.apache.geode.internal.cache.wan.GatewaySenderException;
import org.apache.geode.internal.i18n.LocalizedStrings;
import org.apache.geode.internal.logging.LogService;
import org.apache.geode.internal.logging.LoggingThreadGroup;
import org.apache.geode.internal.logging.log4j.LocalizedMessage;
import org.apache.geode.internal.offheap.annotations.Released;

public class ConcurrentSerialGatewaySenderEventProcessor
    extends AbstractGatewaySenderEventProcessor {

  private static final Logger logger = LogService.getLogger();

  protected final List<SerialGatewaySenderEventProcessor> processors =
      new ArrayList<SerialGatewaySenderEventProcessor>();

  protected final AbstractGatewaySender sender;

  private GemFireException ex = null;

  private final Set<RegionQueue> queues;

  public ConcurrentSerialGatewaySenderEventProcessor(AbstractGatewaySender sender,
      ThreadMonitoring tMonitoring) {
    super(LoggingThreadGroup
        .createThreadGroup("Event Processor for GatewaySender_" + sender.getId(), logger),
        "Event Processor for GatewaySender_" + sender.getId(), sender, tMonitoring);
    this.sender = sender;

    initializeMessageQueue(sender.getId());
    queues = new HashSet<RegionQueue>();
    for (SerialGatewaySenderEventProcessor processor : processors) {
      queues.add(processor.getQueue());
    }
    setDaemon(true);
  }

  @Override
  protected void initializeMessageQueue(String id) {
    for (int i = 0; i < sender.getDispatcherThreads(); i++) {
      processors.add(
          new SerialGatewaySenderEventProcessor(this.sender, id + "." + i, getThreadMonitorObj()));
      if (logger.isDebugEnabled()) {
        logger.debug("Created the SerialGatewayEventProcessor_{}->{}", i, processors.get(i));
      }
    }
  }

  @Override
  public int eventQueueSize() {
    int size = 0;
    for (RegionQueue queue : queues) {
      size += queue.size();
    }
    return size;
  }

  // based on the fix for old wan Bug#46992 .revision is 39437
  @Override
  public void enqueueEvent(EnumListenerEvent operation, EntryEvent event, Object substituteValue)
      throws IOException, CacheException {
    // Get the appropriate index into the gateways
    int index = Math.abs(getHashCode(((EntryEventImpl) event)) % this.processors.size());
    // Distribute the event to the gateway
    enqueueEvent(operation, event, substituteValue, index);

  }

  public void setModifiedEventId(EntryEventImpl clonedEvent, int index) {
    EventID originalEventId = clonedEvent.getEventId();
    if (logger.isDebugEnabled()) {
      logger.debug("The original EventId is {}", originalEventId);
    }
    // PARALLEL_THREAD_BUFFER * (index +1) + originalEventId.getThreadID();
    // generating threadId by the algorithm explained above used to clash with
    // fakeThreadId generated by putAll
    // below is new way to generate threadId so that it doesn't clash with
    // any.
    long newThreadId =
        ThreadIdentifier.createFakeThreadIDForParallelGateway(index, originalEventId.getThreadID(),
            0 /*
               * gateway sender event id index has already been applied in
               * SerialGatewaySenderImpl.setModifiedEventId
               */);
    EventID newEventId = new EventID(originalEventId.getMembershipID(), newThreadId,
        originalEventId.getSequenceID());
    if (logger.isDebugEnabled()) {
      logger.debug(
          "{}: Generated event id for event with key={}, index={}, original event id={}, threadId={}, new event id={}, newThreadId={}"
              + ":index=" + this.sender.getEventIdIndex(),
          this, clonedEvent.getKey(), index, originalEventId,
          ThreadIdentifier.toDisplayString(originalEventId.getThreadID()), newEventId,
          ThreadIdentifier.toDisplayString(newThreadId));
    }
    clonedEvent.setEventId(newEventId);
  }

  public void enqueueEvent(EnumListenerEvent operation, EntryEvent event, Object substituteValue,
      int index) throws CacheException, IOException {
    // Get the appropriate gateway
    SerialGatewaySenderEventProcessor serialProcessor = this.processors.get(index);

    if (sender.getOrderPolicy() == OrderPolicy.KEY
        || sender.getOrderPolicy() == OrderPolicy.PARTITION) {
      // Create copy since the event id will be changed, otherwise the same
      // event will be changed for multiple gateways. Fix for bug 44471.
      @Released
      EntryEventImpl clonedEvent = new EntryEventImpl((EntryEventImpl) event);
      try {
        setModifiedEventId(clonedEvent, index);
        serialProcessor.enqueueEvent(operation, clonedEvent, substituteValue);
      } finally {
        clonedEvent.release();
      }
    } else {
      serialProcessor.enqueueEvent(operation, event, substituteValue);
    }

  }

  @Override
  public void run() {
    for (int i = 0; i < this.processors.size(); i++) {
      if (logger.isDebugEnabled()) {
        logger.debug("Starting the serialProcessor {}", i);
      }
      this.processors.get(i).start();
    }
    try {
      waitForRunningStatus();
    } catch (GatewaySenderException e) {
      this.ex = e;
    }

    synchronized (this.runningStateLock) {
      if (ex != null) {
        this.setException(ex);
        setIsStopped(true);
      } else {
        setIsStopped(false);
      }
      this.runningStateLock.notifyAll();
    }

    for (SerialGatewaySenderEventProcessor serialProcessor : this.processors) {
      try {
        serialProcessor.join();
      } catch (InterruptedException e) {
        if (logger.isDebugEnabled()) {
          logger.debug("Got InterruptedException while waiting for child threads to finish.");
          Thread.currentThread().interrupt();
        }
      }
    }
  }

  @Override
  protected void rebalance() {
    // No reason to rebalance a serial sender since all connections are to the same server.
    throw new UnsupportedOperationException();
  }

  private void waitForRunningStatus() {
    for (SerialGatewaySenderEventProcessor serialProcessor : this.processors) {
      synchronized (serialProcessor.runningStateLock) {
        while (serialProcessor.getException() == null && serialProcessor.isStopped()) {
          try {
            serialProcessor.runningStateLock.wait();
          } catch (InterruptedException e) {
            Thread.currentThread().interrupt();
          }
        }
        Exception ex = serialProcessor.getException();
        if (ex != null) {
          throw new GatewaySenderException(
              LocalizedStrings.Sender_COULD_NOT_START_GATEWAYSENDER_0_BECAUSE_OF_EXCEPTION_1
                  .toLocalizedString(new Object[] {this.sender.getId(), ex.getMessage()}),
              ex.getCause());
        }
      }
    }
  }

  private int getHashCode(EntryEventImpl event) {
    // Get the hash code for the event based on the configured order policy
    int eventHashCode = 0;
    switch (this.sender.getOrderPolicy()) {
      case KEY:
        // key ordering
        eventHashCode = event.getKey().hashCode();
        break;
      case THREAD:
        // member id, thread id ordering
        // requires a lot of threads to achieve parallelism
        EventID eventId = event.getEventId();
        byte[] memberId = eventId.getMembershipID();
        long threadId = eventId.getThreadID();
        int memberIdHashCode = Arrays.hashCode(memberId);
        int threadIdHashCode = (int) (threadId ^ (threadId >>> 32));
        eventHashCode = memberIdHashCode + threadIdHashCode;
        if (logger.isDebugEnabled()) {
          logger.debug("{}: Generated hashcode for event with key={}, memberId={}, threadId={}: {}",
              this, event.getKey(), Arrays.toString(memberId), threadId, eventHashCode);
        }
        break;
      case PARTITION:
        eventHashCode = PartitionRegionHelper.isPartitionedRegion(event.getRegion())
            ? PartitionedRegionHelper.getHashKey(event)
            // Get the partition for the event
            : event.getKey().hashCode();
        // Fall back to key ordering if the region is not partitioned
        if (logger.isDebugEnabled()) {
          logger.debug("{}: Generated partition hashcode for event with key={}: {}", this,
              event.getKey(), eventHashCode);
        }
        break;

    }
    return eventHashCode;
  }

  @Override
  public void stopProcessing() {
    if (!this.isAlive()) {
      return;
    }

    setIsStopped(true);

    final LoggingThreadGroup loggingThreadGroup = LoggingThreadGroup
        .createThreadGroup("ConcurrentSerialGatewaySenderEventProcessor Logger Group", logger);

    ThreadFactory threadFactory = new ThreadFactory() {
      public Thread newThread(final Runnable task) {
        final Thread thread = new Thread(loggingThreadGroup, task,
            "ConcurrentSerialGatewaySenderEventProcessor Stopper Thread");
        thread.setDaemon(true);
        return thread;
      }
    };

    List<SenderStopperCallable> stopperCallables = new ArrayList<SenderStopperCallable>();
    for (SerialGatewaySenderEventProcessor serialProcessor : this.processors) {
      stopperCallables.add(new SenderStopperCallable(serialProcessor));
    }

    ExecutorService stopperService = Executors.newFixedThreadPool(processors.size(), threadFactory);
    try {
      List<Future<Boolean>> futures = stopperService.invokeAll(stopperCallables);
      for (Future<Boolean> f : futures) {
        try {
          boolean b = f.get();
          if (logger.isDebugEnabled()) {
            logger.debug("ConcurrentSerialGatewaySenderEventProcessor: {} stopped dispatching: {}",
                (b ? "Successfully" : "Unsuccesfully"), this);
          }
        } catch (ExecutionException e) {
          // we don't expect any exception but if caught then eat it and log
          // warning
          logger.warn(LocalizedMessage.create(
              LocalizedStrings.GatewaySender_0_CAUGHT_EXCEPTION_WHILE_STOPPING_1,
              new Object[] {sender, e.getCause()}));
        }
      }
    } catch (InterruptedException e) {
      throw new InternalGemFireException(e.getMessage());
    }
    // shutdown the stopperService. This will release all the stopper threads
    stopperService.shutdown();

    closeProcessor();

    if (logger.isDebugEnabled()) {
      logger.debug("ConcurrentSerialGatewaySenderEventProcessor: Stopped dispatching: {}", this);
    }
  }

  @Override
  public void closeProcessor() {
    for (SerialGatewaySenderEventProcessor processor : processors) {
      processor.closeProcessor();
    }
  }

  @Override
  public void pauseDispatching() {
    for (SerialGatewaySenderEventProcessor serialProcessor : this.processors) {
      serialProcessor.pauseDispatching();
    }
    super.pauseDispatching();
    if (logger.isDebugEnabled()) {
      logger.debug("ConcurrentSerialGatewaySenderEventProcessor: Paused dispatching: {}", this);
    }
  }

  @Override
  public void resumeDispatching() {
    for (SerialGatewaySenderEventProcessor serialProcessor : this.processors) {
      serialProcessor.resumeDispatching();
    }
    super.resumeDispatching();
    if (logger.isDebugEnabled()) {
      logger.debug("ConcurrentSerialGatewaySenderEventProcessor: Resumed dispatching: {}", this);
    }
  }

  /**
   * @return the queues
   */
  public Set<RegionQueue> getQueues() {
    return queues;
  }

  @Override
  public void removeCacheListener() {
    for (SerialGatewaySenderEventProcessor processor : processors) {
      processor.removeCacheListener();
    }
  }

  @Override
  public void waitForDispatcherToPause() {
    for (SerialGatewaySenderEventProcessor serialProcessor : this.processors) {
      serialProcessor.waitForDispatcherToPause();
    }
    // super.waitForDispatcherToPause();
  }

  @Override
  public GatewaySenderEventDispatcher getDispatcher() {
    return this.processors.get(0).getDispatcher();// Suranjan is that fine??
  }

  @Override
  public void initializeEventDispatcher() {
    // no op for concurrent

  }

  @Override
  protected void registerEventDroppedInPrimaryQueue(EntryEventImpl droppedEvent) {
    this.getSender().setModifiedEventId(droppedEvent);
    // modified event again for concurrent SGSEP
    int index = Math.abs(getHashCode(((EntryEventImpl) droppedEvent)) % this.processors.size());
    setModifiedEventId(droppedEvent, index);

    this.processors.get(index).sendBatchDestroyOperationForDroppedEvent(droppedEvent, index);
  }

  @Override
  protected void enqueueEvent(GatewayQueueEvent event) {
    for (SerialGatewaySenderEventProcessor serialProcessor : this.processors) {
      serialProcessor.enqueueEvent(event);
    }
  }

<<<<<<< HEAD
  private ThreadMonitoring getThreadMonitorObj() {
    InternalDistributedSystem internalDistributedSystem =
        InternalDistributedSystem.getAnyInstance();
    if (internalDistributedSystem == null)
      return null;
    DistributionManager distributionManager = internalDistributedSystem.getDistributionManager();
    if (distributionManager != null) {
      return distributionManager.getThreadMonitoring();
    } else {
      return null;
    }
=======
  public String printUnprocessedEvents() {
    return this.processors.stream().map(processor -> processor.printUnprocessedEvents())
        .collect(Collectors.joining(", "));
  }

  public String printUnprocessedTokens() {
    return this.processors.stream().map(processor -> processor.printUnprocessedTokens())
        .collect(Collectors.joining(", "));
>>>>>>> 4e7c6f1f
  }
}<|MERGE_RESOLUTION|>--- conflicted
+++ resolved
@@ -403,7 +403,6 @@
     }
   }
 
-<<<<<<< HEAD
   private ThreadMonitoring getThreadMonitorObj() {
     InternalDistributedSystem internalDistributedSystem =
         InternalDistributedSystem.getAnyInstance();
@@ -415,7 +414,8 @@
     } else {
       return null;
     }
-=======
+  }
+    
   public String printUnprocessedEvents() {
     return this.processors.stream().map(processor -> processor.printUnprocessedEvents())
         .collect(Collectors.joining(", "));
@@ -424,6 +424,5 @@
   public String printUnprocessedTokens() {
     return this.processors.stream().map(processor -> processor.printUnprocessedTokens())
         .collect(Collectors.joining(", "));
->>>>>>> 4e7c6f1f
   }
 }