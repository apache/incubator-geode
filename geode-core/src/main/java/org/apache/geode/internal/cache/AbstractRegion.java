/*
 * Licensed to the Apache Software Foundation (ASF) under one or more contributor license
 * agreements. See the NOTICE file distributed with this work for additional information regarding
 * copyright ownership. The ASF licenses this file to You under the Apache License, Version 2.0 (the
 * "License"); you may not use this file except in compliance with the License. You may obtain a
 * copy of the License at
 *
 * http://www.apache.org/licenses/LICENSE-2.0
 *
 * Unless required by applicable law or agreed to in writing, software distributed under the License
 * is distributed on an "AS IS" BASIS, WITHOUT WARRANTIES OR CONDITIONS OF ANY KIND, either express
 * or implied. See the License for the specific language governing permissions and limitations under
 * the License.
 */
package org.apache.geode.internal.cache;

import java.io.DataInput;
import java.io.DataOutput;
import java.io.File;
import java.io.IOException;
import java.util.ArrayList;
import java.util.Arrays;
import java.util.Collection;
import java.util.Collections;
import java.util.HashMap;
import java.util.List;
import java.util.Map;
import java.util.Set;
import java.util.concurrent.CopyOnWriteArraySet;
import java.util.concurrent.atomic.AtomicLong;

import org.apache.logging.log4j.Logger;

import org.apache.geode.DataSerializer;
import org.apache.geode.StatisticsFactory;
import org.apache.geode.cache.AttributesMutator;
import org.apache.geode.cache.CacheCallback;
import org.apache.geode.cache.CacheListener;
import org.apache.geode.cache.CacheLoader;
import org.apache.geode.cache.CacheLoaderException;
import org.apache.geode.cache.CacheStatistics;
import org.apache.geode.cache.CacheWriter;
import org.apache.geode.cache.CacheWriterException;
import org.apache.geode.cache.CustomExpiry;
import org.apache.geode.cache.DataPolicy;
import org.apache.geode.cache.DiskWriteAttributes;
import org.apache.geode.cache.EntryExistsException;
import org.apache.geode.cache.EntryNotFoundException;
import org.apache.geode.cache.EvictionAttributes;
import org.apache.geode.cache.EvictionAttributesMutator;
import org.apache.geode.cache.ExpirationAction;
import org.apache.geode.cache.ExpirationAttributes;
import org.apache.geode.cache.MembershipAttributes;
import org.apache.geode.cache.MirrorType;
import org.apache.geode.cache.Operation;
import org.apache.geode.cache.PartitionAttributes;
import org.apache.geode.cache.Region;
import org.apache.geode.cache.RegionAccessException;
import org.apache.geode.cache.RegionAttributes;
import org.apache.geode.cache.RegionDestroyedException;
import org.apache.geode.cache.RegionMembershipListener;
import org.apache.geode.cache.RegionService;
import org.apache.geode.cache.RoleException;
import org.apache.geode.cache.Scope;
import org.apache.geode.cache.StatisticsDisabledException;
import org.apache.geode.cache.SubscriptionAttributes;
import org.apache.geode.cache.TimeoutException;
import org.apache.geode.cache.asyncqueue.internal.AsyncEventQueueImpl;
import org.apache.geode.cache.client.PoolManager;
import org.apache.geode.cache.client.internal.PoolImpl;
import org.apache.geode.cache.query.FunctionDomainException;
import org.apache.geode.cache.query.NameResolutionException;
import org.apache.geode.cache.query.QueryInvocationTargetException;
import org.apache.geode.cache.query.SelectResults;
import org.apache.geode.cache.query.TypeMismatchException;
import org.apache.geode.cache.query.internal.index.IndexManager;
import org.apache.geode.cache.snapshot.RegionSnapshotService;
import org.apache.geode.cache.wan.GatewaySender;
import org.apache.geode.compression.Compressor;
import org.apache.geode.distributed.DistributedMember;
import org.apache.geode.distributed.internal.DistributionAdvisor;
import org.apache.geode.distributed.internal.DistributionConfig;
import org.apache.geode.distributed.internal.DistributionManager;
import org.apache.geode.distributed.internal.InternalDistributedSystem;
import org.apache.geode.distributed.internal.membership.InternalDistributedMember;
import org.apache.geode.internal.DataSerializableFixedID;
import org.apache.geode.internal.cache.eviction.EvictionController;
import org.apache.geode.internal.cache.extension.Extensible;
import org.apache.geode.internal.cache.extension.ExtensionPoint;
import org.apache.geode.internal.cache.extension.SimpleExtensionPoint;
import org.apache.geode.internal.cache.snapshot.RegionSnapshotServiceImpl;
import org.apache.geode.internal.i18n.LocalizedStrings;
import org.apache.geode.internal.logging.LogService;
import org.apache.geode.internal.logging.log4j.LocalizedMessage;
import org.apache.geode.internal.util.ArrayUtils;
import org.apache.geode.pdx.internal.PeerTypeRegistration;

/**
 * Takes care of RegionAttributes, AttributesMutator, and some no-brainer method implementations.
 */
@SuppressWarnings("deprecation")
public abstract class AbstractRegion implements InternalRegion, AttributesMutator, CacheStatistics,
    DataSerializableFixedID, Extensible<Region<?, ?>>, EvictableRegion {

  private static final Logger logger = LogService.getLogger();

  /**
   * Identifies the static order in which this region was created in relation to other regions or
   * other instances of this region during the life of this JVM.
   */
  private final int serialNumber;

  /**
   * Used to synchronize WRITES to cacheListeners. Always do copy on write.
   */
  private final Object clSync = new Object();

  // Used to synchronize creation of IndexManager
  private final Object imSync = new Object();

  /**
   * NOTE: care must be taken to never modify the array of cacheListeners in place. Instead allocate
   * a new array and modify it. This field is volatile so that it can be read w/o getting clSync.
   */
  private volatile CacheListener[] cacheListeners;

  private volatile CacheLoader cacheLoader;

  private volatile CacheWriter cacheWriter;

  protected int entryIdleTimeout;

  private ExpirationAction entryIdleTimeoutExpirationAction;

  protected CustomExpiry customEntryIdleTimeout;

  protected int entryTimeToLive;

  ExpirationAction entryTimeToLiveExpirationAction;

  protected CustomExpiry customEntryTimeToLive;

  protected int initialCapacity;

  protected Class keyConstraint;

  protected Class valueConstraint;

  protected float loadFactor;

  private DataPolicy dataPolicy;

  protected int regionIdleTimeout;

  private ExpirationAction regionIdleTimeoutExpirationAction;

  protected int regionTimeToLive;

  private ExpirationAction regionTimeToLiveExpirationAction;

  public static final Scope DEFAULT_SCOPE = Scope.DISTRIBUTED_NO_ACK;

  protected Scope scope = DEFAULT_SCOPE;

  protected boolean statisticsEnabled;

  protected boolean isLockGrantor;

  private boolean mcastEnabled;

  protected int concurrencyLevel;

  private volatile boolean concurrencyChecksEnabled;

  protected boolean earlyAck;

  private final boolean isPdxTypesRegion;

  protected Set<String> gatewaySenderIds;

  private boolean isGatewaySenderEnabled = false;

  protected Set<String> asyncEventQueueIds;

  private Set<String> visibleAsyncEventQueueIds;

  private Set<String> allGatewaySenderIds;

  protected boolean enableSubscriptionConflation;

  protected boolean publisher;

  protected boolean enableAsyncConflation;

  /**
   * True if this region uses off-heap memory; otherwise false (default)
   *
   * @since Geode 1.0
   */
  protected boolean offHeap;

  private boolean cloningEnable = false;

  private DiskWriteAttributes diskWriteAttributes;

  protected File[] diskDirs;
  protected int[] diskSizes;
  protected String diskStoreName;
  protected boolean isDiskSynchronous;
  protected boolean indexMaintenanceSynchronous = false;

  protected volatile IndexManager indexManager = null;

  // The ThreadLocal is used to identify if the thread is an
  // index creation thread. This identification helps skip the synchronization
  // block
  // if the value is "REMOVED" token. This prevents the dead lock , in case the
  // lock
  // over the entry is held by any Index Update Thread.
  // This is used to fix Bug # 33336.
  private static final ThreadLocal<Boolean> isIndexCreator = new ThreadLocal<>();

  /** Attributes that define this Region as a PartitionedRegion */
  protected PartitionAttributes partitionAttributes;

  protected EvictionAttributesImpl evictionAttributes = new EvictionAttributesImpl();

  protected EvictionAttributesMutator evictionAttributesMutator =
      new EvictionAttributesMutatorImpl(this, this.evictionAttributes);

  /** The membership attributes defining required roles functionality */
  protected MembershipAttributes membershipAttributes;

  /** The subscription attributes defining required roles functionality */
  protected SubscriptionAttributes subscriptionAttributes;

  /** should this region ignore in-progress JTA transactions? */
  protected boolean ignoreJTA;

  private final AtomicLong lastAccessedTime;

  private final AtomicLong lastModifiedTime;

  private static final boolean trackHits =
      !Boolean.getBoolean(DistributionConfig.GEMFIRE_PREFIX + "ignoreHits");

  private static final boolean trackMisses =
      !Boolean.getBoolean(DistributionConfig.GEMFIRE_PREFIX + "ignoreMisses");

  private final AtomicLong hitCount = new AtomicLong();

  private final AtomicLong missCount = new AtomicLong();

  protected String poolName;

  protected Compressor compressor;

  /**
   * @see #getExtensionPoint()
   * @since GemFire 8.1
   */
  private ExtensionPoint<Region<?, ?>> extensionPoint =
      new SimpleExtensionPoint<Region<?, ?>>(this, this);

  protected final InternalCache cache;

  /** Creates a new instance of AbstractRegion */
  protected AbstractRegion(InternalCache cache, RegionAttributes attrs, String regionName,
      InternalRegionArguments internalRegionArgs) {
    this.cache = cache;
    this.serialNumber = DistributionAdvisor.createSerialNumber();
    this.isPdxTypesRegion = PeerTypeRegistration.REGION_NAME.equals(regionName);
    this.lastAccessedTime = new AtomicLong(cacheTimeMillis());
    this.lastModifiedTime = new AtomicLong(this.lastAccessedTime.get());
    setAttributes(attrs, regionName, internalRegionArgs);
  }

  /**
   * Unit test constructor. DO NOT USE!
   *
   * @since GemFire 8.1
   * @deprecated For unit testing only. Use
   *             {@link #AbstractRegion(InternalCache, RegionAttributes, String, InternalRegionArguments)}
   *             .
   */
  @Deprecated
  AbstractRegion(InternalCache cache, int serialNumber, boolean isPdxTypeRegion,
      long lastAccessedTime, long lastModifiedTime) {
    this.cache = cache;
    this.serialNumber = serialNumber;
    this.isPdxTypesRegion = isPdxTypeRegion;
    this.lastAccessedTime = new AtomicLong(lastAccessedTime);
    this.lastModifiedTime = new AtomicLong(lastModifiedTime);
  }

  /**
   * configure this region to ignore or not ignore in-progress JTA transactions. Setting this to
   * true will cause cache operations to no longer notice JTA transactions. The default setting is
   * false
   *
   * @deprecated in 5.0 and later releases, use the region attribute ignoreJTA to configure this
   */
  @Deprecated
  public void setIgnoreJTA(boolean ignore) {
    this.ignoreJTA = ignore;
  }

  @Override
  public void create(Object key, Object value)
      throws TimeoutException, EntryExistsException, CacheWriterException {
    create(key, value, null);
  }

  @Override
  public Object destroy(Object key)
      throws TimeoutException, EntryNotFoundException, CacheWriterException {
    return destroy(key, null);
  }

  @Override
  public Object get(Object key) throws CacheLoaderException, TimeoutException {
    return get(key, null, true, null);
  }

  @Override
  public Object put(Object key, Object value) throws TimeoutException, CacheWriterException {
    return put(key, value, null);
  }

  @Override
  public Object get(Object key, Object aCallbackArgument)
      throws CacheLoaderException, TimeoutException {
    return get(key, aCallbackArgument, true, null);
  }

  @Override
  public void localDestroyRegion() {
    localDestroyRegion(null);
  }

  /**
   * @param key the key to find
   * @param aCallbackArgument argument for callbacks
   * @param generateCallbacks whether callbacks should be invoked
   * @param clientEvent client-side event, if any (used to pass back version information)
   * @return the value associated with the key
   */
  abstract Object get(Object key, Object aCallbackArgument, boolean generateCallbacks,
      EntryEventImpl clientEvent) throws TimeoutException, CacheLoaderException;

  @Override
  public void localDestroy(Object key) throws EntryNotFoundException {
    localDestroy(key, null);
  }

  @Override
  public void destroyRegion() throws CacheWriterException, TimeoutException {
    destroyRegion(null);
  }

  @Override
  public void invalidate(Object key) throws TimeoutException, EntryNotFoundException {
    invalidate(key, null);
  }

  @Override
  public void localInvalidate(Object key) throws EntryNotFoundException {
    localInvalidate(key, null);
  }

  @Override
  public void localInvalidateRegion() {
    localInvalidateRegion(null);
  }

  @Override
  public void invalidateRegion() throws TimeoutException {
    invalidateRegion(null);
  }

  abstract void basicClear(RegionEventImpl regionEvent);

  /**
   * The default Region implementation will generate EvenTID in the EntryEvent object. This method
   * is overridden in special Region objects like HARegion or
   * SingleWriteSingleReadRegionQueue.SingleReadWriteMetaRegion to return false as the event
   * propagation from those regions do not need EventID objects. This method is made abstract to
   * directly use it in clear operations. (clear and localclear)
   *
   * @return boolean indicating whether to generate eventID or not
   */
  abstract boolean generateEventID();

  protected abstract InternalDistributedMember getMyId();

  @Override
  public void clear() {
    checkReadiness();
    checkForLimitedOrNoAccess();
    RegionEventImpl regionEvent = new RegionEventImpl(this, Operation.REGION_CLEAR, null, false,
        getMyId(), generateEventID());
    basicClear(regionEvent);
  }

  abstract void basicLocalClear(RegionEventImpl rEvent);

  @Override
  public void localClear() {
    checkReadiness();
    checkForNoAccess();
    RegionEventImpl event = new RegionEventImpl(this, Operation.REGION_LOCAL_CLEAR, null, false,
        getMyId(), generateEventID()/* generate EventID */);
    basicLocalClear(event);
  }

  @Override
  public Map getAll(Collection keys) {
    return getAll(keys, null);
  }

  @Override
  public Map getAll(Collection keys, Object aCallbackArgument) {
    if (keys == null) {
      throw new NullPointerException("The collection of keys for getAll cannot be null");
    }
    checkReadiness();
    checkForLimitedOrNoAccess();
    return keys.isEmpty() ? new HashMap() : basicGetAll(keys, aCallbackArgument);
  }

  abstract Map basicGetAll(Collection keys, Object callback);

  protected StringBuilder getStringBuilder() {
    StringBuilder buf = new StringBuilder();
    buf.append(getClass().getName());
    buf.append("[path='").append(getFullPath()).append("';scope=").append(getScope())
<<<<<<< HEAD
        .append("';dataPolicy=").append(this.getDataPolicy());
    if (this.concurrencyChecksEnabled) {
=======
        .append("';dataPolicy=").append(this.dataPolicy);
    if (this.getConcurrencyChecksEnabled()) {
>>>>>>> ffee51a1
      buf.append("; concurrencyChecksEnabled");
    }
    return buf;
  }

  @Override
  public String toString() {
    return getStringBuilder().append(']').toString();
  }

  @Override
  public CacheLoader getCacheLoader() {
    return this.cacheLoader;
  }

  @Override
  public CacheWriter getCacheWriter() {
    return this.cacheWriter;
  }

  /**
   * Return a cache loader if this region has one. Note if region's loader is used to implement
   * bridge then null is returned.
   *
   * @since GemFire 5.7
   */
  CacheLoader basicGetLoader() {
    return this.cacheLoader;
  }

  /**
   * Return a cache writer if this region has one. Note if region's writer is used to implement
   * bridge then null is returned.
   *
   * @since GemFire 5.7
   */
  public CacheWriter basicGetWriter() {
    return this.cacheWriter;
  }

  @Override
  public Class getKeyConstraint() {
    return this.keyConstraint;
  }

  @Override
  public Class getValueConstraint() {
    return this.valueConstraint;
  }

  private volatile ExpirationAttributes regionTimeToLiveAtts;

  private void setRegionTimeToLiveAtts() {
    this.regionTimeToLiveAtts =
        new ExpirationAttributes(this.regionTimeToLive, this.regionTimeToLiveExpirationAction);
  }

  @Override
  public ExpirationAttributes getRegionTimeToLive() {
    return this.regionTimeToLiveAtts;
  }

  private volatile ExpirationAttributes regionIdleTimeoutAttributes;

  private void setRegionIdleTimeoutAttributes() {
    this.regionIdleTimeoutAttributes =
        new ExpirationAttributes(this.regionIdleTimeout, this.regionIdleTimeoutExpirationAction);
  }

  @Override
  public ExpirationAttributes getRegionIdleTimeout() {
    return this.regionIdleTimeoutAttributes;
  }

  private volatile ExpirationAttributes entryTimeToLiveAtts;

  void setEntryTimeToLiveAttributes() {
    this.entryTimeToLiveAtts =
        new ExpirationAttributes(this.entryTimeToLive, this.entryTimeToLiveExpirationAction);
  }

  @Override
  public ExpirationAttributes getEntryTimeToLive() {
    return this.entryTimeToLiveAtts;
  }

  @Override
  public CustomExpiry getCustomEntryTimeToLive() {
    return this.customEntryTimeToLive;
  }

  private volatile ExpirationAttributes entryIdleTimeoutAttributes;

  private void setEntryIdleTimeoutAttributes() {
    this.entryIdleTimeoutAttributes =
        new ExpirationAttributes(this.entryIdleTimeout, this.entryIdleTimeoutExpirationAction);
  }

  @Override
  public ExpirationAttributes getEntryIdleTimeout() {
    return this.entryIdleTimeoutAttributes;
  }

  @Override
  public CustomExpiry getCustomEntryIdleTimeout() {
    return this.customEntryIdleTimeout;
  }

  @Override
  public MirrorType getMirrorType() {
    if (this.getDataPolicy().isNormal() || this.getDataPolicy().isPreloaded()
        || this.getDataPolicy().isEmpty() || this.getDataPolicy().withPartitioning()) {
      return MirrorType.NONE;
    } else if (this.getDataPolicy().withReplication()) {
      return MirrorType.KEYS_VALUES;
    } else {
      throw new IllegalStateException(
          LocalizedStrings.AbstractRegion_NO_MIRROR_TYPE_CORRESPONDS_TO_DATA_POLICY_0
              .toLocalizedString(this.getDataPolicy()));
    }
  }

  @Override
  public String getPoolName() {
    return this.poolName;
  }

  @Override
  public DataPolicy getDataPolicy() {
    return this.dataPolicy;
  }

  @Override
  public Scope getScope() {
    return this.scope;
  }

  @Override
  public CacheListener getCacheListener() {
    CacheListener[] listeners = fetchCacheListenersField();
    if (listeners == null || listeners.length == 0) {
      return null;
    }
    if (listeners.length == 1) {
      return listeners[0];
    } else {
      throw new IllegalStateException(
          LocalizedStrings.AbstractRegion_MORE_THAN_ONE_CACHE_LISTENER_EXISTS.toLocalizedString());
    }
  }

  public boolean isPdxTypesRegion() {
    return this.isPdxTypesRegion;
  }

  @Override
  public Set<String> getGatewaySenderIds() {
    return this.gatewaySenderIds;
  }

  @Override
  public Set<String> getAsyncEventQueueIds() {
    return this.asyncEventQueueIds;
  }

  Set<String> getVisibleAsyncEventQueueIds() {
    return this.visibleAsyncEventQueueIds;
  }

  public Set<String> getAllGatewaySenderIds() {
    return Collections.unmodifiableSet(this.allGatewaySenderIds);
  }

  /**
   * Return the remote DS IDs that need to receive events for this region.
   *
   * @param allGatewaySenderIds the set of gateway sender IDs to consider
   */
  List<Integer> getRemoteDsIds(Set<String> allGatewaySenderIds) throws IllegalStateException {
    int sz = allGatewaySenderIds.size();
    Set<GatewaySender> allGatewaySenders = this.cache.getAllGatewaySenders();
    if ((sz > 0 || this.isPdxTypesRegion) && !allGatewaySenders.isEmpty()) {
      List<Integer> allRemoteDSIds = new ArrayList<>(sz);
      for (GatewaySender sender : allGatewaySenders) {
        // This is for all regions except pdx Region
        if (!this.isPdxTypesRegion) {
          // Make sure we are distributing to only those senders whose id
          // is available on this region
          if (allGatewaySenderIds.contains(sender.getId())) {
            allRemoteDSIds.add(sender.getRemoteDSId());
          }
        } else { // this else is for PDX region
          allRemoteDSIds.add(sender.getRemoteDSId());
        }
      }
      return allRemoteDSIds;
    }
    return null;
  }

  boolean isGatewaySenderEnabled() {
    return this.isGatewaySenderEnabled;
  }

  private static final CacheListener[] EMPTY_LISTENERS = new CacheListener[0];

  @Override
  public CacheListener[] getCacheListeners() {
    CacheListener[] listeners = fetchCacheListenersField();
    if (listeners == null || listeners.length == 0) {
      return EMPTY_LISTENERS;
    } else {
      CacheListener[] result = new CacheListener[listeners.length];
      System.arraycopy(listeners, 0, result, 0, listeners.length);
      return result;
    }
  }

  /**
   * Sets the cacheListeners field.
   */
  private void storeCacheListenersField(CacheListener[] value) {
    synchronized (this.clSync) {
      if (value != null && value.length != 0) {
        CacheListener[] cacheListeners = new CacheListener[value.length];
        System.arraycopy(value, 0, cacheListeners, 0, cacheListeners.length);
        value = cacheListeners;
      } else {
        value = EMPTY_LISTENERS;
      }
      this.cacheListeners = value;
    }
  }

  /**
   * Fetches the value in the cacheListeners field. NOTE: callers should not modify the contents of
   * the returned array.
   */
  CacheListener[] fetchCacheListenersField() {
    return this.cacheListeners;
  }

  @Override
  public int getInitialCapacity() {
    return this.initialCapacity;
  }

  @Override
  public float getLoadFactor() {
    return this.loadFactor;
  }

  protected abstract boolean isCurrentlyLockGrantor();

  @Override
  public boolean isLockGrantor() {
    return this.isLockGrantor;
  }

  /**
   * RegionAttributes implementation. Returns true if multicast can be used by the cache for this
   * region
   */
  @Override
  public boolean getMulticastEnabled() {
    return this.mcastEnabled;
  }

  @Override
  public boolean getStatisticsEnabled() {
    return this.statisticsEnabled;
  }

  @Override
  public boolean getIgnoreJTA() {
    return this.ignoreJTA;
  }

  @Override
  public int getConcurrencyLevel() {
    return this.concurrencyLevel;
  }

  @Override
  public boolean getConcurrencyChecksEnabled() {
    return this.concurrencyChecksEnabled;
  }

  public void setConcurrencyChecksEnabled(boolean concurrencyChecksEnabled) {
    this.concurrencyChecksEnabled = concurrencyChecksEnabled;
  }

  @Override
  public boolean getPersistBackup() {
    return getDataPolicy().withPersistence();
  }

  @Override
  public boolean getEarlyAck() {
    return this.earlyAck;
  }

  /*
   * @deprecated as of prPersistSprint1
   */
  @Deprecated
  @Override
  public boolean getPublisher() {
    return this.publisher;
  }

  @Override
  public boolean getEnableConflation() { // deprecated in 5.0
    return getEnableSubscriptionConflation();
  }

  @Override
  public boolean getEnableBridgeConflation() {// deprecated in 5.7
    return getEnableSubscriptionConflation();
  }

  @Override
  public boolean getEnableSubscriptionConflation() {
    return this.enableSubscriptionConflation;
  }

  @Override
  public boolean getEnableAsyncConflation() {
    return this.enableAsyncConflation;
  }

  /*
   * @deprecated as of prPersistSprint2
   */
  @Deprecated
  @Override
  public DiskWriteAttributes getDiskWriteAttributes() {
    return this.diskWriteAttributes;
  }

  @Override
  public abstract File[] getDiskDirs();

  @Override
  public String getDiskStoreName() {
    return this.diskStoreName;
  }

  @Override
  public boolean isDiskSynchronous() {
    return this.isDiskSynchronous;
  }

  @Override
  public boolean getIndexMaintenanceSynchronous() {
    return this.indexMaintenanceSynchronous;
  }

  @Override
  public PartitionAttributes getPartitionAttributes() {
    return this.partitionAttributes;
  }

  @Override
  public MembershipAttributes getMembershipAttributes() {
    return this.membershipAttributes;
  }

  @Override
  public SubscriptionAttributes getSubscriptionAttributes() {
    return this.subscriptionAttributes;
  }

  /**
   * Get IndexManger for region
   */
  @Override
  public IndexManager getIndexManager() {
    return this.indexManager;
  }

  /**
   * This method call is guarded by imSync lock created for each region. Set IndexManger for region.
   */
  public IndexManager setIndexManager(IndexManager indexManager) {
    checkReadiness();
    IndexManager oldIdxManager = this.indexManager;
    this.indexManager = indexManager;
    return oldIdxManager;
  }

  /**
   * Use ONLY imSync for IndexManager get and set.
   *
   * @return {@link IndexManager} lock.
   */
  public Object getIMSync() {
    return this.imSync;
  }

  // The ThreadLocal is used to identify if the thread is an
  // index creation thread. This is used to fix Bug # 33336. The value
  // is set from IndexManager ,if the thread happens to be an IndexCreation
  // Thread.
  // Once the thread has created the Index , it will unset the value in the
  // ThreadLocal Object
  public void setFlagForIndexCreationThread(boolean value) {
    isIndexCreator.set(value ? Boolean.TRUE : null);
  }

  // The boolean is used in AbstractRegionEntry to skip the synchronized
  // block
  // in case the value of the entry is "REMOVED" token. This prevents dead lock
  // caused by the Bug # 33336
  @Override
  public boolean isIndexCreationThread() {
    Boolean value = isIndexCreator.get();
    return value != null ? value : false;
  }

  @Override
  public Region getRegion() {
    return this;
  }

  @Override
  public void addGatewaySenderId(String gatewaySenderId) {
    getGatewaySenderIds().add(gatewaySenderId);
    setAllGatewaySenderIds();
  }

  @Override
  public void removeGatewaySenderId(String gatewaySenderId) {
    getGatewaySenderIds().remove(gatewaySenderId);
    setAllGatewaySenderIds();
  }

  @Override
  public void addAsyncEventQueueId(String asyncEventQueueId) {
    addAsyncEventQueueId(asyncEventQueueId, false);
  }

  public void addAsyncEventQueueId(String asyncEventQueueId, boolean isInternal) {
    getAsyncEventQueueIds().add(asyncEventQueueId);
    if (!isInternal) {
      getVisibleAsyncEventQueueIds().add(asyncEventQueueId);
    }
    setAllGatewaySenderIds();
  }

  @Override
  public void removeAsyncEventQueueId(String asyncEventQueueId) {
    getAsyncEventQueueIds().remove(asyncEventQueueId);
    getVisibleAsyncEventQueueIds().remove(asyncEventQueueId);
    setAllGatewaySenderIds();
  }

  private void setAllGatewaySenderIds() {
    if (getGatewaySenderIds().isEmpty() && getAsyncEventQueueIds().isEmpty()) {
      this.allGatewaySenderIds = Collections.emptySet(); // fix for bug 45774
    }
    Set<String> tmp = new CopyOnWriteArraySet<String>();
    tmp.addAll(this.getGatewaySenderIds());
    for (String asyncQueueId : this.getAsyncEventQueueIds()) {
      tmp.add(AsyncEventQueueImpl.getSenderIdFromAsyncEventQueueId(asyncQueueId));
    }
    this.allGatewaySenderIds = tmp;
  }

  private void initializeVisibleAsyncEventQueueIds(InternalRegionArguments internalRegionArgs) {
    Set<String> visibleAsyncEventQueueIds = new CopyOnWriteArraySet<>();
    // Add all configured aeqIds
    visibleAsyncEventQueueIds.addAll(getAsyncEventQueueIds());
    // Remove all internal aeqIds from internal region args if necessary
    if (internalRegionArgs.getInternalAsyncEventQueueIds() != null) {
      visibleAsyncEventQueueIds.removeAll(internalRegionArgs.getInternalAsyncEventQueueIds());
    }
    this.visibleAsyncEventQueueIds = visibleAsyncEventQueueIds;
  }

  @Override
  public void addCacheListener(CacheListener aListener) {
    checkReadiness();
    if (aListener == null) {
      throw new IllegalArgumentException(
          LocalizedStrings.AbstractRegion_ADDCACHELISTENER_PARAMETER_WAS_NULL.toLocalizedString());
    }
    CacheListener wcl = wrapRegionMembershipListener(aListener);
    boolean changed = false;
    synchronized (this.clSync) {
      CacheListener[] oldListeners = this.cacheListeners;
      if (oldListeners == null || oldListeners.length == 0) {
        this.cacheListeners = new CacheListener[] {wcl};
        changed = true;
      } else {
        List<CacheListener> listeners = Arrays.asList(oldListeners);
        if (!listeners.contains(aListener)) {
          this.cacheListeners =
              (CacheListener[]) ArrayUtils.insert(oldListeners, oldListeners.length, wcl);
        }
      }
    }
    if (changed) {
      // moved the following out of the sync for bug 34512
      cacheListenersChanged(true);
    }
  }

  /**
   * We wrap RegionMembershipListeners in a container when adding them at runtime, so that we can
   * properly initialize their membership set prior to delivering events to them.
   *
   * @param listener a cache listener to be added to the region
   */
  private CacheListener wrapRegionMembershipListener(CacheListener listener) {
    if (listener instanceof RegionMembershipListener) {
      return new WrappedRegionMembershipListener((RegionMembershipListener) listener);
    }
    return listener;
  }

  /**
   * Initialize any wrapped RegionMembershipListeners in the cache listener list
   */
  void initPostCreateRegionMembershipListeners(Set initialMembers) {
    synchronized (this.clSync) {
      DistributedMember[] members = null;
      CacheListener[] newListeners = null;
      for (int i = 0; i < this.cacheListeners.length; i++) {
        CacheListener cl = this.cacheListeners[i];
        if (cl instanceof WrappedRegionMembershipListener) {
          WrappedRegionMembershipListener wrml = (WrappedRegionMembershipListener) cl;
          if (!wrml.isInitialized()) {
            if (members == null) {
              members = (DistributedMember[]) initialMembers
                  .toArray(new DistributedMember[initialMembers.size()]);
            }
            wrml.initialMembers(this, members);
            if (newListeners == null) {
              newListeners = new CacheListener[this.cacheListeners.length];
              System.arraycopy(this.cacheListeners, 0, newListeners, 0, newListeners.length);
            }
            newListeners[i] = wrml.getWrappedListener();
          }
        }
      }
      if (newListeners != null) {
        this.cacheListeners = newListeners;
      }
    }
  }

  @Override
  public void initCacheListeners(CacheListener[] newListeners) {
    checkReadiness();
    CacheListener[] listenersToAdd = null;
    if (newListeners != null) {
      listenersToAdd = new CacheListener[newListeners.length];
      for (int i = 0; i < newListeners.length; i++) {
        listenersToAdd[i] = wrapRegionMembershipListener(newListeners[i]);
      }
    }
    CacheListener[] oldListeners;
    synchronized (this.clSync) {
      oldListeners = this.cacheListeners;
      if (listenersToAdd == null || listenersToAdd.length == 0) {
        this.cacheListeners = EMPTY_LISTENERS;
      } else { // we have some listeners to add
        if (Arrays.asList(listenersToAdd).contains(null)) {
          throw new IllegalArgumentException(
              LocalizedStrings.AbstractRegion_INITCACHELISTENERS_PARAMETER_HAD_A_NULL_ELEMENT
                  .toLocalizedString());
        }
        CacheListener[] newCacheListeners = new CacheListener[listenersToAdd.length];
        System.arraycopy(listenersToAdd, 0, newCacheListeners, 0, newCacheListeners.length);
        this.cacheListeners = newCacheListeners;
      }
    }
    // moved the following out of the sync for bug 34512
    if (listenersToAdd == null || listenersToAdd.length == 0) {
      if (oldListeners != null && oldListeners.length > 0) {
        for (CacheListener oldListener : oldListeners) {
          closeCacheCallback(oldListener);
        }
        cacheListenersChanged(false);
      }
    } else { // we had some listeners to add
      if (oldListeners != null && oldListeners.length > 0) {
        for (CacheListener oldListener : oldListeners) {
          closeCacheCallback(oldListener);
        }
      } else {
        cacheListenersChanged(true);
      }
    }
  }

  @Override
  public void removeCacheListener(CacheListener aListener) {
    checkReadiness();
    if (aListener == null) {
      throw new IllegalArgumentException(
          LocalizedStrings.AbstractRegion_REMOVECACHELISTENER_PARAMETER_WAS_NULL
              .toLocalizedString());
    }
    boolean changed = false;
    synchronized (this.clSync) {
      CacheListener[] oldListeners = this.cacheListeners;
      if (oldListeners != null && oldListeners.length > 0) {
        List newListeners = new ArrayList(Arrays.asList(oldListeners));
        if (newListeners.remove(aListener)) {
          if (newListeners.isEmpty()) {
            this.cacheListeners = EMPTY_LISTENERS;
          } else {
            CacheListener[] newCacheListeners = new CacheListener[newListeners.size()];
            newListeners.toArray(newCacheListeners);
            this.cacheListeners = newCacheListeners;
          }
          closeCacheCallback(aListener);
          if (newListeners.isEmpty()) {
            changed = true;
          }
        }
      }
    }
    if (changed) {
      cacheListenersChanged(false);
    }
  }

  @Override
  public synchronized CacheLoader setCacheLoader(CacheLoader cacheLoader) {
    checkReadiness();
    CacheLoader oldLoader = this.cacheLoader;
    assignCacheLoader(cacheLoader);
    cacheLoaderChanged(oldLoader);
    return oldLoader;
  }

  private synchronized void assignCacheLoader(CacheLoader cl) {
    this.cacheLoader = cl;
  }

  @Override
  public synchronized CacheWriter setCacheWriter(CacheWriter cacheWriter) {
    checkReadiness();
    CacheWriter oldWriter = this.cacheWriter;
    assignCacheWriter(cacheWriter);
    cacheWriterChanged(oldWriter);
    return oldWriter;
  }

  private synchronized void assignCacheWriter(CacheWriter cacheWriter) {
    this.cacheWriter = cacheWriter;
  }

  void checkEntryTimeoutAction(String mode, ExpirationAction ea) {
    if ((this.getDataPolicy().withReplication() || this.getDataPolicy().withPartitioning())
        && (ea == ExpirationAction.LOCAL_DESTROY || ea == ExpirationAction.LOCAL_INVALIDATE)) {
      throw new IllegalArgumentException(
          LocalizedStrings.AbstractRegion_0_ACTION_IS_INCOMPATIBLE_WITH_THIS_REGIONS_DATA_POLICY
              .toLocalizedString(mode));
    }
  }

  @Override
  public ExpirationAttributes setEntryIdleTimeout(ExpirationAttributes idleTimeout) {
    checkReadiness();
    if (idleTimeout == null) {
      throw new IllegalArgumentException(
          LocalizedStrings.AbstractRegion_IDLETIMEOUT_MUST_NOT_BE_NULL.toLocalizedString());
    }
    checkEntryTimeoutAction("idleTimeout", idleTimeout.getAction());
    if (!this.statisticsEnabled) {
      throw new IllegalStateException(
          LocalizedStrings.AbstractRegion_CANNOT_SET_IDLE_TIMEOUT_WHEN_STATISTICS_ARE_DISABLED
              .toLocalizedString());
    }

    ExpirationAttributes oldAttrs = getEntryIdleTimeout();
    this.entryIdleTimeout = idleTimeout.getTimeout();
    this.entryIdleTimeoutExpirationAction = idleTimeout.getAction();
    setEntryIdleTimeoutAttributes();
    updateEntryExpiryPossible();
    idleTimeoutChanged(oldAttrs);
    return oldAttrs;
  }

  @Override
  public CustomExpiry setCustomEntryIdleTimeout(CustomExpiry custom) {
    checkReadiness();
    if (custom != null && !this.statisticsEnabled) {
      throw new IllegalStateException(
          LocalizedStrings.AbstractRegion_CANNOT_SET_IDLE_TIMEOUT_WHEN_STATISTICS_ARE_DISABLED
              .toLocalizedString());
    }

    CustomExpiry old = getCustomEntryIdleTimeout();
    this.customEntryIdleTimeout = custom;
    updateEntryExpiryPossible();
    idleTimeoutChanged(getEntryIdleTimeout());
    return old;
  }

  @Override
  public ExpirationAttributes setEntryTimeToLive(ExpirationAttributes timeToLive) {
    checkReadiness();
    if (timeToLive == null) {
      throw new IllegalArgumentException(
          LocalizedStrings.AbstractRegion_TIMETOLIVE_MUST_NOT_BE_NULL.toLocalizedString());
    }
    checkEntryTimeoutAction("timeToLive", timeToLive.getAction());
    if (!this.statisticsEnabled) {
      throw new IllegalStateException(
          LocalizedStrings.AbstractRegion_CANNOT_SET_TIME_TO_LIVE_WHEN_STATISTICS_ARE_DISABLED
              .toLocalizedString());
    }
    ExpirationAttributes oldAttrs = getEntryTimeToLive();
    this.entryTimeToLive = timeToLive.getTimeout();
    this.entryTimeToLiveExpirationAction = timeToLive.getAction();
    setEntryTimeToLiveAttributes();
    updateEntryExpiryPossible();
    timeToLiveChanged(oldAttrs);
    return oldAttrs;
  }

  @Override
  public CustomExpiry setCustomEntryTimeToLive(CustomExpiry custom) {
    checkReadiness();
    if (custom != null && !this.statisticsEnabled) {
      throw new IllegalStateException(
          LocalizedStrings.AbstractRegion_CANNOT_SET_CUSTOM_TIME_TO_LIVE_WHEN_STATISTICS_ARE_DISABLED
              .toLocalizedString());
    }
    CustomExpiry old = getCustomEntryTimeToLive();
    this.customEntryTimeToLive = custom;
    updateEntryExpiryPossible();
    timeToLiveChanged(getEntryTimeToLive());
    return old;
  }

  public static void validatePRRegionExpirationAttributes(ExpirationAttributes expAtts) {
    if (expAtts.getTimeout() > 0) {
      ExpirationAction expAction = expAtts.getAction();
      if (expAction.isInvalidate() || expAction.isLocalInvalidate()) {
        throw new IllegalStateException(
            LocalizedStrings.AttributesFactory_INVALIDATE_REGION_NOT_SUPPORTED_FOR_PR
                .toLocalizedString());
      } else if (expAction.isDestroy() || expAction.isLocalDestroy()) {
        throw new IllegalStateException(
            LocalizedStrings.AttributesFactory_DESTROY_REGION_NOT_SUPPORTED_FOR_PR
                .toLocalizedString());
      }
    }
  }

  @Override
  public ExpirationAttributes setRegionIdleTimeout(ExpirationAttributes idleTimeout) {
    checkReadiness();
    if (idleTimeout == null) {
      throw new IllegalArgumentException(
          LocalizedStrings.AbstractRegion_IDLETIMEOUT_MUST_NOT_BE_NULL.toLocalizedString());
    }
    if (this.getAttributes().getDataPolicy().withPartitioning()) {
      validatePRRegionExpirationAttributes(idleTimeout);
    }
    if (idleTimeout.getAction() == ExpirationAction.LOCAL_INVALIDATE
        && this.getDataPolicy().withReplication()) {
      throw new IllegalArgumentException(
          LocalizedStrings.AbstractRegion_0_ACTION_IS_INCOMPATIBLE_WITH_THIS_REGIONS_DATA_POLICY
              .toLocalizedString("idleTimeout"));
    }
    if (!this.statisticsEnabled) {
      throw new IllegalStateException(
          LocalizedStrings.AbstractRegion_CANNOT_SET_IDLE_TIMEOUT_WHEN_STATISTICS_ARE_DISABLED
              .toLocalizedString());
    }
    ExpirationAttributes oldAttrs = getRegionIdleTimeout();
    this.regionIdleTimeout = idleTimeout.getTimeout();
    this.regionIdleTimeoutExpirationAction = idleTimeout.getAction();
    this.setRegionIdleTimeoutAttributes();
    regionIdleTimeoutChanged(oldAttrs);
    return oldAttrs;
  }

  @Override
  public ExpirationAttributes setRegionTimeToLive(ExpirationAttributes timeToLive) {
    checkReadiness();
    if (timeToLive == null) {
      throw new IllegalArgumentException(
          LocalizedStrings.AbstractRegion_TIMETOLIVE_MUST_NOT_BE_NULL.toLocalizedString());
    }
    if (this.getAttributes().getDataPolicy().withPartitioning()) {
      validatePRRegionExpirationAttributes(timeToLive);
    }
    if (timeToLive.getAction() == ExpirationAction.LOCAL_INVALIDATE
        && this.getDataPolicy().withReplication()) {
      throw new IllegalArgumentException(
          LocalizedStrings.AbstractRegion_0_ACTION_IS_INCOMPATIBLE_WITH_THIS_REGIONS_DATA_POLICY
              .toLocalizedString("timeToLive"));
    }
    if (!this.statisticsEnabled) {
      throw new IllegalStateException(
          LocalizedStrings.AbstractRegion_CANNOT_SET_TIME_TO_LIVE_WHEN_STATISTICS_ARE_DISABLED
              .toLocalizedString());
    }

    ExpirationAttributes oldAttrs = getRegionTimeToLive();
    this.regionTimeToLive = timeToLive.getTimeout();
    this.regionTimeToLiveExpirationAction = timeToLive.getAction();
    this.setRegionTimeToLiveAtts();
    regionTimeToLiveChanged(timeToLive);
    return oldAttrs;
  }

  @Override
  public void becomeLockGrantor() {
    checkReadiness();
    checkForLimitedOrNoAccess();
    if (this.scope != Scope.GLOBAL) {
      throw new IllegalStateException(
          LocalizedStrings.AbstractRegion_CANNOT_SET_LOCK_GRANTOR_WHEN_SCOPE_IS_NOT_GLOBAL
              .toLocalizedString());
    }
    if (isCurrentlyLockGrantor())
      return; // nothing to do... already lock grantor
    this.isLockGrantor = true;
  }

  @Override
  public CacheStatistics getStatistics() {
    // prefer region destroyed exception over statistics disabled exception
    checkReadiness();
    if (!this.statisticsEnabled) {
      throw new StatisticsDisabledException(
          LocalizedStrings.AbstractRegion_STATISTICS_DISABLED_FOR_REGION_0
              .toLocalizedString(getFullPath()));
    }
    return this;
  }

  /**
   * The logical lastModifiedTime of a region is the most recent lastModifiedTime of the region and
   * all its subregions. This implementation trades performance of stat retrieval for performance of
   * get/put, which is more critical.
   */
  @Override
  public synchronized long getLastModifiedTime() {
    checkReadiness();
    long mostRecent = basicGetLastModifiedTime();

    // don't need to wait on getInitialImage for this operation in subregions
    int oldLevel = LocalRegion.setThreadInitLevelRequirement(LocalRegion.ANY_INIT);
    try {
      for (Object region : subregions(false)) {
        try {
          LocalRegion localRegion = (LocalRegion) region;
          if (localRegion.isInitialized()) {
            mostRecent = Math.max(mostRecent, localRegion.getLastModifiedTime());
          }
        } catch (RegionDestroyedException ignore) {
          // pass over destroyed region
        }
      }
    } finally {
      LocalRegion.setThreadInitLevelRequirement(oldLevel);
    }
    return mostRecent;
  }

  private long basicGetLastModifiedTime() {
    return this.lastModifiedTime.get();
  }

  private long basicGetLastAccessedTime() {
    return this.lastAccessedTime.get();
  }

  private void basicSetLastModifiedTime(long t) {
    this.lastModifiedTime.set(t);
  }

  private void basicSetLastAccessedTime(long t) {
    this.lastAccessedTime.set(t);
  }

  /**
   * The logical lastAccessedTime of a region is the most recent lastAccessedTime of the region and
   * all its subregions. This implementation trades performance of stat retrieval for performance of
   * get/put, which is more critical.
   */
  @Override
  public synchronized long getLastAccessedTime() {
    checkReadiness();
    long mostRecent = basicGetLastAccessedTime();
    // don't need to wait on getInitialImage for this operation in subregions
    int oldLevel = LocalRegion.setThreadInitLevelRequirement(LocalRegion.ANY_INIT);
    try {
      for (Object region : subregions(false)) {
        try {
          LocalRegion localRegion = (LocalRegion) region;
          if (localRegion.isInitialized()) {
            mostRecent = Math.max(mostRecent, localRegion.getLastAccessedTime());
          }
        } catch (RegionDestroyedException ignore) {
          // pass over destroyed region
        }
      }
    } finally {
      LocalRegion.setThreadInitLevelRequirement(oldLevel);
    }
    return mostRecent;
  }

  /**
   * Update the lastAccessedTime and lastModifiedTimes to reflects those in the subregions
   */
  protected synchronized void updateStats() {
    long mostRecentAccessed = basicGetLastAccessedTime();
    long mostRecentModified = basicGetLastModifiedTime();

    // don't need to wait on getInitialImage for this operation in subregions
    int oldLevel = LocalRegion.setThreadInitLevelRequirement(LocalRegion.ANY_INIT);
    try {
      for (Object region : subregions(false)) {
        try {
          LocalRegion localRegion = (LocalRegion) region;
          if (localRegion.isInitialized()) {
            mostRecentAccessed = Math.max(mostRecentAccessed, localRegion.getLastAccessedTime());
            mostRecentModified = Math.max(mostRecentModified, localRegion.getLastModifiedTime());
          }
        } catch (RegionDestroyedException ignore) {
          // pass over destroyed region
        }
      }
      basicSetLastAccessedTime(Math.max(mostRecentAccessed, mostRecentModified));
      basicSetLastModifiedTime(mostRecentModified);
    } finally {
      LocalRegion.setThreadInitLevelRequirement(oldLevel);
    }
  }

  protected void setLastModifiedTime(long time) {
    if (time > this.lastModifiedTime.get()) {
      this.lastModifiedTime.set(time);
    }
    if (time > this.lastAccessedTime.get()) {
      this.lastAccessedTime.set(time);
    }
  }

  void setLastAccessedTime(long time, boolean hit) {
    this.lastAccessedTime.set(time);
    if (hit) {
      if (trackHits) {
        this.hitCount.getAndIncrement();
      }
    } else {
      if (trackMisses) {
        this.missCount.getAndIncrement();
      }
    }
  }

  @Override
  public float getHitRatio() {
    long hits = getHitCount();
    long total = hits + getMissCount();
    return total == 0L ? 0.0f : (float) hits / total;
  }

  @Override
  public long getHitCount() {
    return this.hitCount.get();
  }

  @Override
  public long getMissCount() {
    return this.missCount.get();
  }

  @Override
  public void resetCounts() {
    if (trackMisses) {
      this.missCount.set(0);
    }
    if (trackHits) {
      this.hitCount.set(0);
    }
  }

  void closeCacheCallback(CacheCallback cb) {
    if (cb != null) {
      try {
        cb.close();
      } catch (RuntimeException ex) {
        logger.warn(
            LocalizedMessage.create(LocalizedStrings.AbstractRegion_CACHECALLBACK_CLOSE_EXCEPTION),
            ex);
      }
    }
  }

  protected void cacheLoaderChanged(CacheLoader oldLoader) {
    if (this.cacheLoader != oldLoader) {
      closeCacheCallback(oldLoader);
    }
  }

  /**
   * Called if when we go from no listeners to at least one or from at least one to no listeners
   *
   * @param nowHasListener true if we now have at least one listener; false if we now have no
   *        listeners
   */
  protected void cacheListenersChanged(boolean nowHasListener) {
    // nothing needed by default
  }

  protected void cacheWriterChanged(CacheWriter oldWriter) {
    if (this.cacheWriter != oldWriter) {
      closeCacheCallback(oldWriter);
    }
  }

  protected void timeToLiveChanged(ExpirationAttributes oldTimeToLive) {
    // nothing
  }

  protected void idleTimeoutChanged(ExpirationAttributes oldIdleTimeout) {
    // nothing
  }

  protected void regionTimeToLiveChanged(ExpirationAttributes oldTimeToLive) {
    // nothing
  }

  protected void regionIdleTimeoutChanged(ExpirationAttributes oldIdleTimeout) {
    // nothing
  }

  /** Throws CacheClosedException or RegionDestroyedException */
  abstract void checkReadiness();

  /**
   * Returns true if this region has no storage
   *
   * @since GemFire 5.0
   */
  @Override
  public boolean isProxy() {
    return getDataPolicy().isEmpty();
  }

  /**
   * Returns true if this region has no storage and is only interested in what it contains (which is
   * nothing)
   *
   * @since GemFire 5.0
   */
  boolean isCacheContentProxy() {
    // method added to fix bug 35195
    return isProxy() && getSubscriptionAttributes().getInterestPolicy().isCacheContent();
  }

  /**
   * Returns true if region subscribes to all events or is a replicate.
   *
   * @since GemFire 5.0
   */
  boolean isAllEvents() {
    return getDataPolicy().withReplication()
        || getSubscriptionAttributes().getInterestPolicy().isAll();
  }

  private boolean entryExpiryPossible = false;

  protected void updateEntryExpiryPossible() {
    this.entryExpiryPossible = !isProxy() && (hasTimeToLive() || hasIdleTimeout());
  }

  private boolean hasTimeToLive() {
    return this.entryTimeToLive > 0 || this.customEntryTimeToLive != null;
  }

  private boolean hasIdleTimeout() {
    return this.entryIdleTimeout > 0 || this.customEntryIdleTimeout != null;
  }

  /**
   * Returns true if this region could expire an entry
   */
  @Override
  public boolean isEntryExpiryPossible() {
    return this.entryExpiryPossible;
  }

  ExpirationAction getEntryExpirationAction() {
    if (this.entryIdleTimeoutExpirationAction != null) {
      return this.entryIdleTimeoutExpirationAction;
    }
    if (this.entryTimeToLiveExpirationAction != null) {
      return this.entryTimeToLiveExpirationAction;
    }
    return null;
  }

  /**
   * Returns true if this region can evict entries.
   */
  public boolean isEntryEvictionPossible() {
    return this.evictionAttributes != null && !this.evictionAttributes.getAlgorithm().isNone();
  }

  private void setAttributes(RegionAttributes attrs, String regionName,
      InternalRegionArguments internalRegionArgs) {
    this.dataPolicy = attrs.getDataPolicy(); // do this one first
    this.scope = attrs.getScope();

    this.offHeap = attrs.getOffHeap();

    // fix bug #52033 by invoking setOffHeap now (localMaxMemory may now be the temporary
    // placeholder for off-heap until DistributedSystem is created
    // found non-null PartitionAttributes and offHeap is true so let's setOffHeap on PA now
    PartitionAttributes<?, ?> partitionAttributes = attrs.getPartitionAttributes();
    if (this.offHeap && partitionAttributes != null) {
      PartitionAttributesImpl impl = (PartitionAttributesImpl) partitionAttributes;
      impl.setOffHeap(true);
    }

    this.evictionAttributes = new EvictionAttributesImpl(attrs.getEvictionAttributes());
    if (attrs.getPartitionAttributes() != null && this.evictionAttributes != null
        && this.evictionAttributes.getAlgorithm().isLRUMemory()
        && attrs.getPartitionAttributes().getLocalMaxMemory() != 0 && this.evictionAttributes
            .getMaximum() != attrs.getPartitionAttributes().getLocalMaxMemory()) {
      logger.warn(LocalizedMessage.create(LocalizedStrings.Mem_LRU_Eviction_Attribute_Reset,
          new Object[] {regionName, this.evictionAttributes.getMaximum(),
              attrs.getPartitionAttributes().getLocalMaxMemory()}));
      this.evictionAttributes.setMaximum(attrs.getPartitionAttributes().getLocalMaxMemory());
    }

    storeCacheListenersField(attrs.getCacheListeners());
    assignCacheLoader(attrs.getCacheLoader());
    assignCacheWriter(attrs.getCacheWriter());
    this.regionTimeToLive = attrs.getRegionTimeToLive().getTimeout();
    this.regionTimeToLiveExpirationAction = attrs.getRegionTimeToLive().getAction();
    setRegionTimeToLiveAtts();
    this.regionIdleTimeout = attrs.getRegionIdleTimeout().getTimeout();
    this.regionIdleTimeoutExpirationAction = attrs.getRegionIdleTimeout().getAction();
    setRegionIdleTimeoutAttributes();
    this.entryTimeToLive = attrs.getEntryTimeToLive().getTimeout();
    this.entryTimeToLiveExpirationAction = attrs.getEntryTimeToLive().getAction();
    setEntryTimeToLiveAttributes();
    this.customEntryTimeToLive = attrs.getCustomEntryTimeToLive();
    this.entryIdleTimeout = attrs.getEntryIdleTimeout().getTimeout();
    this.entryIdleTimeoutExpirationAction = attrs.getEntryIdleTimeout().getAction();
    setEntryIdleTimeoutAttributes();
    this.customEntryIdleTimeout = attrs.getCustomEntryIdleTimeout();
    updateEntryExpiryPossible();
    this.statisticsEnabled = attrs.getStatisticsEnabled();
    this.ignoreJTA = attrs.getIgnoreJTA();
    this.isLockGrantor = attrs.isLockGrantor();
    this.keyConstraint = attrs.getKeyConstraint();
    this.valueConstraint = attrs.getValueConstraint();
    this.initialCapacity = attrs.getInitialCapacity();
    this.loadFactor = attrs.getLoadFactor();
    this.concurrencyLevel = attrs.getConcurrencyLevel();
    this.setConcurrencyChecksEnabled(
        attrs.getConcurrencyChecksEnabled() && supportsConcurrencyChecks());
    this.earlyAck = attrs.getEarlyAck();
    this.gatewaySenderIds = attrs.getGatewaySenderIds();
    this.asyncEventQueueIds = attrs.getAsyncEventQueueIds();
    initializeVisibleAsyncEventQueueIds(internalRegionArgs);
    setAllGatewaySenderIds();
    this.enableSubscriptionConflation = attrs.getEnableSubscriptionConflation();
    this.publisher = attrs.getPublisher();
    this.enableAsyncConflation = attrs.getEnableAsyncConflation();
    this.indexMaintenanceSynchronous = attrs.getIndexMaintenanceSynchronous();
    this.mcastEnabled = attrs.getMulticastEnabled();
    this.partitionAttributes = attrs.getPartitionAttributes();
    this.membershipAttributes = attrs.getMembershipAttributes();
    this.subscriptionAttributes = attrs.getSubscriptionAttributes();
    this.cloningEnable = attrs.getCloningEnabled();
    this.poolName = attrs.getPoolName();
    if (this.poolName != null) {
      PoolImpl cp = getPool();
      if (cp == null) {
        throw new IllegalStateException(
            LocalizedStrings.AbstractRegion_THE_CONNECTION_POOL_0_HAS_NOT_BEEN_CREATED
                .toLocalizedString(this.poolName));
      }
      cp.attach();
      if (cp.getMultiuserAuthentication() && !this.getDataPolicy().isEmpty()) {
        throw new IllegalStateException(
            "Region must have empty data-policy " + "when multiuser-authentication is true.");
      }
    }

    this.diskStoreName = attrs.getDiskStoreName();
    this.isDiskSynchronous = attrs.isDiskSynchronous();
    if (this.diskStoreName == null) {
      this.diskWriteAttributes = attrs.getDiskWriteAttributes();
      this.isDiskSynchronous = this.diskWriteAttributes.isSynchronous(); // fixes bug 41313
      this.diskDirs = attrs.getDiskDirs();
      this.diskSizes = attrs.getDiskDirSizes();
    }

    this.compressor = attrs.getCompressor();
    // enable concurrency checks for persistent regions
    if (!attrs.getConcurrencyChecksEnabled() && attrs.getDataPolicy().withPersistence()
        && supportsConcurrencyChecks()) {
      throw new IllegalStateException(
          LocalizedStrings.AttributesFactory_CONCURRENCY_CHECKS_MUST_BE_ENABLED
              .toLocalizedString());
    }
  }

  /** is this a region that supports versioning? */
  public abstract boolean supportsConcurrencyChecks();

  /**
   * Returns the pool this region is using or null if it does not have one or the pool does not
   * exist.
   *
   * @since GemFire 5.7
   */
  private PoolImpl getPool() {
    PoolImpl result = null;
    if (getPoolName() != null) {
      result = (PoolImpl) PoolManager.find(getPoolName());
    }
    return result;
  }

  @Override
  public boolean existsValue(String queryPredicate) throws FunctionDomainException,
      TypeMismatchException, NameResolutionException, QueryInvocationTargetException {
    return !query(queryPredicate).isEmpty();
  }

  @Override
  public Object selectValue(String queryPredicate) throws FunctionDomainException,
      TypeMismatchException, NameResolutionException, QueryInvocationTargetException {
    SelectResults result = query(queryPredicate);
    if (result.isEmpty()) {
      return null;
    }
    if (result.size() > 1)
      throw new FunctionDomainException(
          LocalizedStrings.AbstractRegion_SELECTVALUE_EXPECTS_RESULTS_OF_SIZE_1_BUT_FOUND_RESULTS_OF_SIZE_0
              .toLocalizedString(result.size()));
    return result.iterator().next();
  }

  @Override
  public EvictionAttributes getEvictionAttributes() {
    return this.evictionAttributes;
  }

  @Override
  public EvictionAttributesMutator getEvictionAttributesMutator() {
    return this.evictionAttributesMutator;
  }

  /**
   * Throws RegionAccessException if required roles are missing and the LossAction is NO_ACCESS
   *
   * @throws RegionAccessException if required roles are missing and the LossAction is NO_ACCESS
   */
  protected void checkForNoAccess() {
    // nothing
  }

  /**
   * Throws RegionAccessException is required roles are missing and the LossAction is either
   * NO_ACCESS or LIMITED_ACCESS.
   *
   * @throws RegionAccessException if required roles are missing and the LossAction is either
   *         NO_ACCESS or LIMITED_ACCESS
   */
  protected void checkForLimitedOrNoAccess() {
    // nothing
  }

  /**
   * Makes sure that the data was distributed to every required role. If it was not it either queues
   * the data for later delivery or it throws an exception.
   *
   * @param successfulRecipients the successful recipients
   * @throws RoleException if a required role was not sent the message and the LossAction is either
   *         NO_ACCESS or LIMITED_ACCESS.
   * @since GemFire 5.0
   *
   */
  protected void handleReliableDistribution(Set successfulRecipients) {
    // do nothing by default
  }

  /** Returns true if region requires a reliability check. */
  public boolean requiresReliabilityCheck() {
    return false;
  }

  /**
   * Returns the serial number which identifies the static order in which this region was created in
   * relation to other regions or other instances of this region during the life of this JVM.
   */
  public int getSerialNumber() {
    return this.serialNumber;
  }

  @Override
  public InternalCache getCache() {
    return this.cache;
  }

  @Override
  public long cacheTimeMillis() {
    return this.cache.getInternalDistributedSystem().getClock().cacheTimeMillis();
  }

  @Override
  public RegionService getRegionService() {
    return this.cache;
  }

  @Override
  public DistributionManager getDistributionManager() {
    return getSystem().getDistributionManager();
  }

  public InternalDistributedSystem getSystem() {
    return getCache().getInternalDistributedSystem();
  }

  @Override
  public StatisticsFactory getStatisticsFactory() {
    return getSystem();
  }

  @Override
  public int getDSFID() {
    return REGION;
  }

  @Override
  public void toData(DataOutput out) throws IOException {
    DataSerializer.writeRegion(this, out);
  }

  @Override
  public void fromData(DataInput in) throws IOException, ClassNotFoundException {
    // should never be called since the special DataSerializer.readRegion is used.
    throw new UnsupportedOperationException("fromData is not implemented");
  }

  public boolean forceCompaction() {
    throw new UnsupportedOperationException("forceCompaction is not implemented");
  }

  @Override
  public boolean getCloningEnabled() {
    return this.cloningEnable;
  }

  @Override
  public void setCloningEnabled(boolean cloningEnable) {
    this.cloningEnable = cloningEnable;
  }

  static Object handleNotAvailable(Object object) {
    if (object == Token.NOT_AVAILABLE) {
      object = null;
    }
    return object;
  }

  public InternalCache getGemFireCache() {
    return this.cache;
  }

  @Override
  public RegionSnapshotService<?, ?> getSnapshotService() {
    return new RegionSnapshotServiceImpl(this);
  }

  @Override
  public Compressor getCompressor() {
    return this.compressor;
  }

  /**
   * @since GemFire 8.1
   */
  @Override
  public ExtensionPoint<Region<?, ?>> getExtensionPoint() {
    return this.extensionPoint;
  }

  @Override
  public boolean getOffHeap() {
    return this.offHeap;
  }

  @Override
  public void incRecentlyUsed() {
    // nothing
  }
}<|MERGE_RESOLUTION|>--- conflicted
+++ resolved
@@ -434,13 +434,8 @@
     StringBuilder buf = new StringBuilder();
     buf.append(getClass().getName());
     buf.append("[path='").append(getFullPath()).append("';scope=").append(getScope())
-<<<<<<< HEAD
         .append("';dataPolicy=").append(this.getDataPolicy());
-    if (this.concurrencyChecksEnabled) {
-=======
-        .append("';dataPolicy=").append(this.dataPolicy);
     if (this.getConcurrencyChecksEnabled()) {
->>>>>>> ffee51a1
       buf.append("; concurrencyChecksEnabled");
     }
     return buf;
