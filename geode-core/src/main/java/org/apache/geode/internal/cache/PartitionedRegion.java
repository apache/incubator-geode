--- conflicted
+++ resolved
@@ -901,11 +901,7 @@
 
   private void createAndValidatePersistentConfig() {
     DiskStoreImpl dsi = this.getDiskStore();
-<<<<<<< HEAD
-    if (this.getDataPolicy().withPersistence() && !this.concurrencyChecksEnabled
-=======
-    if (this.dataPolicy.withPersistence() && !this.getConcurrencyChecksEnabled()
->>>>>>> 6891f520
+    if (this.getDataPolicy().withPersistence() && !this.getConcurrencyChecksEnabled()
         && supportsConcurrencyChecks()) {
       logger.info(LocalizedMessage.create(
           LocalizedStrings.PartitionedRegion_ENABLING_CONCURRENCY_CHECKS_FOR_PERSISTENT_PR,
