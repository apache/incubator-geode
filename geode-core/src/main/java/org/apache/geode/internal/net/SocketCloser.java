/*
 * Licensed to the Apache Software Foundation (ASF) under one or more contributor license
 * agreements. See the NOTICE file distributed with this work for additional information regarding
 * copyright ownership. The ASF licenses this file to You under the Apache License, Version 2.0 (the
 * "License"); you may not use this file except in compliance with the License. You may obtain a
 * copy of the License at
 *
 * http://www.apache.org/licenses/LICENSE-2.0
 *
 * Unless required by applicable law or agreed to in writing, software distributed under the License
 * is distributed on an "AS IS" BASIS, WITHOUT WARRANTIES OR CONDITIONS OF ANY KIND, either express
 * or implied. See the License for the specific language governing permissions and limitations under
 * the License.
 */
package org.apache.geode.internal.net;

import java.io.IOException;
import java.net.Socket;
import java.util.concurrent.ConcurrentHashMap;
import java.util.concurrent.ExecutionException;
import java.util.concurrent.ExecutorService;
import java.util.concurrent.Future;
import java.util.concurrent.TimeUnit;
import java.util.concurrent.TimeoutException;

import org.apache.geode.SystemFailure;
<<<<<<< HEAD
=======
import org.apache.geode.internal.logging.LogService;
import org.apache.geode.internal.logging.LoggingExecutors;
>>>>>>> 6bd7d6c7

/**
 * This class allows sockets to be closed without blocking. In some cases we have seen a call of
 * socket.close block for minutes. This class maintains a thread pool for every other member we have
 * connected sockets to. Any request to close by default returns immediately to the caller while the
 * close is called by a background thread. The requester can wait for a configured amount of time by
 * setting the "p2p.ASYNC_CLOSE_WAIT_MILLISECONDS" system property. Idle threads that are not doing
 * a close will timeout after 2 minutes. This can be configured by setting the
 * "p2p.ASYNC_CLOSE_POOL_KEEP_ALIVE_SECONDS" system property. A pool exists for each remote address
 * that we have a socket connected to. That way if close is taking a long time to one address we can
 * still get closes done to another address. Each address pool by default has at most 8 threads.
 * This max threads can be configured using the "p2p.ASYNC_CLOSE_POOL_MAX_THREADS" system property.
 */
public class SocketCloser {

  /**
   * Number of seconds to wait before timing out an unused async close thread. Default is 120 (2
   * minutes).
   */
  static final long ASYNC_CLOSE_POOL_KEEP_ALIVE_SECONDS =
      Long.getLong("p2p.ASYNC_CLOSE_POOL_KEEP_ALIVE_SECONDS", 120).longValue();
  /**
   * Maximum number of threads that can be doing a socket close. Any close requests over this max
   * will queue up waiting for a thread.
   */
  static final int ASYNC_CLOSE_POOL_MAX_THREADS =
      Integer.getInteger("p2p.ASYNC_CLOSE_POOL_MAX_THREADS", 4).intValue();
  /**
   * How many milliseconds the synchronous requester waits for the async close to happen. Default is
   * 0. Prior releases waited 50ms.
   */
  static final long ASYNC_CLOSE_WAIT_MILLISECONDS =
      Long.getLong("p2p.ASYNC_CLOSE_WAIT_MILLISECONDS", 0).longValue();

  /**
   * map of thread pools of async close threads
   */
  private final ConcurrentHashMap<String, ExecutorService> asyncCloseExecutors =
      new ConcurrentHashMap<>();
  private final long asyncClosePoolKeepAliveSeconds;
  private final int asyncClosePoolMaxThreads;
  private final long asyncCloseWaitTime;
  private final TimeUnit asyncCloseWaitUnits;
  private Boolean closed = Boolean.FALSE;

  public SocketCloser() {
    this(ASYNC_CLOSE_POOL_KEEP_ALIVE_SECONDS, ASYNC_CLOSE_POOL_MAX_THREADS,
        ASYNC_CLOSE_WAIT_MILLISECONDS, TimeUnit.MILLISECONDS);
  }

  public SocketCloser(int asyncClosePoolMaxThreads, long asyncCloseWaitMillis) {
    this(ASYNC_CLOSE_POOL_KEEP_ALIVE_SECONDS, asyncClosePoolMaxThreads, asyncCloseWaitMillis,
        TimeUnit.MILLISECONDS);
  }

  public SocketCloser(long asyncClosePoolKeepAliveSeconds, int asyncClosePoolMaxThreads,
      long asyncCloseWaitTime, TimeUnit asyncCloseWaitUnits) {
    this.asyncClosePoolKeepAliveSeconds = asyncClosePoolKeepAliveSeconds;
    this.asyncClosePoolMaxThreads = asyncClosePoolMaxThreads;
    this.asyncCloseWaitTime = asyncCloseWaitTime;
    this.asyncCloseWaitUnits = asyncCloseWaitUnits;
  }

  public int getMaxThreads() {
    return this.asyncClosePoolMaxThreads;
  }

  private ExecutorService getAsyncThreadExecutor(String address) {
    ExecutorService executorService = asyncCloseExecutors.get(address);
    if (executorService == null) {
      // To be used for pre-1.8 jdk releases.
      // executorService = createThreadPoolExecutor();

      executorService = getWorkStealingPool(asyncClosePoolMaxThreads);

      ExecutorService previousThreadPoolExecutor =
          asyncCloseExecutors.putIfAbsent(address, executorService);

      if (previousThreadPoolExecutor != null) {
        executorService.shutdownNow();
        return previousThreadPoolExecutor;
      }
    }
    return executorService;
  }

  private ExecutorService getWorkStealingPool(int maxParallelThreads) {
<<<<<<< HEAD
    return Executors.newWorkStealingPool(maxParallelThreads);
=======
    return LoggingExecutors.newWorkStealingPool("SocketCloser-", maxParallelThreads);
>>>>>>> 6bd7d6c7
  }

  /**
   * Call this method if you know all the resources in the closer for the given address are no
   * longer needed. Currently a thread pool is kept for each address and if you know that an address
   * no longer needs its pool then you should call this method.
   */
  public void releaseResourcesForAddress(String address) {
    ExecutorService executorService = asyncCloseExecutors.remove(address);
    if (executorService != null) {
      executorService.shutdown();
    }
  }

  /**
   * Call close when you are all done with your socket closer. If you call asyncClose after close is
   * called then the asyncClose will be done synchronously.
   */
  public void close() {
    synchronized (closed) {
      if (!this.closed) {
        this.closed = true;
      } else {
        return;
      }
    }
    for (ExecutorService executorService : asyncCloseExecutors.values()) {
      executorService.shutdown();
    }
    asyncCloseExecutors.clear();
  }

  private Future asyncExecute(String address, Runnable runnableToExecute) {
    ExecutorService asyncThreadExecutor = getAsyncThreadExecutor(address);
    return asyncThreadExecutor.submit(runnableToExecute);
  }

  /**
   * Closes the specified socket in a background thread. In some cases we see close hang (see bug
   * 33665). Depending on how the SocketCloser is configured (see ASYNC_CLOSE_WAIT_MILLISECONDS)
   * this method may block for a certain amount of time. If it is called after the SocketCloser is
   * closed then a normal synchronous close is done.
   *
   * @param socket the socket to close
   * @param address identifies who the socket is connected to
   * @param extra an optional Runnable with stuff to execute in the async thread
   */
  public void asyncClose(final Socket socket, final String address, final Runnable extra) {
    if (socket == null || socket.isClosed()) {
      return;
    }
    boolean doItInline = false;
    try {
      Future submittedTask = null;
      synchronized (closed) {
        if (closed) {
          // this SocketCloser has been closed so do a synchronous, inline, close
          doItInline = true;
        } else {
          submittedTask = asyncExecute(address, new Runnable() {
            public void run() {
              Thread.currentThread().setName("AsyncSocketCloser for " + address);
              try {
                if (extra != null) {
                  extra.run();
                }
                inlineClose(socket);
              } finally {
                Thread.currentThread().setName("unused AsyncSocketCloser");
              }
            }
          });
        }
      }
      if (submittedTask != null) {
        waitForFutureTaskWithTimeout(submittedTask);
      }
    } catch (OutOfMemoryError ignore) {
      // If we can't start a thread to close the socket just do it inline.
      // See bug 50573.
      doItInline = true;
    }
    if (doItInline) {
      if (extra != null) {
        extra.run();
      }
      inlineClose(socket);
    }
  }

  private void waitForFutureTaskWithTimeout(Future submittedTask) {
    if (this.asyncCloseWaitTime != 0) {
      try {
        submittedTask.get(this.asyncCloseWaitTime, this.asyncCloseWaitUnits);
      } catch (InterruptedException | ExecutionException | TimeoutException e) {
        // We want this code to wait at most the asyncCloseWaitTime for the close to happen.
        // It is ok to ignore these exception and let the close continue
        // in the background.
      }
    }
  }

  /**
   * Closes the specified socket
   *
   * @param sock the socket to close
   */
  private static void inlineClose(final Socket sock) {
    // the next two statements are a mad attempt to fix bug
    // 36041 - segv in jrockit in pthread signaling code. This
    // seems to alleviate the problem.
    try {
      sock.shutdownInput();
      sock.shutdownOutput();
    } catch (Exception e) {
    }
    try {
      sock.close();
    } catch (IOException ignore) {
    } catch (VirtualMachineError err) {
      SystemFailure.initiateFailure(err);
      // If this ever returns, rethrow the error. We're poisoned
      // now, so don't let this thread continue.
      throw err;
    } catch (java.security.ProviderException pe) {
      // some ssl implementations have trouble with termination and throw
      // this exception. See bug #40783
    } catch (Error e) {
      // Whenever you catch Error or Throwable, you must also
      // catch VirtualMachineError (see above). However, there is
      // _still_ a possibility that you are dealing with a cascading
      // error condition, so you also need to check to see if the JVM
      // is still usable:
      SystemFailure.checkFailure();
      // Sun's NIO implementation has been known to throw Errors
      // that are caused by IOExceptions. If this is the case, it's
      // okay.
      if (e.getCause() instanceof IOException) {
        // okay...
      } else {
        throw e;
      }
    }
  }
}<|MERGE_RESOLUTION|>--- conflicted
+++ resolved
@@ -24,11 +24,8 @@
 import java.util.concurrent.TimeoutException;
 
 import org.apache.geode.SystemFailure;
-<<<<<<< HEAD
-=======
 import org.apache.geode.internal.logging.LogService;
 import org.apache.geode.internal.logging.LoggingExecutors;
->>>>>>> 6bd7d6c7
 
 /**
  * This class allows sockets to be closed without blocking. In some cases we have seen a call of
@@ -116,11 +113,7 @@
   }
 
   private ExecutorService getWorkStealingPool(int maxParallelThreads) {
-<<<<<<< HEAD
-    return Executors.newWorkStealingPool(maxParallelThreads);
-=======
     return LoggingExecutors.newWorkStealingPool("SocketCloser-", maxParallelThreads);
->>>>>>> 6bd7d6c7
   }
 
   /**
