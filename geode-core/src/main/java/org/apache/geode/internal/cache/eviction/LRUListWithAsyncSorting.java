--- conflicted
+++ resolved
@@ -85,14 +85,9 @@
     return Executors.newFixedThreadPool(threads, threadFactory);
   }
 
-<<<<<<< HEAD
   LRUListWithAsyncSorting(EvictionController controller) {
     this(controller, SINGLETON_EXECUTOR);
-=======
-  LRUListWithAsyncSorting(InternalEvictionStatistics stats, BucketRegion region) {
-    this(stats, region, SINGLETON_EXECUTOR);
     logger.info("Using experimental LRUListWithAsyncSorting");
->>>>>>> 511e131a
   }
 
   LRUListWithAsyncSorting(EvictionController controller, ExecutorService executor) {
