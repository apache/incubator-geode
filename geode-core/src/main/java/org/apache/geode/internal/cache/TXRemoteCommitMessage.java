--- conflicted
+++ resolved
@@ -270,14 +270,8 @@
      * @return Object associated with the key that was sent in the get message
      */
     public TXCommitMessage waitForResponse() throws RemoteOperationException {
-<<<<<<< HEAD
-      waitForRemoteResponse();
-      if (DistributionStats.enableClockStats) {
-        getDistributionManager().getStats().incReplyHandOffTime(this.start);
-=======
       try {
-        // waitForRepliesUninterruptibly();
-        waitForCacheException();
+        waitForRemoteResponse();
         if (DistributionStats.enableClockStats) {
           getDistributionManager().getStats().incReplyHandOffTime(this.start);
         }
@@ -285,7 +279,6 @@
         final String msg = "RemoteCommitResponse got RemoteOperationException; rethrowing";
         logger.debug(msg, e);
         throw e;
->>>>>>> 82f41a48
       }
       return commitMessage;
     }
