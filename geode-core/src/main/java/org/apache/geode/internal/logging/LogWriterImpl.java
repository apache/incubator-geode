--- conflicted
+++ resolved
@@ -1093,38 +1093,8 @@
     if (targetThread == null) {
       return;
     }
-<<<<<<< HEAD
     Thread watcherThread =
         ThreadHelper.create("Stack Tracer for '" + targetThread.getName() + "'", () -> {
-          while (!done.get()) {
-            try {
-              Thread.sleep(500);
-            } catch (InterruptedException e) {
-              return;
-            }
-            if (!done.get() && targetThread.isAlive()) {
-              StringBuffer sb = new StringBuffer(500);
-              if (toStdout) {
-                sb.append("[trace ").append(getTimeStamp()).append("] ");
-              }
-              StackTraceElement[] els = targetThread.getStackTrace();
-              sb.append("Stack trace for '").append(targetThread.toString()).append("'\n");
-              if (els.length > 0) {
-                for (int i = 0; i < els.length; i++) {
-                  sb.append("\tat ").append(els[i].toString()).append("\n");
-                }
-              } else {
-                sb.append("    no stack\n");
-              }
-              if (toStdout) {
-                System.out.println(sb.toString());
-              } else {
-                info(LocalizedStrings.DEBUG, sb.toString());
-              }
-=======
-    Thread watcherThread = new Thread("Stack Tracer for '" + targetThread.getName() + "'") {
-      @Override
-      public void run() {
         while (!done.get()) {
           try {
             Thread.sleep(500);
@@ -1149,9 +1119,9 @@
               System.out.println(sb);
             } else {
               info(LocalizedStrings.DEBUG, sb.toString());
->>>>>>> 78c4aac8
             }
           }
+        }
         });
     watcherThread.start();
   }
