/*
 * Licensed to the Apache Software Foundation (ASF) under one or more contributor license
 * agreements. See the NOTICE file distributed with this work for additional information regarding
 * copyright ownership. The ASF licenses this file to You under the Apache License, Version 2.0 (the
 * "License"); you may not use this file except in compliance with the License. You may obtain a
 * copy of the License at
 *
 * http://www.apache.org/licenses/LICENSE-2.0
 *
 * Unless required by applicable law or agreed to in writing, software distributed under the License
 * is distributed on an "AS IS" BASIS, WITHOUT WARRANTIES OR CONDITIONS OF ANY KIND, either express
 * or implied. See the License for the specific language governing permissions and limitations under
 * the License.
 */

package org.apache.geode.internal.cache;

import static org.apache.geode.internal.offheap.annotations.OffHeapIdentifier.TX_ENTRY_STATE;

import java.io.DataInput;
import java.io.DataOutput;
import java.io.IOException;
import java.util.ArrayList;
import java.util.List;
import java.util.Set;

import org.apache.logging.log4j.Logger;

import org.apache.geode.DataSerializer;
import org.apache.geode.cache.*;
import org.apache.geode.distributed.internal.DistributionConfig;
import org.apache.geode.distributed.internal.membership.InternalDistributedMember;
import org.apache.geode.internal.Assert;
import org.apache.geode.internal.DataSerializableFixedID;
import org.apache.geode.internal.Version;
import org.apache.geode.internal.cache.versions.VersionTag;
import org.apache.geode.internal.i18n.LocalizedStrings;
import org.apache.geode.internal.lang.StringUtils;
import org.apache.geode.internal.logging.LogService;
import org.apache.geode.internal.offheap.OffHeapHelper;
import org.apache.geode.internal.offheap.Releasable;
import org.apache.geode.internal.offheap.StoredObject;
import org.apache.geode.internal.offheap.annotations.Released;
import org.apache.geode.internal.offheap.annotations.Retained;
import org.apache.geode.internal.offheap.annotations.Unretained;
import org.apache.geode.pdx.PdxSerializationException;

/**
 * TXEntryState is the entity that tracks transactional changes, except for those tracked by
 * {@link TXEntryUserAttrState}, to an entry.
 *
 *
 * @since GemFire 4.0
 *
 */
public class TXEntryState implements Releasable {
  private static final Logger logger = LogService.getLogger();

  /**
   * This field is final except for when it is nulled out during cleanup
   */
  @Retained(TX_ENTRY_STATE)
  private Object originalVersionId;
  private final Object originalValue;

  /**
   * Serial number that is set each time this entry is modified. Used to order the events in a
   * TransactionEvent.
   */
  protected int modSerialNum;
  /**
   * Used to remember the event id to use on the farSide for this entry. See bug 39434.
   *
   * @since GemFire 5.7
   */
  private int farSideEventOffset = -1;
  /**
   * Used to remember the event id to use on the nearSide for this entry. See bug 39434.
   *
   * @since GemFire 5.7
   */
  private int nearSideEventOffset = -1;

  private Object pendingValue;

  /**
   * Remember the callback argument for listener invocation
   */
  private Object callBackArgument;

  private byte op;

  /**
   * destroy field remembers the strongest destroy op perfomed on this entry
   */
  private byte destroy; // DESTROY_NONE, DESTROY_LOCAL, DESTROY_DISTRIBUTED

  // ORDER of the following is important to the implementation!
  private static final byte DESTROY_NONE = 0;

  private static final byte DESTROY_LOCAL = 1;

  private static final byte DESTROY_DISTRIBUTED = 2;

  // ORDER of the following is important to the implementation!
  private static final byte OP_NULL = 0;

  private static final byte OP_L_DESTROY = 1;

  private static final byte OP_CREATE_LD = 2;

  private static final byte OP_LLOAD_CREATE_LD = 3;

  private static final byte OP_NLOAD_CREATE_LD = 4;

  private static final byte OP_PUT_LD = 5;

  private static final byte OP_LLOAD_PUT_LD = 6;

  private static final byte OP_NLOAD_PUT_LD = 7;

  private static final byte OP_D_INVALIDATE_LD = 8;

  private static final byte OP_D_DESTROY = 9;

  private static final byte OP_L_INVALIDATE = 10;

  private static final byte OP_PUT_LI = 11;

  private static final byte OP_LLOAD_PUT_LI = 12;

  private static final byte OP_NLOAD_PUT_LI = 13;

  private static final byte OP_D_INVALIDATE = 14;

  private static final byte OP_CREATE_LI = 15;

  private static final byte OP_LLOAD_CREATE_LI = 16;

  private static final byte OP_NLOAD_CREATE_LI = 17;

  private static final byte OP_CREATE = 18;

  private static final byte OP_SEARCH_CREATE = 19;

  private static final byte OP_LLOAD_CREATE = 20;

  private static final byte OP_NLOAD_CREATE = 21;

  private static final byte OP_LOCAL_CREATE = 22;

  private static final byte OP_PUT = 23;

  private static final byte OP_SEARCH_PUT = 24;

  private static final byte OP_LLOAD_PUT = 25;

  private static final byte OP_NLOAD_PUT = 26;

  static {
    Assert.assertTrue(OP_SEARCH_PUT - OP_PUT == OP_SEARCH_CREATE - OP_CREATE,
        "search offset inconsistent");
    Assert.assertTrue(OP_LLOAD_PUT - OP_PUT == OP_LLOAD_CREATE - OP_CREATE,
        "lload offset inconsistent");
    Assert.assertTrue(OP_NLOAD_PUT - OP_PUT == OP_NLOAD_CREATE - OP_CREATE,
        "nload offset inconsistent");
  }

  /**
   * System property to be set when read conflicts should be detected. Benefits of read conflict
   * detection are at: https://wiki.gemstone.com/display/PR/Read+conflict+detection
   */
  private static final boolean DETECT_READ_CONFLICTS =
      Boolean.getBoolean(DistributionConfig.GEMFIRE_PREFIX + "detectReadConflicts");

  // @todo darrel: optimize footprint by having this field on a subclass
  // that is only created by TXRegionState when it knows its region needs refCounts.
  /**
   * A reference to the RegionEntry, in committed state, that this tx entry has referenced. Note:
   * this field is only needed if the committed region has eviction or expiration enabled. In both
   * those cases the tx needs to do reference counting.
   */
  private final RegionEntry refCountEntry;

  /**
   * Set to true once this entry has been written by a tx operation.
   */
  private boolean dirty;

  /**
   * Set to true if this operation is result of a bulk op. We use this boolean to determine op type
   * rather than extending the operation algebra.
   */
  private boolean bulkOp;

  private FilterRoutingInfo filterRoutingInfo = null;
  private Set<InternalDistributedMember> adjunctRecipients = null;

  /**
   * versionTag to be sent to other members. This is propogated up from AbstractRegionMap and then
   * used while building TXCommitMessage
   */
  private VersionTag versionTag = null;

  /**
   * tailKey (used by wan) to be sent to other members. This is propagated up from AbstractRegionMap
   * and then used while building TXCommitMessage
   */
  private long tailKey = -1;

  /**
   * versionTag that is fetched from remote members, if this member's data policy is not REPLICATE
   */
  private VersionTag remoteVersionTag = null;

  /**
   * Next region version generated on the primary
   */
  private long nextRegionVersion = -1;

  /*
   * For Distributed Transaction. THis value is set when applying commit
   */
  private transient DistTxThinEntryState distTxThinEntryState;

  /**
   * Use this system property if you need to display/log string values in conflict messages
   */
  private static final boolean VERBOSE_CONFLICT_STRING =
      Boolean.getBoolean(DistributionConfig.GEMFIRE_PREFIX + "verboseConflictString");

  /**
   * This constructor is used to create a singleton used by LocalRegion to signal that noop
   * invalidate op has been performed. The instance returned by this constructor is just a marker;
   * it is not good for anything else.
   */
  protected TXEntryState() {
    this.op = OP_NULL;
    this.originalVersionId = Token.REMOVED_PHASE1;
    this.originalValue = Token.REMOVED_PHASE1;
    this.refCountEntry = null;
  }


  private TXRegionState txRegionState = null;

  /**
   * This constructor is used when creating an entry
   */
  protected TXEntryState(RegionEntry re, Object pvId, Object pv, TXRegionState txRegionState,
      boolean isDistributed) {
    Object vId = pvId;
    if (vId == null) {
      vId = Token.REMOVED_PHASE1;
    }
    if (pv == null) {
      pv = Token.REMOVED_PHASE1;
    }
    this.op = OP_NULL;
    this.pendingValue = pv;
    this.originalVersionId = vId;
    this.originalValue = pv;
    if (txRegionState.needsRefCounts()) {
      this.refCountEntry = re;
      if (re != null) {
        re.incRefCount();
      }
    } else {
      this.refCountEntry = null;
    }
    this.txRegionState = txRegionState;
    if (isDistributed) {
      this.distTxThinEntryState = new DistTxThinEntryState();
    }
  }

  public TXRegionState getTXRegionState() {
    return txRegionState;
  }

  public Object getOriginalVersionId() {
    return this.originalVersionId;
  }

  public Object getOriginalValue() {
    return this.originalValue;
  }

  public Object getPendingValue() {
    return this.pendingValue;
  }

  public Object getCallbackArgument() {
    return this.callBackArgument;
  }

  /**
   * Gets the pending value for near side operations. Special cases local destroy and local
   * invalidate to fix bug 34387.
   */
  @Unretained
  public Object getNearSidePendingValue() {
    if (isOpLocalDestroy()) {
      return null;
    } else if (isOpLocalInvalidate()) {
      return Token.LOCAL_INVALID;
    } else {
      return getPendingValue();
    }
  }

  void setPendingValue(Object pv) {
    this.pendingValue = pv;
  }

  void setCallbackArgument(Object callbackArgument) {
    this.callBackArgument = callbackArgument;
  }

  /**
   * Fetches the current modification serial number from the txState and puts it in this entry.
   *
   * @param modNum the next modified serial number gotten from TXState
   *
   * @since GemFire 5.0
   */
  public void updateForWrite(final int modNum) {
    this.dirty = true;
    this.modSerialNum = modNum;
  }

  /**
   * Returns true if this entry has been written; false if only read
   *
   * @since GemFire 5.1
   */
  public boolean isDirty() {
    return DETECT_READ_CONFLICTS || this.dirty;
  }

  /**
   * Return true if entry has an operation.
   *
   * @since GemFire 5.5
   */
  public boolean hasOp() {
    return this.op != OP_NULL;
  }

  /**
   * Returns true if the transaction state has this entry existing "locally". Returns false if the
   * transaction is going to remove this entry.
   */
  public boolean existsLocally() {
    if (this.op == OP_NULL) {
      return !Token.isRemoved(getOriginalValue());
    } else {
      return this.op > OP_D_DESTROY;
    }
  }

  private boolean isOpLocalDestroy() {
    return this.op >= OP_L_DESTROY && this.op <= OP_D_INVALIDATE_LD;
  }

  private boolean isOpLocalInvalidate() {
    return this.op >= OP_L_INVALIDATE && this.op <= OP_NLOAD_CREATE_LI
        && this.op != OP_D_INVALIDATE;
  }

  /**
   * Return true if this transaction has completely invalidated or destroyed the value of this entry
   * in the entire distributed system. Return false if a netsearch should be done.
   */
  public boolean noValueInSystem() {
    if (this.op == OP_D_DESTROY || this.op == OP_D_INVALIDATE_LD || this.op == OP_D_INVALIDATE) {
      return true;
    } else if (getNearSidePendingValue() == Token.INVALID) {
      // Note that we are not interested in LOCAL_INVALID
      return (this.op >= OP_CREATE_LD && this.op != OP_L_INVALIDATE && this.op != OP_SEARCH_CREATE
          && this.op != OP_LOCAL_CREATE && this.op != OP_SEARCH_PUT);
    } else {
      return false;
    }
  }

  /**
   * Returns true if the transaction state has this entry existing locally and has a valid local
   * value. Returns false if the transaction is going to remove this entry or its local value is
   * invalid.
   */
  public boolean isLocallyValid(boolean isProxy) {
    if (this.op == OP_NULL) {
      if (isProxy) {
        // If it is a proxy that consider it locally valid
        // since we don't have any local committed state
        return true;
      } else {
        return !Token.isInvalidOrRemoved(getOriginalValue());
      }
    } else {
      return this.op >= OP_CREATE && !Token.isInvalid(getNearSidePendingValue());
    }
  }

  @Retained
  public Object getValueInVM(Object key) throws EntryNotFoundException {
    if (!existsLocally()) {
      throw new EntryNotFoundException(String.valueOf(key));
    }
    return getNearSidePendingValue();
  }

  /**
   * @param key
   * @return the value, or null if the value does not exist in the cache, Token.INVALID or
   *         Token.LOCAL_INVALID if the value is invalid
   */
  public Object getValue(Object key, Region r, boolean preferCD) {
    if (!existsLocally()) {
      return null;
    }
    Object v = getNearSidePendingValue();
    if (v instanceof CachedDeserializable && !preferCD) {
      // The only reason we would is if we do a read
      // in a transaction and the initial op that created the TXEntryState
      // did not call getDeserializedValue.
      // If a write op is done then the pendingValue does not belong to
      // the cache yet so we do not need the RegionEntry.
      // If we do need the RegionEntry then TXEntryState
      // will need to be changed to remember the RegionEntry it is created with.
      v = ((CachedDeserializable) v).getDeserializedValue(r, this.refCountEntry);
    }

    return v;
  }

  private boolean isOpCreate() {
    return this.op >= OP_CREATE_LI && this.op <= OP_LOCAL_CREATE;
  }

  boolean isOpCreateEvent() {
    return isOpCreate();
  }

  private boolean isOpPut() {
    return this.op >= OP_PUT;
  }

  protected boolean isOpPutEvent() {
    return isOpPut();
  }

  private boolean isOpInvalidate() {
    // Note that OP_CREATE_LI, OP_LLOAD_CREATE_LI, and OP_NLOAD_CREATE_LI
    // do not return true here because they are actually creates
    // with a value of LOCAL_INVALID locally and some other value remotely.
    return this.op <= OP_D_INVALIDATE && this.op >= OP_L_INVALIDATE;
  }

  boolean isOpInvalidateEvent() {
    return isOpInvalidate();
  }

  private boolean isOpDestroy() {
    return this.op <= OP_D_DESTROY && this.op >= OP_L_DESTROY;
  }

  boolean isOpDestroyEvent(LocalRegion r) {
    // Note that if the region is a proxy then we go ahead and distributed
    // the destroy because we can't eliminate it based on committed state
    return isOpDestroy()
        && (r.isProxy() || (getOriginalValue() != null && !Token.isRemoved(getOriginalValue())));
  }

  /**
   * Returns true if this operation has an event for the tx listener
   *
   * @since GemFire 5.0
   */
  boolean isOpAnyEvent(LocalRegion r) {
    return isOpPutEvent() || isOpCreateEvent() || isOpInvalidateEvent() || isOpDestroyEvent(r);
  }

  boolean isOpSearchOrLoad() {
    return this.op >= OP_SEARCH_CREATE && this.op != OP_PUT && this.op != OP_LOCAL_CREATE;
  }

  boolean isOpSearch() {
    return this.op == OP_SEARCH_CREATE || this.op == OP_SEARCH_PUT;
  }

  boolean isOpLocalLoad() {
    return this.op == OP_LLOAD_CREATE || this.op == OP_LLOAD_PUT;
  }

  boolean isOpNetLoad() {
    return this.op == OP_NLOAD_CREATE || this.op == OP_NLOAD_PUT;
  }

  boolean isOpLoad() {
    return isOpLocalLoad() || isOpNetLoad();
  }

  // private boolean isLocalEventDistributed()
  // {
  // return this.op == OP_D_DESTROY
  // || (this.op >= OP_D_INVALIDATE && this.op != OP_SEARCH_CREATE
  // && this.op != OP_LOCAL_CREATE && this.op != OP_SEARCH_PUT);
  // }

  String opToString() {
    return opToString(this.op);
  }

  private String opToString(byte opCode) {
    switch (opCode) {
      case OP_NULL:
        return "OP_NULL";
      case OP_L_DESTROY:
        return "OP_L_DESTROY";
      case OP_CREATE_LD:
        return "OP_CREATE_LD";
      case OP_LLOAD_CREATE_LD:
        return "OP_LLOAD_CREATE_LD";
      case OP_NLOAD_CREATE_LD:
        return "OP_NLOAD_CREATE_LD";
      case OP_PUT_LD:
        return "OP_PUT_LD";
      case OP_LLOAD_PUT_LD:
        return "OP_LLOAD_PUT_LD";
      case OP_NLOAD_PUT_LD:
        return "OP_NLOAD_PUT_LD";
      case OP_D_INVALIDATE_LD:
        return "OP_D_INVALIDATE_LD";
      case OP_D_DESTROY:
        return "OP_D_DESTROY";
      case OP_L_INVALIDATE:
        return "OP_L_INVALIDATE";
      case OP_PUT_LI:
        return "OP_PUT_LI";
      case OP_LLOAD_PUT_LI:
        return "OP_LLOAD_PUT_LI";
      case OP_NLOAD_PUT_LI:
        return "OP_NLOAD_PUT_LI";
      case OP_D_INVALIDATE:
        return "OP_D_INVALIDATE";
      case OP_CREATE_LI:
        return "OP_CREATE_LI";
      case OP_LLOAD_CREATE_LI:
        return "OP_LLOAD_CREATE_LI";
      case OP_NLOAD_CREATE_LI:
        return "OP_NLOAD_CREATE_LI";
      case OP_CREATE:
        return "OP_CREATE";
      case OP_SEARCH_CREATE:
        return "OP_SEARCH_CREATE";
      case OP_LLOAD_CREATE:
        return "OP_LLOAD_CREATE";
      case OP_NLOAD_CREATE:
        return "OP_NLOAD_CREATE";
      case OP_LOCAL_CREATE:
        return "OP_LOCAL_CREATE";
      case OP_PUT:
        return "OP_PUT";
      case OP_SEARCH_PUT:
        return "OP_SEARCH_PUT";
      case OP_LLOAD_PUT:
        return "OP_LLOAD_PUT";
      case OP_NLOAD_PUT:
        return "OP_NLOAD_PUT";
      default:
        return "<unhandled op " + opCode + " >";
    }
  }

  /**
   * Returns an Operation instance that matches what the transactional operation done on this entry
   * in the cache the the transaction was performed in.
   */
  protected Operation getNearSideOperation() {
    switch (this.op) {
      case OP_NULL:
        return null;
      case OP_L_DESTROY:
        return Operation.LOCAL_DESTROY;
      case OP_CREATE_LD:
        return Operation.LOCAL_DESTROY;
      case OP_LLOAD_CREATE_LD:
        return Operation.LOCAL_DESTROY;
      case OP_NLOAD_CREATE_LD:
        return Operation.LOCAL_DESTROY;
      case OP_PUT_LD:
        return Operation.LOCAL_DESTROY;
      case OP_LLOAD_PUT_LD:
        return Operation.LOCAL_DESTROY;
      case OP_NLOAD_PUT_LD:
        return Operation.LOCAL_DESTROY;
      case OP_D_INVALIDATE_LD:
        return Operation.LOCAL_DESTROY;
      case OP_D_DESTROY:
        return getDestroyOperation();
      case OP_L_INVALIDATE:
        return Operation.LOCAL_INVALIDATE;
      case OP_PUT_LI:
        return Operation.LOCAL_INVALIDATE;
      case OP_LLOAD_PUT_LI:
        return Operation.LOCAL_INVALIDATE;
      case OP_NLOAD_PUT_LI:
        return Operation.LOCAL_INVALIDATE;
      case OP_D_INVALIDATE:
        return Operation.INVALIDATE;
      case OP_CREATE_LI:
        return getCreateOperation();
      case OP_LLOAD_CREATE_LI:
        return getCreateOperation();
      case OP_NLOAD_CREATE_LI:
        return getCreateOperation();
      case OP_CREATE:
        return getCreateOperation();
      case OP_SEARCH_CREATE:
        return Operation.SEARCH_CREATE;
      case OP_LLOAD_CREATE:
        return Operation.LOCAL_LOAD_CREATE;
      case OP_NLOAD_CREATE:
        return Operation.NET_LOAD_CREATE;
      case OP_LOCAL_CREATE:
        return getCreateOperation();
      case OP_PUT:
        return getUpdateOperation();
      case OP_SEARCH_PUT:
        return Operation.SEARCH_UPDATE;
      case OP_LLOAD_PUT:
        return Operation.LOCAL_LOAD_UPDATE;
      case OP_NLOAD_PUT:
        return Operation.NET_LOAD_CREATE;
      default:
        throw new IllegalStateException(
            LocalizedStrings.TXEntryState_UNHANDLED_OP_0.toLocalizedString(Byte.valueOf(this.op)));
    }
  }

  /**
   * @return true when the operation is the result of a bulk op
   */
  private boolean isBulkOp() {
    return this.bulkOp;
  }

  /**
   * Calculate and return the event offset based on the sequence id on TXState.
   *
   * @since GemFire 5.7
   */
  private static int generateEventOffset(TXState txState) {
    long seqId = EventID.reserveSequenceId();
    int offset = (int) (seqId - txState.getBaseSequenceId());
    return offset;
  }

  /**
   * Generate offsets for different eventIds; one for nearside and one for farside for the ops for
   * this entry.
   *
   * @since GemFire 5.7
   */
  private void generateBothEventOffsets(TXState txState) {
    assert this.farSideEventOffset == -1;
    this.farSideEventOffset = generateEventOffset(txState);
    generateNearSideEventOffset(txState);
  }

  /**
   * Generate the offset for an eventId that will be used for both a farside and nearside op for
   * this entry.
   *
   * @since GemFire 5.7
   */
  private void generateSharedEventOffset(TXState txState) {
    assert this.farSideEventOffset == -1;
    generateNearSideEventOffset(txState);
    this.farSideEventOffset = this.nearSideEventOffset;
  }

  /**
   * Generate the offset for an eventId that will be used for the nearside op for this entry. No
   * farside op will be done.
   *
   * @since GemFire 5.7
   */
  private void generateNearSideOnlyEventOffset(TXState txState) {
    generateNearSideEventOffset(txState);
  }

  private void generateNearSideEventOffset(TXState txState) {
    assert this.nearSideEventOffset == -1;
    this.nearSideEventOffset = generateEventOffset(txState);
  }

  private int getFarSideEventOffset() {
    assert this.nearSideEventOffset != -1;
    return this.nearSideEventOffset;
  }

  private static EventID createEventID(TXState txState, int offset) {
    return new EventID(txState.getBaseMembershipId(), txState.getBaseThreadId(),
        txState.getBaseSequenceId() + offset);
  }

  /**
   * Calculate (if farside has not already done so) and return then eventID to use for near side op
   * applications.
   *
   * @since GemFire 5.7
   */
  private EventID getNearSideEventId(TXState txState) {
    assert this.nearSideEventOffset != -1;
    return createEventID(txState, this.nearSideEventOffset);
  }

  /**
   * Calculate and return the event offset for this entry's farSide operation.
   *
   * @since GemFire 5.7
   */
  void generateEventOffsets(TXState txState) {
    switch (this.op) {
      case OP_NULL:
        // no eventIds needed
        break;
      case OP_L_DESTROY:
        generateNearSideOnlyEventOffset(txState);
        break;
      case OP_CREATE_LD:
        generateBothEventOffsets(txState);
        break;
      case OP_LLOAD_CREATE_LD:
        generateBothEventOffsets(txState);
        break;
      case OP_NLOAD_CREATE_LD:
        generateBothEventOffsets(txState);
        break;
      case OP_PUT_LD:
        generateBothEventOffsets(txState);
        break;
      case OP_LLOAD_PUT_LD:
        generateBothEventOffsets(txState);
        break;
      case OP_NLOAD_PUT_LD:
        generateBothEventOffsets(txState);
        break;
      case OP_D_INVALIDATE_LD:
        generateBothEventOffsets(txState);
        break;
      case OP_D_DESTROY:
        generateSharedEventOffset(txState);
        break;
      case OP_L_INVALIDATE:
        generateNearSideOnlyEventOffset(txState);
        break;
      case OP_PUT_LI:
        generateBothEventOffsets(txState);
        break;
      case OP_LLOAD_PUT_LI:
        generateBothEventOffsets(txState);
        break;
      case OP_NLOAD_PUT_LI:
        generateBothEventOffsets(txState);
        break;
      case OP_D_INVALIDATE:
        generateSharedEventOffset(txState);
        break;
      case OP_CREATE_LI:
        generateBothEventOffsets(txState);
        break;
      case OP_LLOAD_CREATE_LI:
        generateBothEventOffsets(txState);
        break;
      case OP_NLOAD_CREATE_LI:
        generateBothEventOffsets(txState);
        break;
      case OP_CREATE:
        generateSharedEventOffset(txState);
        break;
      case OP_SEARCH_CREATE:
        generateNearSideOnlyEventOffset(txState);
        break;
      case OP_LLOAD_CREATE:
        generateSharedEventOffset(txState);
        break;
      case OP_NLOAD_CREATE:
        generateSharedEventOffset(txState);
        break;
      case OP_LOCAL_CREATE:
        generateNearSideOnlyEventOffset(txState);
        break;
      case OP_PUT:
        generateSharedEventOffset(txState);
        break;
      case OP_SEARCH_PUT:
        generateNearSideOnlyEventOffset(txState);
        break;
      case OP_LLOAD_PUT:
        generateSharedEventOffset(txState);
        break;
      case OP_NLOAD_PUT:
        generateSharedEventOffset(txState);
        break;
      default:
        throw new IllegalStateException("<unhandled op " + this.op + " >");
    }
  }

  /**
   * Gets the operation code for the operation done on this entry in caches remote from the
   * originator of the tx (i.e. the "far side").
   *
   * @return null if no far side operation
   */
  private Operation getFarSideOperation() {
    switch (this.op) {
      case OP_NULL:
        return null;
      case OP_L_DESTROY:
        return null;
      case OP_CREATE_LD:
        return getCreateOperation();
      case OP_LLOAD_CREATE_LD:
        return Operation.LOCAL_LOAD_CREATE;
      case OP_NLOAD_CREATE_LD:
        return Operation.NET_LOAD_CREATE;
      case OP_PUT_LD:
        return getUpdateOperation();
      case OP_LLOAD_PUT_LD:
        return Operation.LOCAL_LOAD_UPDATE;
      case OP_NLOAD_PUT_LD:
        return Operation.NET_LOAD_UPDATE;
      case OP_D_INVALIDATE_LD:
        return Operation.INVALIDATE;
      case OP_D_DESTROY:
        return getDestroyOperation();
      case OP_L_INVALIDATE:
        return null;
      case OP_PUT_LI:
        return getUpdateOperation();
      case OP_LLOAD_PUT_LI:
        return Operation.LOCAL_LOAD_UPDATE;
      case OP_NLOAD_PUT_LI:
        return Operation.NET_LOAD_UPDATE;
      case OP_D_INVALIDATE:
        return Operation.INVALIDATE;
      case OP_CREATE_LI:
        return getCreateOperation();
      case OP_LLOAD_CREATE_LI:
        return Operation.LOCAL_LOAD_CREATE;
      case OP_NLOAD_CREATE_LI:
        return Operation.NET_LOAD_CREATE;
      case OP_CREATE:
        return getCreateOperation();
      case OP_SEARCH_CREATE:
        return null;
      case OP_LLOAD_CREATE:
        return Operation.LOCAL_LOAD_CREATE;
      case OP_NLOAD_CREATE:
        return Operation.NET_LOAD_CREATE;
      case OP_LOCAL_CREATE:
        return getCreateOperation();
      case OP_PUT:
        return getUpdateOperation();
      case OP_SEARCH_PUT:
        return null;
      case OP_LLOAD_PUT:
        return Operation.LOCAL_LOAD_UPDATE;
      case OP_NLOAD_PUT:
        return Operation.NET_LOAD_UPDATE;
      default:
        throw new IllegalStateException(
            LocalizedStrings.TXEntryState_UNHANDLED_OP_0.toLocalizedString(Byte.valueOf(this.op)));
    }
  }

  // private void dumpOp() {
  // System.out.println("DEBUG: op=" + opToString()
  // + " destroy=" + this.destroy
  // + " isDis=" + isLocalEventDistributed());
  // System.out.flush();
  // }
  @Retained
  EntryEvent getEvent(LocalRegion r, Object key, TXState txs) {
    // dumpOp();
    LocalRegion eventRegion = r;
    if (r.isUsedForPartitionedRegionBucket()) {
      eventRegion = r.getPartitionedRegion();
    }
    @Retained
    EntryEventImpl result = new TxEntryEventImpl(eventRegion, key);
    boolean returnedResult = false;
    try {
      if (this.destroy == DESTROY_NONE || isOpDestroy()) {
        result.setOldValue(getOriginalValue());
      }
      if (txs.isOriginRemoteForEvents()) {
        result.setOriginRemote(true);
      } else {
        result.setOriginRemote(false);
      }
      result.setTransactionId(txs.getTransactionId());
      returnedResult = true;
      return result;
    } finally {
      if (!returnedResult)
        result.release();
    }
  }

  /**
   * @return true if invalidate was done
   */
  public boolean invalidate(EntryEventImpl event) throws EntryNotFoundException {
    // LocalRegion lr = event.getRegion();
    // boolean isProxy = lr.isProxy();
    // if (!isLocallyValid(isProxy)) {
    // return false;
    // }
    if (event.isLocalInvalid()) {
      performOp(adviseOp(OP_L_INVALIDATE, event), event);
    } else {
      performOp(adviseOp(OP_D_INVALIDATE, event), event);
    }

    return true;
  }

  /**
   * @return true if destroy was done
   */
  public boolean destroy(EntryEventImpl event, boolean cacheWrite, boolean originRemote)
      throws CacheWriterException, EntryNotFoundException, TimeoutException {
    LocalRegion lr = event.getRegion();
    CacheWriter cWriter = lr.basicGetWriter();
    byte advisedOp = adviseOp((cacheWrite ? OP_D_DESTROY : OP_L_DESTROY), event);
    if (cWriter != null && cacheWrite && !event.inhibitAllNotifications()) {
      boolean oldOriginRemote = event.isOriginRemote();
      if (event.hasClientOrigin() || originRemote) {
        event.setOriginRemote(true);
      }
      cWriter.beforeDestroy(event);
      event.setOriginRemote(oldOriginRemote);
    }

    if (advisedOp != OP_NULL) {
      this.bulkOp = event.getOperation().isRemoveAll();
      if (cacheWrite) {
        performOp(advisedOp, event);
        this.destroy = DESTROY_DISTRIBUTED;
      } else {
        performOp(advisedOp, event);
        if (this.destroy != DESTROY_DISTRIBUTED) {
          this.destroy = DESTROY_LOCAL;
        }
      }
    }

    return true;
  }

  /**
   * @param event the event object for this operation, with the exception that the oldValue
   *        parameter is not yet filled in. The oldValue will be filled in by this operation.
   *
   * @param ifNew true if this operation must not overwrite an existing key
   * @param originRemote value for cacheWriter's isOriginRemote flag
   * @return true if put was done; otherwise returns false
   */
  public boolean basicPut(EntryEventImpl event, boolean ifNew, boolean originRemote)
      throws CacheWriterException, TimeoutException {
    byte putOp = OP_CREATE;
    boolean doingCreate = true;
    if (!ifNew) {
      if (existsLocally()) {
        putOp = OP_PUT;
        doingCreate = false;
      }
    }
    if (doingCreate) {
      event.makeCreate();
    } else {
      event.makeUpdate();
    }
    if (event.isNetSearch()) {
      putOp += (byte) (OP_SEARCH_PUT - OP_PUT);
    } else if (event.isLocalLoad()) {
      putOp += (byte) (OP_LLOAD_PUT - OP_PUT);
    } else if (event.isNetLoad()) {
      putOp += (byte) (OP_NLOAD_PUT - OP_PUT);
    }
    this.bulkOp = event.getOperation().isPutAll();
    byte advisedOp = adviseOp(putOp, event);

    LocalRegion lr = event.getRegion();
    if (!event.isNetSearch()) {
      CacheWriter cWriter = lr.basicGetWriter();
      boolean oldOriginRemote = event.isOriginRemote();
      if (event.hasClientOrigin() || originRemote) {
        event.setOriginRemote(true);
      }
      if (cWriter != null && event.isGenerateCallbacks() && !event.inhibitAllNotifications()) {
        if (doingCreate) {
          cWriter.beforeCreate(event);
        } else {
          cWriter.beforeUpdate(event);
        }
      }
      event.setOriginRemote(oldOriginRemote);
    }

    performOp(advisedOp, event);

    if (putOp == OP_CREATE) {
      fetchRemoteVersionTag(event);
    }
    return true;
  }

  /**
   * We will try to establish TXState on members with dataPolicy REPLICATE, this is done for the
   * first region to be involved in a transaction. For subsequent region if the dataPolicy is not
   * REPLICATE, we fetch the VersionTag from replicate members.
   *
   * @param event
   */
  private void fetchRemoteVersionTag(EntryEventImpl event) {
    if (event.getRegion() instanceof DistributedRegion) {
      DistributedRegion dr = (DistributedRegion) event.getRegion();
      if (dr.getDataPolicy() == DataPolicy.NORMAL || dr.getDataPolicy() == DataPolicy.PRELOADED) {
        VersionTag tag = null;
        try {
          tag = dr.fetchRemoteVersionTag(event.getKey());
        } catch (EntryNotFoundException e) {
          // ignore
        }
        if (tag != null) {
          setRemoteVersionTag(tag);
        }
      }
    }
  }

  /**
   * Perform operation algebra
   *
   * @return false if operation was not done
   */
  private byte adviseOp(byte requestedOpCode, EntryEventImpl event) {
    { // Set event old value
      Object oldVal;
      if (this.op == OP_NULL) {
        oldVal = getOriginalValue();
      } else {
        oldVal = getNearSidePendingValue();
      }

      Region region = event.getRegion();
      boolean needOldValue = region instanceof HARegion // fix for bug 37909
          || region instanceof BucketRegion;
      event.setTXEntryOldValue(oldVal, needOldValue);
    }

    byte advisedOpCode = OP_NULL;
    // Determine new operation based on
    // the requested operation 'requestedOpCode' and
    // the previous operation 'this.op'
    switch (requestedOpCode) {
      case OP_L_DESTROY:
        switch (this.op) {
          case OP_NULL:
            advisedOpCode = requestedOpCode;
            break;
          case OP_L_DESTROY:
          case OP_CREATE_LD:
          case OP_LLOAD_CREATE_LD:
          case OP_NLOAD_CREATE_LD:
          case OP_PUT_LD:
          case OP_LLOAD_PUT_LD:
          case OP_NLOAD_PUT_LD:
          case OP_D_INVALIDATE_LD:
          case OP_D_DESTROY:
            throw new IllegalStateException(
                LocalizedStrings.TXEntryState_UNEXPECTED_CURRENT_OP_0_FOR_REQUESTED_OP_1
                    .toLocalizedString(new Object[] {opToString(), opToString(requestedOpCode)}));
          case OP_L_INVALIDATE:
            advisedOpCode = requestedOpCode;
            break;
          case OP_PUT_LI:
            advisedOpCode = OP_PUT_LD;
            break;
          case OP_LLOAD_PUT_LI:
            advisedOpCode = OP_LLOAD_PUT_LD;
            break;
          case OP_NLOAD_PUT_LI:
            advisedOpCode = OP_NLOAD_PUT_LD;
            break;
          case OP_D_INVALIDATE:
            advisedOpCode = OP_D_INVALIDATE_LD;
            break;
          case OP_CREATE_LI:
            advisedOpCode = OP_CREATE_LD;
            break;
          case OP_LLOAD_CREATE_LI:
            advisedOpCode = OP_LLOAD_CREATE_LD;
            break;
          case OP_NLOAD_CREATE_LI:
            advisedOpCode = OP_NLOAD_CREATE_LD;
            break;
          case OP_CREATE:
            advisedOpCode = OP_CREATE_LD;
            break;
          case OP_SEARCH_CREATE:
            advisedOpCode = requestedOpCode;
            break;
          case OP_LLOAD_CREATE:
            advisedOpCode = OP_LLOAD_CREATE_LD;
            break;
          case OP_NLOAD_CREATE:
            advisedOpCode = OP_NLOAD_CREATE_LD;
            break;
          case OP_LOCAL_CREATE:
            advisedOpCode = requestedOpCode;
            break;
          case OP_PUT:
            advisedOpCode = OP_PUT_LD;
            break;
          case OP_SEARCH_PUT:
            advisedOpCode = requestedOpCode;
            break;
          case OP_LLOAD_PUT:
            advisedOpCode = OP_LLOAD_PUT_LD;
            break;
          case OP_NLOAD_PUT:
            advisedOpCode = OP_NLOAD_PUT_LD;
            break;
          default:
            throw new IllegalStateException(
                LocalizedStrings.TXEntryState_UNHANDLED_0.toLocalizedString(opToString()));
        }
        break;
      case OP_D_DESTROY:
        Assert.assertTrue(!isOpDestroy(), "Transactional destroy assertion op=" + this.op);
        advisedOpCode = requestedOpCode;
        break;
      case OP_L_INVALIDATE:
        switch (this.op) {
          case OP_NULL:
            advisedOpCode = requestedOpCode;
            break;
          case OP_L_DESTROY:
          case OP_CREATE_LD:
          case OP_LLOAD_CREATE_LD:
          case OP_NLOAD_CREATE_LD:
          case OP_PUT_LD:
          case OP_LLOAD_PUT_LD:
          case OP_NLOAD_PUT_LD:
          case OP_D_DESTROY:
          case OP_D_INVALIDATE_LD:
            throw new IllegalStateException(
                LocalizedStrings.TXEntryState_UNEXPECTED_CURRENT_OP_0_FOR_REQUESTED_OP_1
                    .toLocalizedString(new Object[] {opToString(), opToString(requestedOpCode)}));
          case OP_L_INVALIDATE:
            advisedOpCode = requestedOpCode;
            break;
          case OP_LLOAD_PUT_LI:
          case OP_NLOAD_PUT_LI:
          case OP_LLOAD_CREATE_LI:
          case OP_NLOAD_CREATE_LI:
            advisedOpCode = this.op;
            break;
          case OP_PUT_LI:
            advisedOpCode = OP_PUT_LI;
            break;
          case OP_CREATE_LI:
            advisedOpCode = OP_CREATE_LI;
            break;
          case OP_D_INVALIDATE:
            advisedOpCode = OP_D_INVALIDATE;
            break;
          case OP_CREATE:
            advisedOpCode = OP_CREATE_LI;
            break;
          case OP_SEARCH_CREATE:
            advisedOpCode = OP_LOCAL_CREATE;
            // pendingValue will be set to LOCAL_INVALID
            break;
          case OP_LLOAD_CREATE:
            advisedOpCode = OP_LLOAD_CREATE_LI;
            break;
          case OP_NLOAD_CREATE:
            advisedOpCode = OP_NLOAD_CREATE_LI;
            break;
          case OP_LOCAL_CREATE:
            advisedOpCode = OP_LOCAL_CREATE;
            break;
          case OP_PUT:
            advisedOpCode = OP_PUT_LI;
            break;
          case OP_SEARCH_PUT:
            advisedOpCode = requestedOpCode;
            break;
          case OP_LLOAD_PUT:
            advisedOpCode = OP_LLOAD_PUT_LI;
            break;
          case OP_NLOAD_PUT:
            advisedOpCode = OP_NLOAD_PUT_LI;
            break;
          default:
            throw new IllegalStateException(
                LocalizedStrings.TXEntryState_UNHANDLED_0.toLocalizedString(opToString()));
        }
        break;
      case OP_D_INVALIDATE:
        switch (this.op) {
          case OP_NULL:
            advisedOpCode = requestedOpCode;
            break;
          case OP_L_DESTROY:
          case OP_CREATE_LD:
          case OP_LLOAD_CREATE_LD:
          case OP_NLOAD_CREATE_LD:
          case OP_PUT_LD:
          case OP_LLOAD_PUT_LD:
          case OP_NLOAD_PUT_LD:
          case OP_D_INVALIDATE_LD:
          case OP_D_DESTROY:
            throw new IllegalStateException(
                LocalizedStrings.TXEntryState_UNEXPECTED_CURRENT_OP_0_FOR_REQUESTED_OP_1
                    .toLocalizedString(new Object[] {opToString(), opToString(requestedOpCode)}));
          case OP_D_INVALIDATE:
          case OP_L_INVALIDATE:
            advisedOpCode = OP_D_INVALIDATE;
            break;

          case OP_PUT_LI:
          case OP_LLOAD_PUT_LI:
          case OP_NLOAD_PUT_LI:
          case OP_CREATE_LI:
          case OP_LLOAD_CREATE_LI:
          case OP_NLOAD_CREATE_LI:
            /*
             * No change, keep it how it was.
             */
            advisedOpCode = this.op;
            break;
          case OP_CREATE:
            advisedOpCode = OP_CREATE;
            // pendingValue will be set to INVALID turning it into create invalid
            break;
          case OP_SEARCH_CREATE:
            advisedOpCode = OP_LOCAL_CREATE;
            // pendingValue will be set to INVALID to indicate dinvalidate
            break;
          case OP_LLOAD_CREATE:
            advisedOpCode = OP_CREATE;
            // pendingValue will be set to INVALID turning it into create invalid
            break;
          case OP_NLOAD_CREATE:
            advisedOpCode = OP_CREATE;
            // pendingValue will be set to INVALID turning it into create invalid
            break;
          case OP_LOCAL_CREATE:
            advisedOpCode = OP_LOCAL_CREATE;
            // pendingValue will be set to INVALID to indicate dinvalidate
            break;
          case OP_PUT:
          case OP_SEARCH_PUT:
          case OP_LLOAD_PUT:
          case OP_NLOAD_PUT:
            advisedOpCode = requestedOpCode;
            break;
          default:
            throw new IllegalStateException(
                LocalizedStrings.TXEntryState_UNHANDLED_0.toLocalizedString(opToString()));
        }
        break;
      case OP_CREATE:
      case OP_SEARCH_CREATE:
      case OP_LLOAD_CREATE:
      case OP_NLOAD_CREATE:
        advisedOpCode = requestedOpCode;
        break;
      case OP_PUT:
        switch (this.op) {
          case OP_CREATE:
          case OP_SEARCH_CREATE:
          case OP_LLOAD_CREATE:
          case OP_NLOAD_CREATE:
          case OP_LOCAL_CREATE:
          case OP_CREATE_LI:
          case OP_LLOAD_CREATE_LI:
          case OP_NLOAD_CREATE_LI:
          case OP_CREATE_LD:
          case OP_LLOAD_CREATE_LD:
          case OP_NLOAD_CREATE_LD:
          case OP_PUT_LD:
          case OP_LLOAD_PUT_LD:
          case OP_NLOAD_PUT_LD:
          case OP_D_INVALIDATE_LD:
          case OP_L_DESTROY:
          case OP_D_DESTROY:
            advisedOpCode = OP_CREATE;
            break;
          default:
            advisedOpCode = requestedOpCode;
            break;
        }
        break;
      case OP_SEARCH_PUT:
        switch (this.op) {
          case OP_NULL:
            advisedOpCode = requestedOpCode;
            break;
          case OP_L_INVALIDATE:
            advisedOpCode = requestedOpCode;
            break;
          // The incoming search put value should match
          // the pendingValue from the previous tx operation.
          // So it is ok to simply drop the _LI from the op
          case OP_PUT_LI:
            advisedOpCode = OP_PUT;
            break;
          case OP_LLOAD_PUT_LI:
            advisedOpCode = OP_LLOAD_PUT;
            break;
          case OP_NLOAD_PUT_LI:
            advisedOpCode = OP_NLOAD_PUT;
            break;
          case OP_CREATE_LI:
            advisedOpCode = OP_CREATE;
            break;
          case OP_LLOAD_CREATE_LI:
            advisedOpCode = OP_LLOAD_CREATE;
            break;
          case OP_NLOAD_CREATE_LI:
            advisedOpCode = OP_NLOAD_CREATE;
            break;
          default:
            // Note that OP_LOCAL_CREATE and OP_CREATE with invalid values
            // are not possible because they would cause the netsearch to
            // fail and we would do a load or a total miss.
            // Note that OP_D_INVALIDATE followed by OP_SEARCH_PUT is not
            // possible since the netsearch will alwsys "miss" in this case.
            throw new IllegalStateException(
                LocalizedStrings.TXEntryState_PREVIOUS_OP_0_UNEXPECTED_FOR_REQUESTED_OP_1
                    .toLocalizedString(new Object[] {opToString(), opToString(requestedOpCode)}));
        }
        break;
      case OP_LLOAD_PUT:
      case OP_NLOAD_PUT:
        switch (this.op) {
          case OP_NULL:
          case OP_L_INVALIDATE:
          case OP_PUT_LI:
          case OP_LLOAD_PUT_LI:
          case OP_NLOAD_PUT_LI:
          case OP_D_INVALIDATE:
            advisedOpCode = requestedOpCode;
            break;
          case OP_CREATE:
          case OP_LOCAL_CREATE:
          case OP_CREATE_LI:
          case OP_LLOAD_CREATE_LI:
          case OP_NLOAD_CREATE_LI:
            if (requestedOpCode == OP_LLOAD_PUT) {
              advisedOpCode = OP_LLOAD_CREATE;
            } else {
              advisedOpCode = OP_NLOAD_CREATE;
            }
            break;
          default:
            // note that other invalid states are covered by this default
            // case because they should have caused a OP_SEARCH_PUT
            // to be requested.
            throw new IllegalStateException(
                LocalizedStrings.TXEntryState_PREVIOUS_OP_0_UNEXPECTED_FOR_REQUESTED_OP_1
                    .toLocalizedString(new Object[] {opToString(), opToString(requestedOpCode)}));
        }
        break;
      default:
        throw new IllegalStateException(
            LocalizedStrings.TXEntryState_OPCODE_0_SHOULD_NEVER_BE_REQUESTED
                .toLocalizedString(opToString(requestedOpCode)));
    }
    return advisedOpCode;
  }

  private void performOp(byte advisedOpCode, EntryEventImpl event) {
    this.op = advisedOpCode;
    event.putValueTXEntry(this);
  }

  private boolean areIdentical(Object o1, Object o2) {
    if (o1 == o2)
      return true;
    if (o1 instanceof StoredObject) {
      if (o1.equals(o2))
        return true;
    }
    return false;
  }

  void checkForConflict(LocalRegion r, Object key) throws CommitConflictException {
    if (!isDirty()) {
      // All we did was read the entry and we don't do read/write conflicts; yet.
      return;
    }
    if (isOpSearch()) {
      // netsearch never cause conflicts
      // Note that we don't care, in this case, if region still exists.
      // Search should never cause a conflict
      return;
    }
    try {
      r.checkReadiness();
      RegionEntry re = r.basicGetEntry(key);
      Object curCmtVersionId = null;
      try {
        if ((re == null) || re.isValueNull()) {
          curCmtVersionId = Token.REMOVED_PHASE1;
        } else {
          if (re.getValueWasResultOfSearch()) {
            return;
          }

          /*
           * The originalVersionId may be compressed so grab the value as stored in the map which
           * will match if compression is turned on.
           */
          curCmtVersionId = re.getTransformedValue();
        }
        if (!areIdentical(getOriginalVersionId(), curCmtVersionId)) {
          // I'm not sure it is a good idea to call getDeserializedValue.
          // Might be better to add a toString impl on CachedDeserializable.
          // if (curCmtVersionId instanceof CachedDeserializable) {
          // curCmtVersionId =
          // ((CachedDeserializable)curCmtVersionId).getDeserializedValue();
          // }
          if (VERBOSE_CONFLICT_STRING || logger.isDebugEnabled()) {
            String fromString = calcConflictString(getOriginalVersionId());
            String toString = calcConflictString(curCmtVersionId);
            if (!fromString.equals(toString)) {
              throw new CommitConflictException(
                  LocalizedStrings.TXEntryState_ENTRY_FOR_KEY_0_ON_REGION_1_HAD_ALREADY_BEEN_CHANGED_FROM_2_TO_3
                      .toLocalizedString(
                          new Object[] {key, r.getDisplayName(), fromString, toString}));
            }
          }
          throw new CommitConflictException(
              LocalizedStrings.TXEntryState_ENTRY_FOR_KEY_0_ON_REGION_1_HAD_A_STATE_CHANGE
                  .toLocalizedString(new Object[] {key, r.getDisplayName()}));
        }
      } finally {
        OffHeapHelper.release(curCmtVersionId);
      }
    } catch (CacheRuntimeException ex) {
      r.getCancelCriterion().checkCancelInProgress(null);
      throw new CommitConflictException(
          LocalizedStrings.TXEntryState_CONFLICT_CAUSED_BY_CACHE_EXCEPTION.toLocalizedString(), ex);
    }
  }

  private String calcConflictString(Object obj) {
    Object o = obj;
    if (o instanceof CachedDeserializable) {
      if (o instanceof StoredObject && ((StoredObject) o).isCompressed()) {
        // fix for bug 52113
        return "<compressed value of size " + ((StoredObject) o).getValueSizeInBytes() + ">";
      }
      try {
        o = ((CachedDeserializable) o).getDeserializedForReading();
      } catch (PdxSerializationException e) {
        o = "<value unavailable>";
      }
    }
    if (o == null) {
      return "<null>";
    } else if (Token.isRemoved(o)) {
      return "<null>";
    } else if (o == Token.INVALID) {
      return "<invalidated>";
    } else if (o == Token.LOCAL_INVALID) {
      return "<local invalidated>";
    }
    return "<" + StringUtils.forceToString(o) + ">";
  }

  private boolean didDestroy() {
    return this.destroy != DESTROY_NONE;
  }

  private boolean didDistributedDestroy() {
    return this.destroy == DESTROY_DISTRIBUTED;
  }

  /**
   * Returns the total number of modifications made by this transaction to this entry. The result
   * will be +1 for a create and -1 for a destroy.
   */
  int entryCountMod() {
    switch (this.op) {
      case OP_L_DESTROY:
      case OP_CREATE_LD:
      case OP_LLOAD_CREATE_LD:
      case OP_NLOAD_CREATE_LD:
      case OP_PUT_LD:
      case OP_LLOAD_PUT_LD:
      case OP_NLOAD_PUT_LD:
      case OP_D_INVALIDATE_LD:
      case OP_D_DESTROY:
        if (getOriginalValue() == null || Token.isRemoved(getOriginalValue())) {
          return 0;
        } else {
          return -1;
        }
      case OP_CREATE_LI:
      case OP_LLOAD_CREATE_LI:
      case OP_NLOAD_CREATE_LI:
      case OP_CREATE:
      case OP_SEARCH_CREATE:
      case OP_LLOAD_CREATE:
      case OP_NLOAD_CREATE:
      case OP_LOCAL_CREATE:
        if (getOriginalValue() == null || Token.isRemoved(getOriginalValue())) {
          return 1;
        } else {
          return 0;
        }
      case OP_NULL:
      case OP_L_INVALIDATE:
      case OP_PUT_LI:
      case OP_LLOAD_PUT_LI:
      case OP_NLOAD_PUT_LI:
      case OP_D_INVALIDATE:
      case OP_PUT:
      case OP_SEARCH_PUT:
      case OP_LLOAD_PUT:
      case OP_NLOAD_PUT:
      default:
        return 0;
    }
  }

  /**
   * Returns true if this entry may have been created by this transaction.
   */
  boolean wasCreatedByTX() {
    return isOpCreate();
  }

  private void txApplyDestroyLocally(LocalRegion r, Object key, TXState txState) {
    boolean invokeCallbacks = isOpDestroyEvent(r);
    List<EntryEventImpl> pendingCallbacks =
        invokeCallbacks ? txState.getPendingCallbacks() : new ArrayList<EntryEventImpl>();
    try {
      r.txApplyDestroy(key, txState.getTransactionId(), null, false/* inTokenMode */,
          getDestroyOperation(), getNearSideEventId(txState), callBackArgument, pendingCallbacks,
          getFilterRoutingInfo(), txState.bridgeContext, false, this, null, -1);
    } catch (RegionDestroyedException ignore) {
    } catch (EntryDestroyedException ignore) {
    }
    // if !isOpDestroyEvent then
    // this destroy, to local committed state, becomes a noop
    // since nothing needed to be done locally.
    // We don't want to actually do the destroy since we told the
    // transaction listener that no destroy was done.
  }

  private void txApplyInvalidateLocally(LocalRegion r, Object key, Object newValue,
      boolean didDestroy, TXState txState) {
    try {
      r.txApplyInvalidate(key, newValue, didDestroy, txState.getTransactionId(), null,
          isOpLocalInvalidate() ? true : false, getNearSideEventId(txState), callBackArgument,
          txState.getPendingCallbacks(), getFilterRoutingInfo(), txState.bridgeContext, this, null,
          -1);
    } catch (RegionDestroyedException ignore) {
    } catch (EntryDestroyedException ignore) {
    }
  }

  private void txApplyPutLocally(LocalRegion r, Operation putOp, Object key, Object newValue,
      boolean didDestroy, TXState txState) {
    try {
      r.txApplyPut(putOp, key, newValue, didDestroy, txState.getTransactionId(), null,
          getNearSideEventId(txState), callBackArgument, txState.getPendingCallbacks(),
          getFilterRoutingInfo(), txState.bridgeContext, this, null, -1);
    } catch (RegionDestroyedException ignore) {
    } catch (EntryDestroyedException ignore) {
    }
  }

  /**
   * If the entry is not dirty (read only) then clean it up.
   *
   * @return true if this entry is not dirty.
   */
  boolean cleanupNonDirty(LocalRegion r) {
    if (isDirty()) {
      return false;
    } else {
      cleanup(r);
      return true;
    }
  }

  void buildMessage(LocalRegion r, Object key, TXCommitMessage msg, Set otherRecipients) {
    if (!isDirty()) {
      // all we do was read so just return
      return;
    }
    switch (this.op) {
      case OP_NULL:
      case OP_L_DESTROY:
      case OP_L_INVALIDATE:
      case OP_SEARCH_CREATE:
      case OP_SEARCH_PUT:
        // local only
        break;

      case OP_CREATE_LD:
      case OP_LLOAD_CREATE_LD:
      case OP_NLOAD_CREATE_LD:
      case OP_PUT_LD:
      case OP_LLOAD_PUT_LD:
      case OP_NLOAD_PUT_LD:
      case OP_D_INVALIDATE_LD:
      case OP_D_DESTROY:
      case OP_PUT_LI:
      case OP_LLOAD_PUT_LI:
      case OP_NLOAD_PUT_LI:
      case OP_D_INVALIDATE:
      case OP_CREATE_LI:
      case OP_LLOAD_CREATE_LI:
      case OP_NLOAD_CREATE_LI:
      case OP_CREATE:
      case OP_LLOAD_CREATE:
      case OP_NLOAD_CREATE:
      case OP_LOCAL_CREATE:
      case OP_PUT:
      case OP_LLOAD_PUT:
      case OP_NLOAD_PUT:
        msg.addOp(r, key, this, otherRecipients);
        break;

      default:
        throw new IllegalStateException("Unhandled op=" + opToString());
    }
  }


  void buildCompleteMessage(LocalRegion r, Object key, TXCommitMessage msg, Set otherRecipients) {
    if (!isDirty()) {
      // all we do was read so just return
      return;
    }
    switch (this.op) {
      case OP_NULL:
      case OP_L_DESTROY:
      case OP_L_INVALIDATE:
      case OP_SEARCH_CREATE:
      case OP_SEARCH_PUT:
        // local only
        break;

      case OP_CREATE_LD:
      case OP_LLOAD_CREATE_LD:
      case OP_NLOAD_CREATE_LD:
      case OP_PUT_LD:
      case OP_LLOAD_PUT_LD:
      case OP_NLOAD_PUT_LD:
      case OP_D_INVALIDATE_LD:
      case OP_D_DESTROY:
      case OP_PUT_LI:
      case OP_LLOAD_PUT_LI:
      case OP_NLOAD_PUT_LI:
      case OP_D_INVALIDATE:
      case OP_CREATE_LI:
      case OP_LLOAD_CREATE_LI:
      case OP_NLOAD_CREATE_LI:
      case OP_CREATE:
      case OP_LLOAD_CREATE:
      case OP_NLOAD_CREATE:
      case OP_LOCAL_CREATE:
      case OP_PUT:
      case OP_LLOAD_PUT:
      case OP_NLOAD_PUT:
        msg.addOp(r, key, this, otherRecipients);
        break;

      default:
        throw new IllegalStateException("Unhandled op=" + opToString());
    }
  }



  void applyChanges(LocalRegion r, Object key, TXState txState) {
    if (logger.isDebugEnabled()) {
      logger.debug("applyChanges txState=" + txState + " ,key=" + key + " ,r=" + r.getDisplayName()
          + " ,op=" + this.op + " ,isDirty=" + isDirty());
    }
    if (!isDirty()) {
      // all we did was read so just return
      return;
    }
    switch (this.op) {
      case OP_NULL:
        // do nothing
        break;
      case OP_L_DESTROY:
        txApplyDestroyLocally(r, key, txState);
        break;
      case OP_CREATE_LD:
        txApplyDestroyLocally(r, key, txState);
        break;
      case OP_LLOAD_CREATE_LD:
        txApplyDestroyLocally(r, key, txState);
        break;
      case OP_NLOAD_CREATE_LD:
        txApplyDestroyLocally(r, key, txState);
        break;
      case OP_PUT_LD:
        txApplyDestroyLocally(r, key, txState);
        break;
      case OP_LLOAD_PUT_LD:
        txApplyDestroyLocally(r, key, txState);
        break;
      case OP_NLOAD_PUT_LD:
        txApplyDestroyLocally(r, key, txState);
        break;
      case OP_D_INVALIDATE_LD:
        txApplyDestroyLocally(r, key, txState);
        break;
      case OP_D_DESTROY:
        txApplyDestroyLocally(r, key, txState);
        break;
      case OP_L_INVALIDATE:
        txApplyInvalidateLocally(r, key, Token.LOCAL_INVALID, didDestroy(), txState);
        break;
      case OP_PUT_LI:
        txApplyPutLocally(r, getUpdateOperation(), key, Token.LOCAL_INVALID, didDestroy(), txState);
        break;
      case OP_LLOAD_PUT_LI:
        txApplyPutLocally(r, getUpdateOperation(), key, Token.LOCAL_INVALID, didDestroy(), txState);
        break;
      case OP_NLOAD_PUT_LI:
        txApplyPutLocally(r, getUpdateOperation(), key, Token.LOCAL_INVALID, didDestroy(), txState);
        break;
      case OP_D_INVALIDATE:
        txApplyInvalidateLocally(r, key, Token.INVALID, didDestroy(), txState);
        break;
      case OP_CREATE_LI:
        txApplyPutLocally(r, getCreateOperation(), key, Token.LOCAL_INVALID, didDestroy(), txState);
        break;
      case OP_LLOAD_CREATE_LI:
        txApplyPutLocally(r, getCreateOperation(), key, Token.LOCAL_INVALID, didDestroy(), txState);
        break;
      case OP_NLOAD_CREATE_LI:
        txApplyPutLocally(r, getCreateOperation(), key, Token.LOCAL_INVALID, didDestroy(), txState);
        break;
      case OP_CREATE:
        txApplyPutLocally(r, getCreateOperation(), key, getPendingValue(), didDestroy(), txState);
        break;
      case OP_SEARCH_CREATE:
        txApplyPutLocally(r, Operation.SEARCH_CREATE, key, getPendingValue(), didDestroy(),
            txState);
        break;
      case OP_LLOAD_CREATE:
        txApplyPutLocally(r, Operation.LOCAL_LOAD_CREATE, key, getPendingValue(), didDestroy(),
            txState);
        break;
      case OP_NLOAD_CREATE:
        txApplyPutLocally(r, Operation.NET_LOAD_CREATE, key, getPendingValue(), didDestroy(),
            txState);
        break;
      case OP_LOCAL_CREATE:
        txApplyPutLocally(r, getCreateOperation(), key, getPendingValue(), didDestroy(), txState);
        break;
      case OP_PUT:
        txApplyPutLocally(r, getUpdateOperation(), key, getPendingValue(), didDestroy(), txState);
        break;
      case OP_SEARCH_PUT:
        txApplyPutLocally(r, Operation.SEARCH_UPDATE, key, getPendingValue(), didDestroy(),
            txState);
        break;
      case OP_LLOAD_PUT:
        txApplyPutLocally(r, Operation.LOCAL_LOAD_UPDATE, key, getPendingValue(), didDestroy(),
            txState);
        break;
      case OP_NLOAD_PUT:
        txApplyPutLocally(r, Operation.NET_LOAD_UPDATE, key, getPendingValue(), didDestroy(),
            txState);
        break;
      default:
        throw new IllegalStateException(
            LocalizedStrings.TXEntryState_UNHANDLED_OP_0.toLocalizedString(opToString()));
    }
  }

  /**
   * @return returns {@link Operation#PUTALL_CREATE} if the operation is a result of bulk op,
   *         {@link Operation#CREATE} otherwise
   */
  private Operation getCreateOperation() {
    return isBulkOp() ? Operation.PUTALL_CREATE : Operation.CREATE;
  }

  /**
   * @return returns {@link Operation#PUTALL_UPDATE} if the operation is a result of bulk op,
   *         {@link Operation#UPDATE} otherwise
   */
  private Operation getUpdateOperation() {
    return isBulkOp() ? Operation.PUTALL_UPDATE : Operation.UPDATE;
  }

  @Override
  @Released(TX_ENTRY_STATE)
  public void release() {
    Object tmp = this.originalVersionId;
    if (OffHeapHelper.release(tmp)) {
      this.originalVersionId = null; // fix for bug 47900
    }
  }

  private Operation getDestroyOperation() {
    if (isOpLocalDestroy()) {
      return Operation.LOCAL_DESTROY;
    } else if (isBulkOp()) {
      return Operation.REMOVEALL_DESTROY;
    } else {
      return Operation.DESTROY;
    }
  }

  /**
   * Serializes this entry state to a data output stream for a far side consumer. Make sure this
   * method is backwards compatible if changes are made.
   *
   * @param largeModCount true if modCount needs to be represented by an int; false if a byte is
   *        enough
   * @param sendVersionTag true if versionTag should be sent to clients 7.0 and above
   * @param sendShadowKey true if wan shadowKey should be sent to peers 7.0.1 and above
   *
   * @since GemFire 5.0
   */
  void toFarSideData(DataOutput out, boolean largeModCount, boolean sendVersionTag,
      boolean sendShadowKey) throws IOException {
    Operation operation = getFarSideOperation();
    out.writeByte(operation.ordinal);
    if (largeModCount) {
      out.writeInt(this.modSerialNum);
    } else {
      out.writeByte(this.modSerialNum);
    }
    DataSerializer.writeObject(getCallbackArgument(), out);
    DataSerializer.writeObject(getFilterRoutingInfo(), out);
    if (sendVersionTag) {
      DataSerializer.writeObject(getVersionTag(), out);
<<<<<<< HEAD
      assert getVersionTag() != null || !txRegionState.getRegion().concurrencyChecksEnabled
          || txRegionState.getRegion().getDataPolicy() != DataPolicy.REPLICATE : "tag:"
              + getVersionTag() + " r:" + txRegionState.getRegion() + " op:" + opToString()
              + " key:";
=======
      assert getVersionTag() != null || !txRegionState.getRegion().getConcurrencyChecksEnabled()
          || txRegionState.getRegion().dataPolicy != DataPolicy.REPLICATE : "tag:" + getVersionTag()
              + " r:" + txRegionState.getRegion() + " op:" + opToString() + " key:";
>>>>>>> 6891f520
    }
    if (sendShadowKey) {
      out.writeLong(this.tailKey);
    }
    out.writeInt(getFarSideEventOffset());
    if (!operation.isDestroy()) {
      out.writeBoolean(didDistributedDestroy());
      if (!operation.isInvalidate()) {
        boolean sendObject = Token.isInvalidOrRemoved(getPendingValue());
        sendObject = sendObject || getPendingValue() instanceof byte[];
        out.writeBoolean(sendObject);
        if (sendObject) {
          DataSerializer.writeObject(getPendingValue(), out);
        } else {
          DataSerializer.writeObjectAsByteArray(getPendingValue(), out);
        }
      }
    }
  }

  public FilterRoutingInfo getFilterRoutingInfo() {
    return filterRoutingInfo;
  }

  /**
   * Creates a queued op and returns it for this entry on the far side of the tx.
   *
   * @param key the key for this op
   * @since GemFire 5.0
   */
  QueuedOperation toFarSideQueuedOp(Object key) {
    Operation operation = getFarSideOperation();
    byte[] valueBytes = null;
    byte deserializationPolicy = DistributedCacheOperation.DESERIALIZATION_POLICY_NONE;
    if (!operation.isDestroy() && !operation.isInvalidate()) {
      Object v = getPendingValue();
      if (v == null || v instanceof byte[]) {
        valueBytes = (byte[]) v;
      } else {
        deserializationPolicy = DistributedCacheOperation.DESERIALIZATION_POLICY_LAZY;
        valueBytes = EntryEventImpl.serialize(v);
      }
    }
    return new QueuedOperation(operation, key, valueBytes, null, deserializationPolicy, null);
  }

  void cleanup(LocalRegion r) {
    if (this.refCountEntry != null) {
      r.txDecRefCount(refCountEntry);
    }
    close();
  }

  /**
   * Returns the sort key for this entry.
   */
  int getSortValue() {
    return this.modSerialNum;
  }

  /**
   * Just like an EntryEventImpl but also has access to TxEntryState to make it Comparable
   *
   * @since GemFire 5.0
   */
  public class TxEntryEventImpl extends EntryEventImpl implements Comparable {
    /**
     * Creates a local tx entry event
     */
    @Retained
    TxEntryEventImpl(LocalRegion r, Object key) {
      // TODO:ASIF :Check if the eventID should be created. Currently not
      // creating it
      super(r, getNearSideOperation(), key, getNearSidePendingValue(),
          TXEntryState.this.getCallbackArgument(), false, r.getMyId(), true/* generateCallbacks */,
          true /* initializeId */);
    }

    /**
     * Returns the value to use to sort us
     */
    private int getSortValue() {
      return TXEntryState.this.getSortValue();
    }

    public int compareTo(Object o) {
      TxEntryEventImpl other = (TxEntryEventImpl) o;
      return getSortValue() - other.getSortValue();
    }

    @Override
    public boolean equals(Object o) {
      if (o == null || !(o instanceof TxEntryEventImpl))
        return false;
      return compareTo(o) == 0;
    }

    @Override
    public int hashCode() {
      return getSortValue();
    }
  }


  private static final TXEntryStateFactory factory = new TXEntryStateFactory() {

    public TXEntryState createEntry() {
      return new TXEntryState();
    }

    public TXEntryState createEntry(RegionEntry re, Object vId, Object pendingValue,
        Object entryKey, TXRegionState txrs, boolean isDistributed) {
      return new TXEntryState(re, vId, pendingValue, txrs, isDistributed);
    }

  };

  public static TXEntryStateFactory getFactory() {
    return factory;
  }

  public void setFilterRoutingInfo(FilterRoutingInfo fri) {
    this.filterRoutingInfo = fri;
  }

  public Set<InternalDistributedMember> getAdjunctRecipients() {
    return adjunctRecipients;
  }

  public void setAdjunctRecipients(Set<InternalDistributedMember> members) {
    this.adjunctRecipients = members;
  }

  public VersionTag getVersionTag() {
    return versionTag;
  }

  public void setVersionTag(VersionTag versionTag) {
    this.versionTag = versionTag;
  }

  public VersionTag getRemoteVersionTag() {
    return remoteVersionTag;
  }

  public void setRemoteVersionTag(VersionTag remoteVersionTag) {
    this.remoteVersionTag = remoteVersionTag;
  }

  public long getTailKey() {
    return tailKey;
  }

  public void setTailKey(long tailKey) {
    this.tailKey = tailKey;
  }

  public void close() {
    release();
  }

  public void setNextRegionVersion(long v) {
    this.nextRegionVersion = v;
  }

  public long getNextRegionVersion() {
    return this.nextRegionVersion;
  }

  @Override
  public String toString() {
    StringBuilder str = new StringBuilder();
    str.append("{").append(super.toString()).append(" ");
    str.append(this.op);
    str.append("}");
    return str.toString();
  }

  public DistTxThinEntryState getDistTxEntryStates() {
    return this.distTxThinEntryState;
  }

  public void setDistTxEntryStates(DistTxThinEntryState thinEntryState) {
    this.distTxThinEntryState = thinEntryState;
  }

  /**
   * For Distributed Transaction Usage
   *
   * This class is used to bring relevant information for DistTxEntryEvent from primary, after end
   * of precommit. Same information are sent to all replicates during commit.
   *
   * Whereas @see DistTxEntryEvent is used forstoring entry event information on TxCordinator and
   * carry same to replicates.
   *
   */
  public static class DistTxThinEntryState implements DataSerializableFixedID {

    private long regionVersion = 1L;
    private long tailKey = -1L;
    private String memberID;

    // For Serialization
    public DistTxThinEntryState() {}

    @Override
    public Version[] getSerializationVersions() {
      // TODO Auto-generated method stub
      return null;
    }

    @Override
    public int getDSFID() {
      return DIST_TX_THIN_ENTRY_STATE;
    }

    @Override
    public void toData(DataOutput out) throws IOException {
      DataSerializer.writeLong(this.regionVersion, out);
      DataSerializer.writeLong(this.tailKey, out);
    }

    @Override
    public void fromData(DataInput in) throws IOException, ClassNotFoundException {
      this.regionVersion = DataSerializer.readLong(in);
      this.tailKey = DataSerializer.readLong(in);
    }

    @Override
    public String toString() {
      StringBuilder buf = new StringBuilder();
      buf.append("DistTxThinEntryState: ");
      buf.append(" ,regionVersion=" + this.regionVersion);
      buf.append(" ,tailKey=" + this.tailKey);
      buf.append(" ,memberID=" + this.memberID);
      return buf.toString();
    }

    public long getRegionVersion() {
      return this.regionVersion;
    }

    public void setRegionVersion(long regionVersion) {
      this.regionVersion = regionVersion;
    }

    public long getTailKey() {
      return this.tailKey;
    }

    public void setTailKey(long tailKey) {
      this.tailKey = tailKey;
    }

    public String getMemberID() {
      return memberID;
    }

    public void setMemberID(String memberID) {
      this.memberID = memberID;
    }
  }
}<|MERGE_RESOLUTION|>--- conflicted
+++ resolved
@@ -1862,16 +1862,9 @@
     DataSerializer.writeObject(getFilterRoutingInfo(), out);
     if (sendVersionTag) {
       DataSerializer.writeObject(getVersionTag(), out);
-<<<<<<< HEAD
-      assert getVersionTag() != null || !txRegionState.getRegion().concurrencyChecksEnabled
-          || txRegionState.getRegion().getDataPolicy() != DataPolicy.REPLICATE : "tag:"
-              + getVersionTag() + " r:" + txRegionState.getRegion() + " op:" + opToString()
-              + " key:";
-=======
       assert getVersionTag() != null || !txRegionState.getRegion().getConcurrencyChecksEnabled()
-          || txRegionState.getRegion().dataPolicy != DataPolicy.REPLICATE : "tag:" + getVersionTag()
+          || txRegionState.getRegion().getDataPolicy() != DataPolicy.REPLICATE : "tag:" + getVersionTag()
               + " r:" + txRegionState.getRegion() + " op:" + opToString() + " key:";
->>>>>>> 6891f520
     }
     if (sendShadowKey) {
       out.writeLong(this.tailKey);
