--- conflicted
+++ resolved
@@ -1856,16 +1856,10 @@
 
     int configuredBucketCount = pr.getTotalNumberOfBuckets();
     int createdBucketCount = pr.getRegionAdvisor().getCreatedBucketsCount();
-<<<<<<< HEAD
-    int lowRedundancyBucketCount = (int) prStats.getLowRedundancyBucketCount();
-    int configuredRedundantCopies = pr.getRedundantCopies();
-    int actualRedundantCopies = (int) prStats.getActualRedundantCopies();
-=======
 
     int lowRedundancyBucketCount = pr.getRedundancyTracker().getLowRedundancyBuckets();
     int configuredRedundantCopies = pr.getRedundantCopies();
     int actualRedundantCopies = pr.getRedundancyTracker().getActualRedundancy();
->>>>>>> a4835622
 
     final PartitionedRegionDataStore ds = pr.getDataStore();
 
