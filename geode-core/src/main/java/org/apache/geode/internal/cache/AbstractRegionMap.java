/*
 * Licensed to the Apache Software Foundation (ASF) under one or more contributor license
 * agreements. See the NOTICE file distributed with this work for additional information regarding
 * copyright ownership. The ASF licenses this file to You under the Apache License, Version 2.0 (the
 * "License"); you may not use this file except in compliance with the License. You may obtain a
 * copy of the License at
 *
 * http://www.apache.org/licenses/LICENSE-2.0
 *
 * Unless required by applicable law or agreed to in writing, software distributed under the License
 * is distributed on an "AS IS" BASIS, WITHOUT WARRANTIES OR CONDITIONS OF ANY KIND, either express
 * or implied. See the License for the specific language governing permissions and limitations under
 * the License.
 */
package org.apache.geode.internal.cache;

import java.io.IOException;
import java.util.Collection;
import java.util.HashSet;
import java.util.Iterator;
import java.util.List;
import java.util.Map;
import java.util.Set;
import java.util.concurrent.atomic.AtomicInteger;

import org.apache.logging.log4j.Logger;

import org.apache.geode.GemFireIOException;
import org.apache.geode.InvalidDeltaException;
import org.apache.geode.cache.CacheEvent;
import org.apache.geode.cache.CacheWriter;
import org.apache.geode.cache.CacheWriterException;
import org.apache.geode.cache.DiskAccessException;
import org.apache.geode.cache.EntryNotFoundException;
import org.apache.geode.cache.Operation;
import org.apache.geode.cache.RegionDestroyedException;
import org.apache.geode.cache.TimeoutException;
import org.apache.geode.cache.TransactionId;
import org.apache.geode.cache.query.IndexMaintenanceException;
import org.apache.geode.cache.query.QueryException;
import org.apache.geode.cache.query.internal.index.IndexManager;
import org.apache.geode.cache.query.internal.index.IndexProtocol;
import org.apache.geode.distributed.DistributedMember;
import org.apache.geode.distributed.internal.DistributionConfig;
import org.apache.geode.distributed.internal.membership.InternalDistributedMember;
import org.apache.geode.internal.Assert;
import org.apache.geode.internal.cache.DiskInitFile.DiskRegionFlag;
import org.apache.geode.internal.cache.FilterRoutingInfo.FilterInfo;
import org.apache.geode.internal.cache.entries.AbstractOplogDiskRegionEntry;
import org.apache.geode.internal.cache.entries.AbstractRegionEntry;
import org.apache.geode.internal.cache.entries.DiskEntry;
import org.apache.geode.internal.cache.entries.OffHeapRegionEntry;
import org.apache.geode.internal.cache.eviction.EvictableEntry;
import org.apache.geode.internal.cache.eviction.EvictionController;
import org.apache.geode.internal.cache.ha.HAContainerWrapper;
import org.apache.geode.internal.cache.ha.HARegionQueue;
import org.apache.geode.internal.cache.persistence.DiskRegionView;
import org.apache.geode.internal.cache.region.entry.RegionEntryFactoryBuilder;
import org.apache.geode.internal.cache.tier.sockets.CacheClientNotifier;
import org.apache.geode.internal.cache.tier.sockets.ClientProxyMembershipID;
import org.apache.geode.internal.cache.tier.sockets.ClientUpdateMessageImpl;
import org.apache.geode.internal.cache.tier.sockets.HAEventWrapper;
import org.apache.geode.internal.cache.versions.ConcurrentCacheModificationException;
import org.apache.geode.internal.cache.versions.RegionVersionVector;
import org.apache.geode.internal.cache.versions.VersionHolder;
import org.apache.geode.internal.cache.versions.VersionSource;
import org.apache.geode.internal.cache.versions.VersionStamp;
import org.apache.geode.internal.cache.versions.VersionTag;
import org.apache.geode.internal.cache.wan.GatewaySenderEventImpl;
import org.apache.geode.internal.concurrent.MapCallbackAdapter;
import org.apache.geode.internal.i18n.LocalizedStrings;
import org.apache.geode.internal.logging.LogService;
import org.apache.geode.internal.logging.log4j.LocalizedMessage;
import org.apache.geode.internal.logging.log4j.LogMarker;
import org.apache.geode.internal.offheap.OffHeapHelper;
import org.apache.geode.internal.offheap.OffHeapRegionEntryHelper;
import org.apache.geode.internal.offheap.ReferenceCountHelper;
import org.apache.geode.internal.offheap.StoredObject;
import org.apache.geode.internal.offheap.annotations.Released;
import org.apache.geode.internal.offheap.annotations.Retained;
import org.apache.geode.internal.offheap.annotations.Unretained;
import org.apache.geode.internal.sequencelog.EntryLogger;
import org.apache.geode.internal.size.ReflectionSingleObjectSizer;
import org.apache.geode.internal.util.BlobHelper;
import org.apache.geode.internal.util.concurrent.CustomEntryConcurrentHashMap;

/**
 * Abstract implementation of {@link RegionMap}that has all the common behavior.
 *
 * @since GemFire 3.5.1
 */
public abstract class AbstractRegionMap implements RegionMap {
  private static final Logger logger = LogService.getLogger();

  /** The underlying map for this region. */
  protected CustomEntryConcurrentHashMap<Object, Object> map;

  /**
   * This test hook is used to force the conditions during entry destroy. This hook is used by
   * DestroyEntryWithConcurrentOperationJUnitTest.
   */
  static Runnable testHookRunnableForConcurrentOperation = null;

  private RegionEntryFactory entryFactory;

  private Attributes attr;

  // the region that owns this map
  private Object owner;

  protected AbstractRegionMap(InternalRegionArguments internalRegionArgs) {
    // do nothing
  }

  protected void initialize(Object owner, Attributes attr,
      InternalRegionArguments internalRegionArgs, boolean isLRU) {
    _setAttributes(attr);
    setOwner(owner);
    _setMap(createConcurrentMap(attr.initialCapacity, attr.loadFactor, attr.concurrencyLevel, false,
        new AbstractRegionEntry.HashRegionEntryCreator()));

    boolean isDisk;
    boolean withVersioning;
    boolean offHeap;
    if (owner instanceof LocalRegion) {
      LocalRegion region = (LocalRegion) owner;
      isDisk = region.getDiskRegion() != null;
      withVersioning = region.getConcurrencyChecksEnabled();
      offHeap = region.getOffHeap();
    } else if (owner instanceof PlaceHolderDiskRegion) {
      offHeap = ((RegionEntryContext) owner).getOffHeap();
      isDisk = true;
      withVersioning =
          ((DiskRegionView) owner).getFlags().contains(DiskRegionFlag.IS_WITH_VERSIONING);
    } else {
      throw new IllegalStateException("expected LocalRegion or PlaceHolderDiskRegion");
    }

    setEntryFactory(new RegionEntryFactoryBuilder().create(attr.statisticsEnabled, isLRU, isDisk,
        withVersioning, offHeap));
  }

  private CustomEntryConcurrentHashMap<Object, Object> createConcurrentMap(int initialCapacity,
      float loadFactor, int concurrencyLevel, boolean isIdentityMap,
      CustomEntryConcurrentHashMap.HashEntryCreator<Object, Object> entryCreator) {
    if (entryCreator != null) {
      return new CustomEntryConcurrentHashMap<>(initialCapacity, loadFactor, concurrencyLevel,
          isIdentityMap, entryCreator);
    } else {
      return new CustomEntryConcurrentHashMap<>(initialCapacity, loadFactor, concurrencyLevel,
          isIdentityMap);
    }
  }

  @Override
  public void changeOwner(LocalRegion r) {
    if (r == _getOwnerObject()) {
      return;
    }
    setOwner(r);
  }

  @Override
  public void setEntryFactory(RegionEntryFactory f) {
    this.entryFactory = f;
  }

  @Override
  public RegionEntryFactory getEntryFactory() {
    return this.entryFactory;
  }

  protected void _setAttributes(Attributes a) {
    this.attr = a;
  }

  @Override
  public Attributes getAttributes() {
    return this.attr;
  }

  protected LocalRegion _getOwner() {
    return (LocalRegion) this.owner;
  }

  protected boolean _isOwnerALocalRegion() {
    return this.owner instanceof LocalRegion;
  }

  protected Object _getOwnerObject() {
    return this.owner;
  }

  @Override
  public void setOwner(Object r) {
    this.owner = r;
  }

  protected CustomEntryConcurrentHashMap<Object, Object> _getMap() {
    return this.map;
  }

  protected void _setMap(CustomEntryConcurrentHashMap<Object, Object> m) {
    this.map = m;
  }

  @Override
  public int size() {
    return _getMap().size();
  }

  // this is currently used by stats and eviction
  @Override
  public int sizeInVM() {
    return _getMap().size();
  }

  @Override
  public boolean isEmpty() {
    return _getMap().isEmpty();
  }

  @Override
  public Set keySet() {
    return _getMap().keySet();
  }

  @Override
  @SuppressWarnings({"unchecked", "rawtypes"})
  public Collection<RegionEntry> regionEntries() {
    return (Collection) _getMap().values();
  }

  @SuppressWarnings({"unchecked", "rawtypes"})
  @Override
  public Collection<RegionEntry> regionEntriesInVM() {
    return (Collection) _getMap().values();
  }

  @Override
  public boolean containsKey(Object key) {
    RegionEntry re = getEntry(key);
    if (re == null) {
      return false;
    }
    if (re.isRemoved()) {
      return false;
    }
    return true;
  }

  @Override
  public RegionEntry getEntry(Object key) {
    RegionEntry re = (RegionEntry) _getMap().get(key);
    return re;
  }

  protected RegionEntry getEntry(EntryEventImpl event) {
    return getEntry(event.getKey());
  }


  @Override
  public RegionEntry getEntryInVM(Object key) {
    return (RegionEntry) _getMap().get(key);
  }


  @Override
  public RegionEntry putEntryIfAbsent(Object key, RegionEntry re) {
    RegionEntry oldRe = (RegionEntry) _getMap().putIfAbsent(key, re);
    if (oldRe == null && (re instanceof OffHeapRegionEntry) && _isOwnerALocalRegion()
        && _getOwner().isThisRegionBeingClosedOrDestroyed()) {
      // prevent orphan during concurrent destroy (#48068)
      Object v = re.getValue();
      if (v != Token.REMOVED_PHASE1 && v != Token.REMOVED_PHASE2 && v instanceof StoredObject
          && ((StoredObject) v).hasRefCount()) {
        if (_getMap().remove(key, re)) {
          ((OffHeapRegionEntry) re).release();
        }
      }
    }
    return oldRe;
  }

  @Override
  public RegionEntry getOperationalEntryInVM(Object key) {
    RegionEntry re = (RegionEntry) _getMap().get(key);
    return re;
  }


  @Override
  public void removeEntry(Object key, RegionEntry re, boolean updateStat) {
    if (re.isTombstone() && _getMap().get(key) == re) {
      logger.fatal(
          LocalizedMessage.create(LocalizedStrings.AbstractRegionMap_ATTEMPT_TO_REMOVE_TOMBSTONE),
          new Exception("stack trace"));
      return; // can't remove tombstones except from the tombstone sweeper
    }
    if (_getMap().remove(key, re)) {
      re.removePhase2();
      if (updateStat) {
        incEntryCount(-1);
      }
    }
  }

  @Override
  public void removeEntry(Object key, RegionEntry re, boolean updateStat, EntryEventImpl event,
      final InternalRegion owner) {
    boolean success = false;
    if (re.isTombstone() && _getMap().get(key) == re) {
      logger.fatal(
          LocalizedMessage.create(LocalizedStrings.AbstractRegionMap_ATTEMPT_TO_REMOVE_TOMBSTONE),
          new Exception("stack trace"));
      return; // can't remove tombstones except from the tombstone sweeper
    }
    if (_getMap().remove(key, re)) {
      re.removePhase2();
      success = true;
      if (updateStat) {
        incEntryCount(-1);
      }
    }
  }

  protected void incEntryCount(int delta) {
    LocalRegion lr = _getOwner();
    if (lr != null) {
      CachePerfStats stats = lr.getCachePerfStats();
      if (stats != null) {
        stats.incEntryCount(delta);
      }
    }
  }

  void incClearCount(LocalRegion lr) {
    if (lr != null && !(lr instanceof HARegion)) {
      CachePerfStats stats = lr.getCachePerfStats();
      if (stats != null) {
        stats.incClearCount();
      }
    }
  }

  private void _mapClear() {
    _getMap().clear();
  }

  @Override
  public void close(BucketRegion bucketRegion) {
    clear(null, bucketRegion);
  }

  /**
   * Clear the region and, if an RVV is given, return a collection of the version sources in all
   * remaining tags
   */
  @Override
  public Set<VersionSource> clear(RegionVersionVector rvv, BucketRegion bucketRegion) {
    Set<VersionSource> result = new HashSet<VersionSource>();

    if (!_isOwnerALocalRegion()) {
      // Fix for #41333. Just clear the the map
      // if we failed during initialization.
      _mapClear();
      return null;
    }
    if (logger.isDebugEnabled()) {
      logger.debug("Clearing entries for {} rvv={}", _getOwner(), " rvv=" + rvv);
    }
    LocalRegion lr = _getOwner();
    RegionVersionVector localRvv = lr.getVersionVector();
    incClearCount(lr);
    // lock for size calcs if the region might have tombstones
    Object lockObj = lr.getConcurrencyChecksEnabled() ? lr.getSizeGuard() : new Object();
    synchronized (lockObj) {
      if (rvv == null) {
        int delta = 0;
        try {
          delta = sizeInVM(); // TODO soplog need to determine if stats should
                              // reflect only size in memory or the complete thing
        } catch (GemFireIOException e) {
          // ignore rather than throwing an exception during cache close
        }
        int tombstones = lr.getTombstoneCount();
        _mapClear();
        _getOwner().updateSizeOnClearRegion(delta - tombstones);
        _getOwner().incTombstoneCount(-tombstones);
        if (delta != 0) {
          incEntryCount(-delta);
        }
      } else {
        int delta = 0;
        int tombstones = 0;
        VersionSource myId = _getOwner().getVersionMember();
        if (localRvv != rvv) {
          localRvv.recordGCVersions(rvv);
        }
        final boolean isTraceEnabled = logger.isTraceEnabled();
        for (RegionEntry re : regionEntries()) {
          synchronized (re) {
            Token value = re.getValueAsToken();
            // if it's already being removed or the entry is being created we leave it alone
            if (value == Token.REMOVED_PHASE1 || value == Token.REMOVED_PHASE2) {
              continue;
            }

            VersionSource id = re.getVersionStamp().getMemberID();
            if (id == null) {
              id = myId;
            }
            if (rvv.contains(id, re.getVersionStamp().getRegionVersion())) {
              if (isTraceEnabled) {
                logger.trace("region clear op is removing {} {}", re.getKey(),
                    re.getVersionStamp());
              }

              boolean tombstone = re.isTombstone();
              // note: it.remove() did not reliably remove the entry so we use remove(K,V) here
              if (_getMap().remove(re.getKey(), re)) {
                if (OffHeapRegionEntryHelper.doesClearNeedToCheckForOffHeap()) {
                  GatewaySenderEventImpl.release(re.getValue()); // OFFHEAP _getValue ok
                }
                // If this is an overflow only region, we need to free the entry on
                // disk at this point.
                try {
                  re.removePhase1(lr, true);
                } catch (RegionClearedException e) {
                  // do nothing, it's already cleared.
                }
                re.removePhase2();
                lruEntryDestroy(re);
                if (tombstone) {
                  _getOwner().incTombstoneCount(-1);
                  tombstones += 1;
                } else {
                  delta += 1;
                }
              }
            } else { // rvv does not contain this entry so it is retained
              result.add(id);
            }
          }
        }
        _getOwner().updateSizeOnClearRegion(delta);
        incEntryCount(-delta);
        incEntryCount(-tombstones);
        if (logger.isDebugEnabled()) {
          logger.debug("Size after clearing = {}", _getMap().size());
        }
        if (isTraceEnabled && _getMap().size() < 20) {
          _getOwner().dumpBackingMap();
        }
      }
    }
    return result;
  }

  @Override
  public void lruUpdateCallback() {
    // By default do nothing; LRU maps needs to override this method
  }

  public void lruUpdateCallback(boolean b) {
    // By default do nothing; LRU maps needs to override this method
  }

  @Override
  public boolean disableLruUpdateCallback() {
    // By default do nothing; LRU maps needs to override this method
    return false;
  }

  @Override
  public void enableLruUpdateCallback() {
    // By default do nothing; LRU maps needs to override this method
  }

  @Override
  public void resetThreadLocals() {
    // By default do nothing; LRU maps needs to override this method
  }

  /**
   * Tell an LRU that a new entry has been created
   */
  protected void lruEntryCreate(RegionEntry e) {
    // do nothing by default
  }

  /**
   * Tell an LRU that an existing entry has been destroyed
   */
  protected void lruEntryDestroy(RegionEntry e) {
    // do nothing by default
  }

  /**
   * Tell an LRU that an existing entry has been modified
   */
  protected void lruEntryUpdate(RegionEntry e) {
    // do nothing by default
  }

  @Override
  public void decTxRefCount(RegionEntry e) {
    LocalRegion lr = null;
    if (_isOwnerALocalRegion()) {
      lr = _getOwner();
    }
    e.decRefCount(null, lr);
  }

  @Override
  public boolean lruLimitExceeded(DiskRegionView diskRegionView) {
    return false;
  }

  @Override
  public void lruCloseStats() {
    // do nothing by default
  }

  @Override
  public void lruEntryFaultIn(EvictableEntry entry) {
    // do nothing by default
  }

  /**
   * Process an incoming version tag for concurrent operation detection. This must be done before
   * modifying the region entry.
   *
   * @param re the entry that is to be modified
   * @param event the modification to the entry
   * @throws InvalidDeltaException if the event contains a delta that cannot be applied
   * @throws ConcurrentCacheModificationException if the event is in conflict with a previously
   *         applied change
   */
  private void processVersionTag(RegionEntry re, EntryEventImpl event) {
    if (re.getVersionStamp() != null) {
      re.getVersionStamp().processVersionTag(event);

      // during initialization we record version tag info to detect ops the
      // image provider hasn't seen
      VersionTag<?> tag = event.getVersionTag();
      if (tag != null && !event.getRegion().isInitialized()) {
        ImageState is = event.getRegion().getImageState();
        if (is != null && !event.getRegion().isUsedForPartitionedRegionBucket()) {
          if (logger.isTraceEnabled()) {
            logger.trace("recording version tag in image state: {}", tag);
          }
          is.addVersionTag(event.getKey(), tag);
        }
      }
    }
  }

  private void processVersionTagForGII(RegionEntry re, LocalRegion owner, VersionTag entryVersion,
      boolean isTombstone, InternalDistributedMember sender, boolean checkConflicts) {

    re.getVersionStamp().processVersionTag(_getOwner(), entryVersion, isTombstone, false,
        owner.getMyId(), sender, checkConflicts);
  }

  @Override
  public void copyRecoveredEntries(RegionMap rm) {
    // We need to sort the tombstones before scheduling them,
    // so that they will be in the correct order.
    OrderedTombstoneMap<RegionEntry> tombstones = new OrderedTombstoneMap<RegionEntry>();
    if (rm != null) {
      CustomEntryConcurrentHashMap<Object, Object> other = ((AbstractRegionMap) rm)._getMap();
      Iterator<Map.Entry<Object, Object>> it = other.entrySetWithReusableEntries().iterator();
      while (it.hasNext()) {
        Map.Entry<Object, Object> me = it.next();
        it.remove(); // This removes the RegionEntry from "rm" but it does not decrement its
                     // refcount to an offheap value.
        RegionEntry oldRe = (RegionEntry) me.getValue();
        Object key = me.getKey();

        @Retained
        @Released
        Object value = oldRe
            .getValueRetain((RegionEntryContext) ((AbstractRegionMap) rm)._getOwnerObject(), true);

        try {
          if (value == Token.NOT_AVAILABLE) {
            // fix for bug 43993
            value = null;
          }
          if (value == Token.TOMBSTONE && !_getOwner().getConcurrencyChecksEnabled()) {
            continue;
          }
          RegionEntry newRe =
              getEntryFactory().createEntry((RegionEntryContext) _getOwnerObject(), key, value);
          // TODO: passing value to createEntry causes a problem with the disk stats.
          // The disk stats have already been set to track oldRe.
          // So when we call createEntry we probably want to give it REMOVED_PHASE1
          // and then set the value in copyRecoveredEntry it a way that does not
          // change the disk stats. This also depends on DiskEntry.Helper.initialize not changing
          // the stats for REMOVED_PHASE1
          copyRecoveredEntry(oldRe, newRe);
          // newRe is now in this._getMap().
          if (newRe.isTombstone()) {
            VersionTag tag = newRe.getVersionStamp().asVersionTag();
            tombstones.put(tag, newRe);
          } else {
            _getOwner().updateSizeOnCreate(key, _getOwner().calculateRegionEntryValueSize(newRe));
          }
          incEntryCount(1);
          lruEntryUpdate(newRe);
        } finally {
          OffHeapHelper.release(value);
          if (oldRe instanceof OffHeapRegionEntry) {
            ((OffHeapRegionEntry) oldRe).release();
          }
        }
        lruUpdateCallback();
      }
    } else {
      for (Iterator<RegionEntry> iter = regionEntries().iterator(); iter.hasNext();) {
        RegionEntry re = iter.next();
        if (re.isTombstone()) {
          if (re.getVersionStamp() == null) { // bug #50992 - recovery from versioned to
                                              // non-versioned
            iter.remove();
            continue;
          } else {
            tombstones.put(re.getVersionStamp().asVersionTag(), re);
          }
        } else {
          _getOwner().updateSizeOnCreate(re.getKey(),
              _getOwner().calculateRegionEntryValueSize(re));
        }
      }
      incEntryCount(size());
      // Since lru was not being done during recovery call it now.
      lruUpdateCallback();
    }

    // Schedule all of the tombstones, now that we have sorted them
    Map.Entry<VersionTag, RegionEntry> entry;
    while ((entry = tombstones.take()) != null) {
      // refresh the tombstone so it doesn't time out too soon
      _getOwner().scheduleTombstone(entry.getValue(), entry.getKey());
    }

  }

  protected void copyRecoveredEntry(RegionEntry oldRe, RegionEntry newRe) {
    if (newRe.getVersionStamp() != null) {
      newRe.getVersionStamp().setMemberID(oldRe.getVersionStamp().getMemberID());
      newRe.getVersionStamp().setVersions(oldRe.getVersionStamp().asVersionTag());
    }

    if (newRe instanceof AbstractOplogDiskRegionEntry) {
      ((AbstractOplogDiskRegionEntry) newRe).setDiskId(oldRe);
      _getOwner().getDiskRegion().replaceIncompatibleEntry((DiskEntry) oldRe, (DiskEntry) newRe);
    }
    _getMap().put(newRe.getKey(), newRe);
  }

  @Override
  @Retained // Region entry may contain an off-heap value
  public RegionEntry initRecoveredEntry(Object key, DiskEntry.RecoveredEntry value) {
    boolean needsCallback = false;
    @Retained
    RegionEntry newRe =
        getEntryFactory().createEntry((RegionEntryContext) _getOwnerObject(), key, value);
    synchronized (newRe) {
      if (value.getVersionTag() != null && newRe.getVersionStamp() != null) {
        newRe.getVersionStamp().setVersions(value.getVersionTag());
      }
      RegionEntry oldRe = putEntryIfAbsent(key, newRe);
      while (oldRe != null) {
        synchronized (oldRe) {
          if (oldRe.isRemoved() && !oldRe.isTombstone()) {
            if (_isOwnerALocalRegion()) {
              _getOwner().getCachePerfStats().incRetries();
            }
            _getMap().remove(key, oldRe);
            oldRe = putEntryIfAbsent(key, newRe);
          }
          /*
           * Entry already exists which should be impossible. Free the current entry (if off-heap)
           * and throw an exception.
           */
          else {
            if (newRe instanceof OffHeapRegionEntry) {
              ((OffHeapRegionEntry) newRe).release();
            }

            throw new IllegalStateException(
                "Could not recover entry for key " + key + ".  The entry already exists!");
          }
        } // synchronized
      }
      if (_isOwnerALocalRegion()) {
        if (newRe.isTombstone()) {
          // refresh the tombstone so it doesn't time out too soon
          _getOwner().scheduleTombstone(newRe, newRe.getVersionStamp().asVersionTag());
        } else {
          _getOwner().updateSizeOnCreate(key, _getOwner().calculateRegionEntryValueSize(newRe));
        }
        // incEntryCount is called for a tombstone because scheduleTombstone does entryCount--.
        incEntryCount(1); // we are creating an entry that was recovered from disk including
                          // tombstone
      }
      lruEntryUpdate(newRe);
      needsCallback = true;
    }
    if (needsCallback) {
      lruUpdateCallback();
    }

    EntryLogger.logRecovery(_getOwnerObject(), key, value);

    return newRe;
  }

  @Override
  public RegionEntry updateRecoveredEntry(Object key, DiskEntry.RecoveredEntry value) {
    boolean needsCallback = false;
    RegionEntry re = getEntry(key);
    if (re == null) {
      return null;
    }
    synchronized (re) {
      if (re.isRemoved() && !re.isTombstone()) {
        return null;
      }
      if (value.getVersionTag() != null && re.getVersionStamp() != null) {
        re.getVersionStamp().setVersions(value.getVersionTag());
      }
      try {
        if (_isOwnerALocalRegion()) {
          boolean oldValueWasTombstone = re.isTombstone();
          if (oldValueWasTombstone) {
            // when a tombstone is to be overwritten, unschedule it first
            _getOwner().unscheduleTombstone(re);
            // unscheduleTombstone incs entryCount which is ok
            // because we either set the value after this so that
            // the entry exists or we call scheduleTombstone which
            // will dec entryCount.
          }
          final int oldSize = _getOwner().calculateRegionEntryValueSize(re);
          re.setValue(_getOwner(), value); // OFFHEAP no need to call
                                           // AbstractRegionMap.prepareValueForCache because
                                           // setValue is overridden for disk and that code takes
                                           // apart value (RecoveredEntry) and prepares its nested
                                           // value for the cache
          if (re.isTombstone()) {
            _getOwner().scheduleTombstone(re, re.getVersionStamp().asVersionTag());
            _getOwner().updateSizeOnRemove(key, oldSize);
          } else if (oldValueWasTombstone) {
            _getOwner().updateSizeOnCreate(key, _getOwner().calculateRegionEntryValueSize(re));
          } else {
            _getOwner().updateSizeOnPut(key, oldSize,
                _getOwner().calculateRegionEntryValueSize(re));
          }
        } else {
          value.applyToDiskEntry((PlaceHolderDiskRegion) _getOwnerObject(), (DiskEntry) re,
              (RegionEntryContext) _getOwnerObject());
        }
      } catch (RegionClearedException rce) {
        throw new IllegalStateException(
            "RegionClearedException should never happen in this context", rce);
      }
      lruEntryUpdate(re);
      needsCallback = true;
    }
    if (needsCallback) {
      lruUpdateCallback();
    }

    EntryLogger.logRecovery(_getOwnerObject(), key, value);

    return re;
  }

  @Override
  public boolean initialImagePut(final Object key, final long lastModified, Object newValue,
      final boolean wasRecovered, boolean deferLRUCallback, VersionTag entryVersion,
      InternalDistributedMember sender, boolean isSynchronizing) {
    boolean result = false;
    boolean done = false;
    boolean cleared = false;
    final LocalRegion owner = _getOwner();

    if (newValue == Token.TOMBSTONE && !owner.getConcurrencyChecksEnabled()) {
      return false;
    }

    if (owner instanceof HARegion && newValue instanceof CachedDeserializable) {
      Object actualVal = null;
      CachedDeserializable newValueCd = (CachedDeserializable) newValue;
      try {
        actualVal = BlobHelper.deserializeBlob(newValueCd.getSerializedValue(),
            sender.getVersionObject(), null);
        newValue = new VMCachedDeserializable(actualVal, newValueCd.getSizeInBytes());
      } catch (IOException | ClassNotFoundException e) {
        throw new RuntimeException("Unable to deserialize HA event for region " + owner);
      }
      if (actualVal instanceof HAEventWrapper) {
        HAEventWrapper haEventWrapper = (HAEventWrapper) actualVal;
        // Key was removed at sender side so not putting it into the HARegion
        if (haEventWrapper.getClientUpdateMessage() == null) {
          return false;
        }
        // Getting the instance from singleton CCN..This assumes only one bridge
        // server in the VM
        HAContainerWrapper haContainer =
            (HAContainerWrapper) CacheClientNotifier.getInstance().getHaContainer();
        if (haContainer == null) {
          return false;
        }
        HAEventWrapper original = null;
        // synchronized (haContainer) {
        do {
          ClientUpdateMessageImpl oldMsg = (ClientUpdateMessageImpl) haContainer
              .putIfAbsent(haEventWrapper, haEventWrapper.getClientUpdateMessage());
          if (oldMsg != null) {
            original = (HAEventWrapper) haContainer.getKey(haEventWrapper);
            if (original == null) {
              continue;
            }
            synchronized (original) {
              if ((HAEventWrapper) haContainer.getKey(original) != null) {
                original.incAndGetReferenceCount();
                HARegionQueue.addClientCQsAndInterestList(oldMsg, haEventWrapper, haContainer,
                    owner.getName());
                haEventWrapper.setClientUpdateMessage(null);
                newValue = new VMCachedDeserializable(original, newValueCd.getSizeInBytes());
              } else {
                original = null;
              }
            }
          } else { // putIfAbsent successful
            synchronized (haEventWrapper) {
              haEventWrapper.incAndGetReferenceCount();
              haEventWrapper.setHAContainer(haContainer);
              haEventWrapper.setClientUpdateMessage(null);
              haEventWrapper.setIsRefFromHAContainer(true);
            }
            break;
          }
          // try until we either get a reference to HAEventWrapper from
          // HAContainer or successfully put one into it.
        } while (original == null);
        /*
         * entry = (Map.Entry)haContainer.getEntry(haEventWrapper); if (entry != null) { original =
         * (HAEventWrapper)entry.getKey(); original.incAndGetReferenceCount(); } else {
         * haEventWrapper.incAndGetReferenceCount(); haEventWrapper.setHAContainer(haContainer);
         * haContainer.put(haEventWrapper, haEventWrapper .getClientUpdateMessage());
         * haEventWrapper.setClientUpdateMessage(null);
         * haEventWrapper.setIsRefFromHAContainer(true); } } if (entry != null) {
         * HARegionQueue.addClientCQsAndInterestList(entry, haEventWrapper, haContainer,
         * owner.getName()); haEventWrapper.setClientUpdateMessage(null); newValue =
         * CachedDeserializableFactory.create(original,
         * ((CachedDeserializable)newValue).getSizeInBytes()); }
         */
      }
    }

    try {
      RegionEntry newRe = getEntryFactory().createEntry(owner, key, Token.REMOVED_PHASE1);
      EntryEventImpl event = null;

      @Retained
      @Released
      Object oldValue = null;

      try {
        RegionEntry oldRe = null;
        synchronized (newRe) {
          try {
            oldRe = putEntryIfAbsent(key, newRe);
            while (!done && oldRe != null) {
              synchronized (oldRe) {
                if (oldRe.isRemovedPhase2()) {
                  owner.getCachePerfStats().incRetries();
                  _getMap().remove(key, oldRe);
                  oldRe = putEntryIfAbsent(key, newRe);
                } else {
                  boolean acceptedVersionTag = false;
                  if (entryVersion != null && owner.getConcurrencyChecksEnabled()) {
                    Assert.assertTrue(entryVersion.getMemberID() != null,
                        "GII entry versions must have identifiers");
                    try {
                      boolean isTombstone = (newValue == Token.TOMBSTONE);
                      // don't reschedule the tombstone if it hasn't changed
                      boolean isSameTombstone = oldRe.isTombstone() && isTombstone
                          && oldRe.getVersionStamp().asVersionTag().equals(entryVersion);
                      if (isSameTombstone) {
                        return true;
                      }
                      processVersionTagForGII(oldRe, owner, entryVersion, isTombstone, sender,
                          !wasRecovered || isSynchronizing);
                      acceptedVersionTag = true;
                    } catch (ConcurrentCacheModificationException e) {
                      return false;
                    }
                  }
                  final boolean oldIsTombstone = oldRe.isTombstone();
                  final int oldSize = owner.calculateRegionEntryValueSize(oldRe);
                  try {
                    result = oldRe.initialImagePut(owner, lastModified, newValue, wasRecovered,
                        acceptedVersionTag);
                    if (result) {
                      if (oldIsTombstone) {
                        owner.unscheduleTombstone(oldRe);
                        if (newValue != Token.TOMBSTONE) {
                          lruEntryCreate(oldRe);
                        } else {
                          lruEntryUpdate(oldRe);
                        }
                      }
                      if (newValue == Token.TOMBSTONE) {
                        owner.updateSizeOnRemove(key, oldSize);
                        if (owner.getServerProxy() == null
                            && owner.getVersionVector().isTombstoneTooOld(
                                entryVersion.getMemberID(), entryVersion.getRegionVersion())) {
                          // the received tombstone has already been reaped, so don't retain it
                          removeTombstone(oldRe, entryVersion, false, false);
                          return false;
                        } else {
                          owner.scheduleTombstone(oldRe, entryVersion);
                          lruEntryDestroy(oldRe);
                        }
                      } else {
                        int newSize = owner.calculateRegionEntryValueSize(oldRe);
                        if (!oldIsTombstone) {
                          owner.updateSizeOnPut(key, oldSize, newSize);
                        } else {
                          owner.updateSizeOnCreate(key, newSize);
                        }
                        EntryLogger.logInitialImagePut(_getOwnerObject(), key, newValue);
                      }
                    }
                    if (owner.getIndexManager() != null) {
                      // Due to having no reverse map, we need to be able to generate the oldkey
                      // before doing an update
                      // Without the BEFORE_UPDATE_OP, we would see duplicate entries in the index
                      // as the update could not locate the old key
                      if (!oldRe.isRemoved()) {
                        owner.getIndexManager().updateIndexes(oldRe, IndexManager.REMOVE_ENTRY,
                            IndexProtocol.BEFORE_UPDATE_OP);
                      }
                      owner.getIndexManager().updateIndexes(oldRe,
                          oldRe.isRemoved() ? IndexManager.ADD_ENTRY : IndexManager.UPDATE_ENTRY,
                          oldRe.isRemoved() ? IndexProtocol.OTHER_OP
                              : IndexProtocol.AFTER_UPDATE_OP);
                    }
                    done = true;
                  } finally {
                    if (event != null) {
                      event.release();
                      event = null;
                    }
                  }
                }
              }
            }
            if (!done) {
              boolean versionTagAccepted = false;
              if (entryVersion != null && owner.getConcurrencyChecksEnabled()) {
                Assert.assertTrue(entryVersion.getMemberID() != null,
                    "GII entry versions must have identifiers");
                try {
                  boolean isTombstone = (newValue == Token.TOMBSTONE);
                  processVersionTagForGII(newRe, owner, entryVersion, isTombstone, sender,
                      !wasRecovered || isSynchronizing);
                  versionTagAccepted = true;
                } catch (ConcurrentCacheModificationException e) {
                  return false;
                }
              }
              result = newRe.initialImageInit(owner, lastModified, newValue, true, wasRecovered,
                  versionTagAccepted);
              try {
                if (result) {
                  if (newValue == Token.TOMBSTONE) {
                    owner.scheduleTombstone(newRe, entryVersion);
                  } else {
                    owner.updateSizeOnCreate(key, owner.calculateRegionEntryValueSize(newRe));
                    EntryLogger.logInitialImagePut(_getOwnerObject(), key, newValue);
                    lruEntryCreate(newRe);
                  }
                  incEntryCount(1);
                }

                // Update local indexes
                if (owner.getIndexManager() != null) {
                  // Due to having no reverse map, we need to be able to generate the oldkey before
                  // doing an update
                  // Without the BEFORE_UPDATE_OP, we would see duplicate entries in the index as
                  // the update could not locate the old key
                  if (oldRe != null && !oldRe.isRemoved()) {
                    owner.getIndexManager().updateIndexes(oldRe, IndexManager.REMOVE_ENTRY,
                        IndexProtocol.BEFORE_UPDATE_OP);
                  }
                  owner.getIndexManager().updateIndexes(newRe,
                      newRe.isRemoved() ? IndexManager.REMOVE_ENTRY : IndexManager.UPDATE_ENTRY,
                      newRe.isRemoved() ? IndexProtocol.OTHER_OP : IndexProtocol.AFTER_UPDATE_OP);
                }
                done = true;
              } finally {
                if (event != null) {
                  event.release();
                  event = null;
                }
              }
            }
          } finally {
            if (done && result) {
              initialImagePutEntry(newRe);
            }
            if (!done) {
              removeEntry(key, newRe, false);
              if (owner.getIndexManager() != null) {
                owner.getIndexManager().updateIndexes(newRe, IndexManager.REMOVE_ENTRY,
                    IndexProtocol.OTHER_OP);
              }
            }
          }
        } // synchronized
      } finally {
        if (event != null)
          event.release();
        OffHeapHelper.release(oldValue);
      }
    } catch (RegionClearedException rce) {
      // Asif: do not issue any sort of callbacks
      done = false;
      cleared = true;
    } catch (QueryException qe) {
      done = false;
      cleared = true;
    } finally {
      if (done && !deferLRUCallback) {
        lruUpdateCallback();
      } else if (!cleared) {
        resetThreadLocals();
      }
    }
    return result;
  }

  protected void initialImagePutEntry(RegionEntry newRe) {}

  boolean confirmEvictionDestroy(RegionEntry re) {
    /* We arn't in an LRU context, and should never get here */
    Assert.assertTrue(false, "Not an LRU region, can not confirm LRU eviction operation");
    return true;
  }

  @Override
  public boolean destroy(EntryEventImpl event, boolean inTokenMode, boolean duringRI,
      boolean cacheWrite, boolean isEviction, Object expectedOldValue, boolean removeRecoveredEntry)
      throws CacheWriterException, EntryNotFoundException, TimeoutException {

    final LocalRegion owner = _getOwner();

    if (owner == null) {
      Assert.assertTrue(false, "The owner for RegionMap " + this // "fix" for bug 32440
          + " is null for event " + event);
    }

    boolean retry = true;

    lockForCacheModification(owner, event);
    try {

      while (retry) {
        retry = false;

        boolean opCompleted = false;
        boolean doPart3 = false;

        // We need to acquire the region entry while holding the lock to avoid #45620.
        // The outer try/finally ensures that the lock will be released without fail.
        // I'm avoiding indenting just to preserve the ability
        // to track diffs since the code is fairly complex.

        RegionEntry re =
            getOrCreateRegionEntry(owner, event, Token.REMOVED_PHASE1, null, true, true);
        RegionEntry tombstone = null;
        boolean haveTombstone = false;
        /*
         * Execute the test hook runnable inline (not threaded) if it is not null.
         */
        if (null != testHookRunnableForConcurrentOperation) {
          testHookRunnableForConcurrentOperation.run();
        }

        try {
          if (logger.isTraceEnabled(LogMarker.LRU_TOMBSTONE_COUNT)
              && !(owner instanceof HARegion)) {
            logger.trace(LogMarker.LRU_TOMBSTONE_COUNT,
                "ARM.destroy() inTokenMode={}; duringRI={}; riLocalDestroy={}; withRepl={}; fromServer={}; concurrencyEnabled={}; isOriginRemote={}; isEviction={}; operation={}; re={}",
                inTokenMode, duringRI, event.isFromRILocalDestroy(),
<<<<<<< HEAD
                owner.getDataPolicy().withReplication(), event.isFromServer(),
                owner.concurrencyChecksEnabled, event.isOriginRemote(), isEviction,
=======
                owner.dataPolicy.withReplication(), event.isFromServer(),
                owner.getConcurrencyChecksEnabled(), event.isOriginRemote(), isEviction,
>>>>>>> ffee51a1
                event.getOperation(), re);
          }
          if (event.isFromRILocalDestroy()) {
            // for RI local-destroy we don't want to keep tombstones.
            // In order to simplify things we just set this recovery
            // flag to true to force the entry to be removed
            removeRecoveredEntry = true;
          }
          // the logic in this method is already very involved, and adding tombstone
          // permutations to (re != null) greatly complicates it. So, we check
          // for a tombstone here and, if found, pretend for a bit that the entry is null
          if (re != null && re.isTombstone() && !removeRecoveredEntry) {
            tombstone = re;
            haveTombstone = true;
            re = null;
          }
          IndexManager oqlIndexManager = owner.getIndexManager();
          if (re == null) {
            // we need to create an entry if in token mode or if we've received
            // a destroy from a peer or WAN gateway and we need to retain version
            // information for concurrency checks
            boolean retainForConcurrency = (!haveTombstone
<<<<<<< HEAD
                && (owner.getDataPolicy().withReplication() || event.isFromServer())
                && owner.concurrencyChecksEnabled
=======
                && (owner.dataPolicy.withReplication() || event.isFromServer())
                && owner.getConcurrencyChecksEnabled()
>>>>>>> ffee51a1
                && (event.isOriginRemote() /* destroy received from other must create tombstone */
                    || event.isFromWANAndVersioned() /* wan event must create a tombstone */
                    || event.isBridgeEvent())); /*
                                                 * event from client must create a tombstone so
                                                 * client has a version #
                                                 */
            if (inTokenMode || retainForConcurrency) {
              // removeRecoveredEntry should be false in this case
              RegionEntry newRe =
                  getEntryFactory().createEntry(owner, event.getKey(), Token.REMOVED_PHASE1);
              // Fix for Bug #44431. We do NOT want to update the region and wait
              // later for index INIT as region.clear() can cause inconsistency if
              // happened in parallel as it also does index INIT.
              if (oqlIndexManager != null) {
                oqlIndexManager.waitForIndexInit();
              }
              try {
                synchronized (newRe) {
                  RegionEntry oldRe = putEntryIfAbsent(event.getKey(), newRe);
                  while (!opCompleted && oldRe != null) {
                    synchronized (oldRe) {
                      if (oldRe.isRemovedPhase2()) {
                        owner.getCachePerfStats().incRetries();
                        _getMap().remove(event.getKey(), oldRe);
                        oldRe = putEntryIfAbsent(event.getKey(), newRe);
                      } else {
                        event.setRegionEntry(oldRe);

                        // Last transaction related eviction check. This should
                        // prevent
                        // transaction conflict (caused by eviction) when the entry
                        // is being added to transaction state.
                        if (isEviction) {
                          if (!confirmEvictionDestroy(oldRe)) {
                            opCompleted = false;
                            return opCompleted;
                          }
                        }
                        try {
                          // if concurrency checks are enabled, destroy will
                          // set the version tag
                          boolean destroyed = destroyEntry(oldRe, event, inTokenMode, cacheWrite,
                              expectedOldValue, false, removeRecoveredEntry);
                          if (destroyed) {
                            if (retainForConcurrency) {
                              owner.basicDestroyBeforeRemoval(oldRe, event);
                            }
                            owner.basicDestroyPart2(oldRe, event, inTokenMode,
                                false /* conflict with clear */, duringRI, true);
                            lruEntryDestroy(oldRe);
                            doPart3 = true;
                          }
                        } catch (RegionClearedException rce) {
                          // Ignore. The exception will ensure that we do not update
                          // the LRU List
                          owner.basicDestroyPart2(oldRe, event, inTokenMode,
                              true/* conflict with clear */, duringRI, true);
                          doPart3 = true;
                        } catch (ConcurrentCacheModificationException ccme) {
                          VersionTag tag = event.getVersionTag();
                          if (tag != null && tag.isTimeStampUpdated()) {
                            // Notify gateways of new time-stamp.
                            owner.notifyTimestampsToGateways(event);
                          }
                          throw ccme;
                        }
                        re = oldRe;
                        opCompleted = true;
                      }
                    } // synchronized oldRe
                  } // while
                  if (!opCompleted) {
                    // The following try has a finally that cleans up the newRe.
                    // This is only needed if newRe was added to the map which only
                    // happens if we didn't get completed with oldRe in the above while loop.
                    try {
                      re = newRe;
                      event.setRegionEntry(newRe);

                      try {
                        // if concurrency checks are enabled, destroy will
                        // set the version tag
                        if (isEviction) {
                          opCompleted = false;
                          return opCompleted;
                        }
                        opCompleted = destroyEntry(newRe, event, inTokenMode, cacheWrite,
                            expectedOldValue, true, removeRecoveredEntry);
                        if (opCompleted) {
                          // This is a new entry that was created because we are in
                          // token mode or are accepting a destroy operation by adding
                          // a tombstone. There is no oldValue, so we don't need to
                          // call updateSizeOnRemove
                          // owner.recordEvent(event);
                          event.setIsRedestroyedEntry(true); // native clients need to know if the
                                                             // entry didn't exist
                          if (retainForConcurrency) {
                            owner.basicDestroyBeforeRemoval(oldRe, event);
                          }
                          owner.basicDestroyPart2(newRe, event, inTokenMode,
                              false /* conflict with clear */, duringRI, true);
                          doPart3 = true;
                        }
                      } catch (RegionClearedException rce) {
                        // Ignore. The exception will ensure that we do not update
                        // the LRU List
                        opCompleted = true;
                        EntryLogger.logDestroy(event);
                        owner.basicDestroyPart2(newRe, event, inTokenMode,
                            true /* conflict with clear */, duringRI, true);
                        doPart3 = true;
                      } catch (ConcurrentCacheModificationException ccme) {
                        VersionTag tag = event.getVersionTag();
                        if (tag != null && tag.isTimeStampUpdated()) {
                          // Notify gateways of new time-stamp.
                          owner.notifyTimestampsToGateways(event);
                        }
                        throw ccme;
                      }
                      // Note no need for LRU work since the entry is destroyed
                      // and will be removed when gii completes
                    } finally {
                      if (!opCompleted
                          && !haveTombstone /* to fix bug 51583 do this for all operations */ ) {
                        removeEntry(event.getKey(), newRe, false);
                      }
                      if (!opCompleted && isEviction) {
                        removeEntry(event.getKey(), newRe, false);
                      }
                    }
                  } // !opCompleted
                } // synchronized newRe
              } finally {
                if (oqlIndexManager != null) {
                  oqlIndexManager.countDownIndexUpdaters();
                }
              }
            } // inTokenMode or tombstone creation
            else {
              if (!isEviction || owner.getConcurrencyChecksEnabled()) {
                // The following ensures that there is not a concurrent operation
                // on the entry and leaves behind a tombstone if concurrencyChecksEnabled.
                // It fixes bug #32467 by propagating the destroy to the server even though
                // the entry isn't in the client
                RegionEntry newRe = haveTombstone ? tombstone
                    : getEntryFactory().createEntry(owner, event.getKey(), Token.REMOVED_PHASE1);
                synchronized (newRe) {
                  if (haveTombstone && !tombstone.isTombstone()) {
                    // we have to check this again under synchronization since it may have changed
                    retry = true;
                    // retryEntry = tombstone; // leave this in place for debugging
                    continue;
                  }
                  re = (RegionEntry) _getMap().putIfAbsent(event.getKey(), newRe);
                  if (re != null && re != tombstone) {
                    // concurrent change - try again
                    retry = true;
                    // retryEntry = tombstone; // leave this in place for debugging
                    continue;
                  } else if (!isEviction) {
                    boolean throwex = false;
                    EntryNotFoundException ex = null;
                    try {
                      if (!cacheWrite) {
                        throwex = true;
                      } else {
                        try {
                          if (!removeRecoveredEntry) {
                            throwex = !owner.bridgeWriteBeforeDestroy(event, expectedOldValue);
                          }
                        } catch (EntryNotFoundException e) {
                          throwex = true;
                          ex = e;
                        }
                      }
                      if (throwex) {
                        if (!event.isOriginRemote() && !event.getOperation().isLocal()
                            && (event.isFromBridgeAndVersioned() || // if this is a replayed client
                                                                    // event that already has a
                                                                    // version
                                event.isFromWANAndVersioned())) { // or if this is a WAN event that
                                                                  // has been applied in another
                                                                  // system
                          // we must distribute these since they will update the version information
                          // in peers
                          if (logger.isDebugEnabled()) {
                            logger.debug(
                                "ARM.destroy is allowing wan/client destroy of {} to continue",
                                event.getKey());
                          }
                          throwex = false;
                          event.setIsRedestroyedEntry(true);
                          // Distribution of this op happens on re and re might me null here before
                          // distributing this destroy op.
                          if (re == null) {
                            re = newRe;
                          }
                          doPart3 = true;
                        }
                      }
                      if (throwex) {
                        if (ex == null) {
                          // Fix for 48182, check cache state and/or region state before sending
                          // entry not found.
                          // this is from the server and any exceptions will propogate to the client
                          owner.checkEntryNotFound(event.getKey());
                        } else {
                          throw ex;
                        }
                      }
                    } finally {
                      // either remove the entry or leave a tombstone
                      try {
                        if (!event.isOriginRemote() && event.getVersionTag() != null
                            && owner.getConcurrencyChecksEnabled()) {
                          // this shouldn't fail since we just created the entry.
                          // it will either generate a tag or apply a server's version tag
                          processVersionTag(newRe, event);
                          if (doPart3) {
                            owner.generateAndSetVersionTag(event, newRe);
                          }
                          try {
                            owner.recordEvent(event);
                            newRe.makeTombstone(owner, event.getVersionTag());
                          } catch (RegionClearedException e) {
                            // that's okay - when writing a tombstone into a disk, the
                            // region has been cleared (including this tombstone)
                          }
                          opCompleted = true;
                          // lruEntryCreate(newRe);
                        } else if (!haveTombstone) {
                          try {
                            assert newRe != tombstone;
                            newRe.setValue(owner, Token.REMOVED_PHASE2);
                            removeEntry(event.getKey(), newRe, false);
                          } catch (RegionClearedException e) {
                            // that's okay - we just need to remove the new entry
                          }
                        } else if (event.getVersionTag() != null) { // haveTombstone - update the
                                                                    // tombstone version info
                          processVersionTag(tombstone, event);
                          if (doPart3) {
                            owner.generateAndSetVersionTag(event, newRe);
                          }
                          // This is not conflict, we need to persist the tombstone again with new
                          // version tag
                          try {
                            tombstone.setValue(owner, Token.TOMBSTONE);
                          } catch (RegionClearedException e) {
                            // that's okay - when writing a tombstone into a disk, the
                            // region has been cleared (including this tombstone)
                          }
                          owner.recordEvent(event);
                          owner.rescheduleTombstone(tombstone, event.getVersionTag());
                          owner.basicDestroyPart2(tombstone, event, inTokenMode,
                              true /* conflict with clear */, duringRI, true);
                          opCompleted = true;
                        } else {
                          Assert.assertTrue(event.getVersionTag() == null);
                          Assert.assertTrue(newRe == tombstone);
                          event.setVersionTag(getVersionTagFromStamp(tombstone.getVersionStamp()));
                        }
                      } catch (ConcurrentCacheModificationException ccme) {
                        VersionTag tag = event.getVersionTag();
                        if (tag != null && tag.isTimeStampUpdated()) {
                          // Notify gateways of new time-stamp.
                          owner.notifyTimestampsToGateways(event);
                        }
                        throw ccme;
                      }
                    }
                  }
                } // synchronized(newRe)
              }
            }
          } // no current entry
          else { // current entry exists
            if (oqlIndexManager != null) {
              oqlIndexManager.waitForIndexInit();
            }
            try {
              synchronized (re) {
                owner.checkReadiness();
                // if the entry is a tombstone and the event is from a peer or a client
                // then we allow the operation to be performed so that we can update the
                // version stamp. Otherwise we would retain an old version stamp and may allow
                // an operation that is older than the destroy() to be applied to the cache
                // Bug 45170: If removeRecoveredEntry, we treat tombstone as regular entry to be
                // deleted
                boolean createTombstoneForConflictChecks =
                    (owner.getConcurrencyChecksEnabled() && (event.isOriginRemote()
                        || event.getContext() != null || removeRecoveredEntry));
                if (!re.isRemoved() || createTombstoneForConflictChecks) {
                  if (re.isRemovedPhase2()) {
                    _getMap().remove(event.getKey(), re);
                    owner.getCachePerfStats().incRetries();
                    retry = true;
                    continue;
                  }
                  if (!event.isOriginRemote() && event.getOperation().isExpiration()) {
                    // If this expiration started locally then only do it if the RE is not being
                    // used by a tx.
                    if (re.isInUseByTransaction()) {
                      opCompleted = false;
                      return opCompleted;
                    }
                  }
                  event.setRegionEntry(re);

                  // See comment above about eviction checks
                  if (isEviction) {
                    assert expectedOldValue == null;
                    if (!confirmEvictionDestroy(re)) {
                      opCompleted = false;
                      return opCompleted;
                    }
                  }

                  boolean removed = false;
                  try {
                    opCompleted = destroyEntry(re, event, inTokenMode, cacheWrite, expectedOldValue,
                        false, removeRecoveredEntry);
                    if (opCompleted) {
                      // It is very, very important for Partitioned Regions to keep
                      // the entry in the map until after distribution occurs so that other
                      // threads performing a create on this entry wait until the destroy
                      // distribution is finished.
                      // keeping backup copies consistent. Fix for bug 35906.
                      // -- mthomas 07/02/2007 <-- how about that date, kinda cool eh?
                      owner.basicDestroyBeforeRemoval(re, event);

                      // do this before basicDestroyPart2 to fix bug 31786
                      if (!inTokenMode) {
                        if (re.getVersionStamp() == null) {
                          re.removePhase2();
                          removeEntry(event.getKey(), re, true, event, owner);
                          removed = true;
                        }
                      }
                      if (inTokenMode && !duringRI) {
                        event.inhibitCacheListenerNotification(true);
                      }
                      doPart3 = true;
                      owner.basicDestroyPart2(re, event, inTokenMode,
                          false /* conflict with clear */, duringRI, true);
                      // if (!re.isTombstone() || isEviction) {
                      lruEntryDestroy(re);
                      // } else {
                      // lruEntryUpdate(re);
                      // lruUpdateCallback = true;
                      // }
                    } else {
                      if (!inTokenMode) {
                        EntryLogger.logDestroy(event);
                        owner.recordEvent(event);
                        if (re.getVersionStamp() == null) {
                          re.removePhase2();
                          removeEntry(event.getKey(), re, true, event, owner);
                          lruEntryDestroy(re);
                        } else {
                          if (re.isTombstone()) {
                            // the entry is already a tombstone, but we're destroying it
                            // again, so we need to reschedule the tombstone's expiration
                            if (event.isOriginRemote()) {
                              owner.rescheduleTombstone(re, re.getVersionStamp().asVersionTag());
                            }
                          }
                        }
                        lruEntryDestroy(re);
                        opCompleted = true;
                      }
                    }
                  } catch (RegionClearedException rce) {
                    // Ignore. The exception will ensure that we do not update
                    // the LRU List
                    opCompleted = true;
                    owner.recordEvent(event);
                    if (inTokenMode && !duringRI) {
                      event.inhibitCacheListenerNotification(true);
                    }
                    owner.basicDestroyPart2(re, event, inTokenMode, true /* conflict with clear */,
                        duringRI, true);
                    doPart3 = true;
                  } finally {
                    owner.checkReadiness();
                    if (re.isRemoved() && !re.isTombstone()) {
                      if (!removed) {
                        removeEntry(event.getKey(), re, true, event, owner);
                      }
                    }
                  }
                } // !isRemoved
                else { // already removed
                  if (re.isTombstone() && event.getVersionTag() != null) {
                    // if we're dealing with a tombstone and this is a remote event
                    // (e.g., from cache client update thread) we need to update
                    // the tombstone's version information
                    // TODO use destroyEntry() here
                    processVersionTag(re, event);
                    try {
                      re.makeTombstone(owner, event.getVersionTag());
                    } catch (RegionClearedException e) {
                      // that's okay - when writing a tombstone into a disk, the
                      // region has been cleared (including this tombstone)
                    }
                  }
                  if (expectedOldValue != null) {
                    // if re is removed then there is no old value, so return false
                    return false;
                  }

                  if (!inTokenMode && !isEviction) {
                    owner.checkEntryNotFound(event.getKey());
                  }
                }
              } // synchronized re
            } catch (ConcurrentCacheModificationException ccme) {
              VersionTag tag = event.getVersionTag();
              if (tag != null && tag.isTimeStampUpdated()) {
                // Notify gateways of new time-stamp.
                owner.notifyTimestampsToGateways(event);
              }
              throw ccme;
            } finally {
              if (oqlIndexManager != null) {
                oqlIndexManager.countDownIndexUpdaters();
              }
            }
            // No need to call lruUpdateCallback since the only lru action
            // we may have taken was lruEntryDestroy. This fixes bug 31759.

          } // current entry exists
          if (opCompleted) {
            EntryLogger.logDestroy(event);
          }
          return opCompleted;
        } finally {
          try {
            // If concurrency conflict is there and event contains gateway version tag then
            // do NOT distribute.
            if (event.isConcurrencyConflict()
                && (event.getVersionTag() != null && event.getVersionTag().isGatewayTag())) {
              doPart3 = false;
            }
            // distribution and listener notification
            if (doPart3) {
              owner.basicDestroyPart3(re, event, inTokenMode, duringRI, true, expectedOldValue);
            }
          } finally {
            if (opCompleted) {
              if (re != null) {
                // we only want to cancel if concurrency-check is not enabled
                // re(regionentry) will be null when concurrency-check is enable and removeTombstone
                // method
                // will call cancelExpiryTask on regionEntry
                owner.cancelExpiryTask(re);
              }
            }
          }
        }

      } // retry loop
    } finally { // failsafe on the read lock...see comment above
      releaseCacheModificationLock(owner, event);
    }
    return false;
  }

  private VersionTag getVersionTagFromStamp(VersionStamp stamp) {
    VersionTag tag = VersionTag.create(stamp.getMemberID());
    tag.setEntryVersion(stamp.getEntryVersion());
    tag.setRegionVersion(stamp.getRegionVersion());
    tag.setVersionTimeStamp(stamp.getVersionTimeStamp());
    tag.setDistributedSystemId(stamp.getDistributedSystemId());
    return tag;
  }

  @Override
  public void txApplyDestroy(Object key, TransactionId txId, TXRmtEvent txEvent,
      boolean inTokenMode, boolean inRI, Operation op, EventID eventId, Object aCallbackArgument,
      List<EntryEventImpl> pendingCallbacks, FilterRoutingInfo filterRoutingInfo,
      ClientProxyMembershipID bridgeContext, boolean isOriginRemote, TXEntryState txEntryState,
      VersionTag versionTag, long tailKey) {
    final boolean isDebugEnabled = logger.isDebugEnabled();

    final LocalRegion owner = _getOwner();

    final boolean isRegionReady = !inTokenMode;
    final boolean hasRemoteOrigin = !((TXId) txId).getMemberId().equals(owner.getMyId());
    boolean cbEventInPending = false;
    IndexManager oqlIndexManager = owner.getIndexManager();
    try {
      RegionEntry re = getEntry(key);
      if (re != null) {
        // Fix for Bug #44431. We do NOT want to update the region and wait
        // later for index INIT as region.clear() can cause inconsistency if
        // happened in parallel as it also does index INIT.
        if (oqlIndexManager != null) {
          oqlIndexManager.waitForIndexInit();
        }
        try {
          synchronized (re) {
            if (!re.isRemoved() || re.isTombstone()) {
              Object oldValue = re.getValueInVM(owner);
              final int oldSize = owner.calculateRegionEntryValueSize(re);
              // Create an entry event only if the calling context is
              // a receipt of a TXCommitMessage AND there are callbacks installed
              // for this region
              boolean invokeCallbacks = shouldCreateCBEvent(owner, isRegionReady || inRI);
              @Released
              EntryEventImpl cbEvent =
                  createCBEvent(owner, op, key, null, txId, txEvent, eventId, aCallbackArgument,
                      filterRoutingInfo, bridgeContext, txEntryState, versionTag, tailKey);
              try {

                if (owner.isUsedForPartitionedRegionBucket()) {
                  txHandleWANEvent(owner, cbEvent, txEntryState);
                }
                cbEvent.setRegionEntry(re);
                cbEvent.setOldValue(oldValue);
                if (isDebugEnabled) {
                  logger.debug("txApplyDestroy cbEvent={}", cbEvent);
                }

                txRemoveOldIndexEntry(Operation.DESTROY, re);
                if (txEvent != null) {
                  txEvent.addDestroy(owner, re, re.getKey(), aCallbackArgument);
                }
                boolean clearOccured = false;
                try {
                  processAndGenerateTXVersionTag(owner, cbEvent, re, txEntryState);
                  if (inTokenMode) {
                    if (oldValue == Token.TOMBSTONE) {
                      owner.unscheduleTombstone(re);
                    }
                    re.setValue(owner, Token.DESTROYED);
                  } else {
                    if (!re.isTombstone()) {
                      {
                        if (shouldPerformConcurrencyChecks(owner, cbEvent)
                            && cbEvent.getVersionTag() != null) {
                          re.makeTombstone(owner, cbEvent.getVersionTag());
                        } else {
                          re.removePhase1(owner, false); // fix for bug 43063
                          re.removePhase2();
                          removeEntry(key, re, false);
                        }
                      }
                    } else {
                      owner.rescheduleTombstone(re, re.getVersionStamp().asVersionTag());
                    }
                  }
                  EntryLogger.logTXDestroy(_getOwnerObject(), key);
                  owner.updateSizeOnRemove(key, oldSize);
                } catch (RegionClearedException rce) {
                  clearOccured = true;
                }
                owner.txApplyDestroyPart2(re, re.getKey(), inTokenMode,
                    clearOccured /* Clear Conflciting with the operation */);
                if (invokeCallbacks) {
                  switchEventOwnerAndOriginRemote(cbEvent, hasRemoteOrigin);
                  if (pendingCallbacks == null) {
                    owner.invokeTXCallbacks(EnumListenerEvent.AFTER_DESTROY, cbEvent,
                        true/* callDispatchListenerEvent */);
                  } else {
                    pendingCallbacks.add(cbEvent);
                    cbEventInPending = true;
                  }
                }
                if (!clearOccured) {
                  lruEntryDestroy(re);
                }
                if (owner.getConcurrencyChecksEnabled() && txEntryState != null
                    && cbEvent != null) {
                  txEntryState.setVersionTag(cbEvent.getVersionTag());
                }
              } finally {
                if (!cbEventInPending)
                  cbEvent.release();
              }
            }
          }
        } finally {
          if (oqlIndexManager != null) {
            oqlIndexManager.countDownIndexUpdaters();
          }
        }
      } else if (inTokenMode || owner.getConcurrencyChecksEnabled()) {
        // treating tokenMode and re == null as same, since we now want to
        // generate versions and Tombstones for destroys
        boolean dispatchListenerEvent = inTokenMode;
        boolean opCompleted = false;
        // TODO: if inTokenMode then Token.DESTROYED is ok but what about !inTokenMode because
        // owner.concurrencyChecksEnabled? In that case we do not want a DESTROYED token.
        RegionEntry newRe = getEntryFactory().createEntry(owner, key, Token.DESTROYED);
        if (oqlIndexManager != null) {
          oqlIndexManager.waitForIndexInit();
        }
        EntryEventImpl cbEvent = null;
        try {
          synchronized (newRe) {
            RegionEntry oldRe = putEntryIfAbsent(key, newRe);
            while (!opCompleted && oldRe != null) {
              synchronized (oldRe) {
                if (oldRe.isRemovedPhase2()) {
                  owner.getCachePerfStats().incRetries();
                  _getMap().remove(key, oldRe);
                  oldRe = putEntryIfAbsent(key, newRe);
                } else {
                  try {
                    boolean invokeCallbacks = shouldCreateCBEvent(owner, isRegionReady || inRI);
                    cbEvent = createCBEvent(owner, op, key, null, txId, txEvent, eventId,
                        aCallbackArgument, filterRoutingInfo, bridgeContext, txEntryState,
                        versionTag, tailKey);
                    try {
                      cbEvent.setRegionEntry(oldRe);
                      cbEvent.setOldValue(Token.NOT_AVAILABLE);
                      if (isDebugEnabled) {
                        logger.debug("txApplyDestroy token mode cbEvent={}", cbEvent);
                      }
                      if (owner.isUsedForPartitionedRegionBucket()) {
                        txHandleWANEvent(owner, cbEvent, txEntryState);
                      }
                      processAndGenerateTXVersionTag(owner, cbEvent, oldRe, txEntryState);
                      if (invokeCallbacks) {
                        switchEventOwnerAndOriginRemote(cbEvent, hasRemoteOrigin);
                        if (pendingCallbacks == null) {
                          owner.invokeTXCallbacks(EnumListenerEvent.AFTER_DESTROY, cbEvent,
                              dispatchListenerEvent);
                        } else {
                          pendingCallbacks.add(cbEvent);
                          cbEventInPending = true;
                        }
                      }
                      int oldSize = 0;
                      boolean wasTombstone = oldRe.isTombstone();
                      {
                        if (!wasTombstone) {
                          oldSize = owner.calculateRegionEntryValueSize(oldRe);
                        }
                      }
                      oldRe.setValue(owner, Token.DESTROYED);
                      EntryLogger.logTXDestroy(_getOwnerObject(), key);
                      if (wasTombstone) {
                        owner.unscheduleTombstone(oldRe);
                      }
                      owner.updateSizeOnRemove(oldRe.getKey(), oldSize);
                      owner.txApplyDestroyPart2(oldRe, oldRe.getKey(), inTokenMode,
                          false /* Clear Conflicting with the operation */);
                      lruEntryDestroy(oldRe);
                    } finally {
                      if (!cbEventInPending)
                        cbEvent.release();
                    }
                  } catch (RegionClearedException rce) {
                    owner.txApplyDestroyPart2(oldRe, oldRe.getKey(), inTokenMode,
                        true /* Clear Conflicting with the operation */);
                  }
                  if (shouldPerformConcurrencyChecks(owner, cbEvent)
                      && cbEvent.getVersionTag() != null) {
                    oldRe.makeTombstone(owner, cbEvent.getVersionTag());
                  } else if (!inTokenMode) {
                    // only remove for NORMAL regions if they do not generate versions see 51781
                    oldRe.removePhase1(owner, false); // fix for bug 43063
                    oldRe.removePhase2();
                    removeEntry(key, oldRe, false);
                  }
                  opCompleted = true;
                }
              }
            }
            if (!opCompleted) {
              // already has value set to Token.DESTROYED
              opCompleted = true;
              boolean invokeCallbacks = shouldCreateCBEvent(owner, isRegionReady || inRI);
              cbEvent =
                  createCBEvent(owner, op, key, null, txId, txEvent, eventId, aCallbackArgument,
                      filterRoutingInfo, bridgeContext, txEntryState, versionTag, tailKey);
              try {
                cbEvent.setRegionEntry(newRe);
                cbEvent.setOldValue(Token.NOT_AVAILABLE);
                if (isDebugEnabled) {
                  logger.debug("txApplyDestroy token mode cbEvent={}", cbEvent);
                }
                if (owner.isUsedForPartitionedRegionBucket()) {
                  txHandleWANEvent(owner, cbEvent, txEntryState);
                }
                processAndGenerateTXVersionTag(owner, cbEvent, newRe, txEntryState);
                if (invokeCallbacks) {
                  switchEventOwnerAndOriginRemote(cbEvent, hasRemoteOrigin);
                  if (pendingCallbacks == null) {
                    owner.invokeTXCallbacks(EnumListenerEvent.AFTER_DESTROY, cbEvent,
                        dispatchListenerEvent);
                  } else {
                    pendingCallbacks.add(cbEvent);
                    cbEventInPending = true;
                  }
                }
                EntryLogger.logTXDestroy(_getOwnerObject(), key);
                owner.updateSizeOnCreate(newRe.getKey(), 0);
                if (shouldPerformConcurrencyChecks(owner, cbEvent)
                    && cbEvent.getVersionTag() != null) {
                  newRe.makeTombstone(owner, cbEvent.getVersionTag());
                } else if (!inTokenMode) {
                  // only remove for NORMAL regions if they do not generate versions see 51781
                  newRe.removePhase1(owner, false); // fix for bug 43063
                  newRe.removePhase2();
                  removeEntry(key, newRe, false);
                }
                owner.txApplyDestroyPart2(newRe, newRe.getKey(), inTokenMode,
                    false /* clearConflict */);
                // Note no need for LRU work since the entry is destroyed
                // and will be removed when gii completes
              } finally {
                if (!cbEventInPending)
                  cbEvent.release();
              }
            }
            if (owner.getConcurrencyChecksEnabled() && txEntryState != null && cbEvent != null) {
              txEntryState.setVersionTag(cbEvent.getVersionTag());
            }
          }
        } catch (RegionClearedException e) {
          // TODO
        } finally {
          if (oqlIndexManager != null) {
            oqlIndexManager.countDownIndexUpdaters();
          }
        }
      } else if (re == null) {
        // Fix bug#43594
        // In cases where bucket region is re-created, it may so happen that
        // the destroy is already applied on the Initial image provider, thus
        // causing region entry to be absent.
        // Notify clients with client events.
        @Released
        EntryEventImpl cbEvent = createCBEvent(owner, op, key, null, txId, txEvent, eventId,
            aCallbackArgument, filterRoutingInfo, bridgeContext, txEntryState, versionTag, tailKey);
        try {
          if (owner.isUsedForPartitionedRegionBucket()) {
            txHandleWANEvent(owner, cbEvent, txEntryState);
          }
          switchEventOwnerAndOriginRemote(cbEvent, hasRemoteOrigin);
          if (pendingCallbacks == null) {
            owner.invokeTXCallbacks(EnumListenerEvent.AFTER_DESTROY, cbEvent, false);
          } else {
            pendingCallbacks.add(cbEvent);
            cbEventInPending = true;
          }
        } finally {
          if (!cbEventInPending)
            cbEvent.release();
        }
      }
    } catch (DiskAccessException dae) {
      owner.handleDiskAccessException(dae);
      throw dae;
    }
  }

  /**
   * If true then invalidates that throw EntryNotFoundException or that are already invalid will
   * first call afterInvalidate on CacheListeners. The old value on the event passed to
   * afterInvalidate will be null. If the region is not initialized then callbacks will not be done.
   * This property only applies to non-transactional invalidates. Transactional invalidates ignore
   * this property. Note that empty "proxy" regions on a client will not be sent invalidates from
   * the server unless they also set the proxy InterestPolicy to ALL. If the invalidate is not sent
   * then this property will not cause a listener on that client to be notified of the invalidate. A
   * non-empty "caching-proxy" will receive invalidates from the server.
   */
  public static boolean FORCE_INVALIDATE_EVENT =
      Boolean.getBoolean(DistributionConfig.GEMFIRE_PREFIX + "FORCE_INVALIDATE_EVENT");

  /**
   * If the FORCE_INVALIDATE_EVENT flag is true then invoke callbacks on the given event.
   */
  static void forceInvalidateEvent(EntryEventImpl event, LocalRegion owner) {
    if (FORCE_INVALIDATE_EVENT) {
      event.invokeCallbacks(owner, false, false);
    }
  }

  @Override
  public boolean invalidate(EntryEventImpl event, boolean invokeCallbacks, boolean forceNewEntry,
      boolean forceCallbacks) throws EntryNotFoundException {
    final boolean isDebugEnabled = logger.isDebugEnabled();

    final LocalRegion owner = _getOwner();
    if (owner == null) {
      // "fix" for bug 32440
      Assert.assertTrue(false, "The owner for RegionMap " + this + " is null for event " + event);

    }
    boolean didInvalidate = false;
    RegionEntry invalidatedRe = null;
    boolean clearOccured = false;
    DiskRegion dr = owner.getDiskRegion();
    boolean ownerIsInitialized = owner.isInitialized();
    try {
      // Fix for Bug #44431. We do NOT want to update the region and wait
      // later for index INIT as region.clear() can cause inconsistency if
      // happened in parallel as it also does index INIT.
      IndexManager oqlIndexManager = owner.getIndexManager();
      if (oqlIndexManager != null) {
        oqlIndexManager.waitForIndexInit();
      }
      lockForCacheModification(owner, event);
      try {
        try {
          if (forceNewEntry || forceCallbacks) {
            boolean opCompleted = false;
            RegionEntry newRe =
                getEntryFactory().createEntry(owner, event.getKey(), Token.REMOVED_PHASE1);
            synchronized (newRe) {
              try {
                RegionEntry oldRe = putEntryIfAbsent(event.getKey(), newRe);

                while (!opCompleted && oldRe != null) {
                  synchronized (oldRe) {
                    // if the RE is in phase 2 of removal, it will really be removed
                    // from the map. Otherwise, we can use it here and the thread
                    // that is destroying the RE will see the invalidation and not
                    // proceed to phase 2 of removal.
                    if (oldRe.isRemovedPhase2()) {
                      owner.getCachePerfStats().incRetries();
                      _getMap().remove(event.getKey(), oldRe);
                      oldRe = putEntryIfAbsent(event.getKey(), newRe);
                    } else {
                      opCompleted = true;
                      event.setRegionEntry(oldRe);
                      if (oldRe.isDestroyed()) {
                        if (isDebugEnabled) {
                          logger.debug(
                              "mapInvalidate: Found DESTROYED token, not invalidated; key={}",
                              event.getKey());
                        }
                      } else if (oldRe.isInvalid()) {

                        // was already invalid, do not invoke listeners or increment stat
                        if (isDebugEnabled) {
                          logger.debug("mapInvalidate: Entry already invalid: '{}'",
                              event.getKey());
                        }
                        processVersionTag(oldRe, event);
                        try {
                          oldRe.setValue(owner, oldRe.getValueInVM(owner)); // OFFHEAP noop setting
                                                                            // an already invalid to
                                                                            // invalid; No need to
                                                                            // call
                                                                            // prepareValueForCache
                                                                            // since it is an
                                                                            // invalid token.
                        } catch (RegionClearedException e) {
                          // that's okay - when writing an invalid into a disk, the
                          // region has been cleared (including this token)
                        }
                      } else {
                        owner.serverInvalidate(event);
                        if (owner.getConcurrencyChecksEnabled()
                            && event.noVersionReceivedFromServer()) {
                          // server did not perform the invalidation, so don't leave an invalid
                          // entry here
                          return false;
                        }
                        final int oldSize = owner.calculateRegionEntryValueSize(oldRe);
                        // added for cq which needs old value. rdubey
                        FilterProfile fp = owner.getFilterProfile();
                        if (!oldRe.isRemoved() && (fp != null && fp.getCqCount() > 0)) {

                          Object oldValue = oldRe.getValueInVM(owner); // OFFHEAP EntryEventImpl
                                                                       // oldValue

                          // this will not fault in the value.
                          if (oldValue == Token.NOT_AVAILABLE) {
                            event.setOldValue(oldRe.getValueOnDiskOrBuffer(owner));
                          } else {
                            event.setOldValue(oldValue);
                          }
                        }
                        boolean isCreate = false;
                        try {
                          if (oldRe.isRemoved()) {
                            processVersionTag(oldRe, event);
                            event.putNewEntry(owner, oldRe);
                            EntryLogger.logInvalidate(event);
                            owner.recordEvent(event);
                            if (!oldRe.isTombstone()) {
                              owner.updateSizeOnPut(event.getKey(), oldSize,
                                  event.getNewValueBucketSize());
                            } else {
                              owner.updateSizeOnCreate(event.getKey(),
                                  event.getNewValueBucketSize());
                              isCreate = true;
                            }
                          } else {
                            processVersionTag(oldRe, event);
                            event.putExistingEntry(owner, oldRe);
                            EntryLogger.logInvalidate(event);
                            owner.recordEvent(event);
                            owner.updateSizeOnPut(event.getKey(), oldSize,
                                event.getNewValueBucketSize());
                          }
                        } catch (RegionClearedException e) {
                          // generate versionTag for the event
                          EntryLogger.logInvalidate(event);
                          owner.recordEvent(event);
                          clearOccured = true;
                        }
                        owner.basicInvalidatePart2(oldRe, event,
                            clearOccured /* conflict with clear */, invokeCallbacks);
                        if (!clearOccured) {
                          if (isCreate) {
                            lruEntryCreate(oldRe);
                          } else {
                            lruEntryUpdate(oldRe);
                          }
                        }
                        didInvalidate = true;
                        invalidatedRe = oldRe;
                      }
                    }
                  } // synchronized oldRe
                } // while oldRe exists

                if (!opCompleted) {
                  if (forceNewEntry && event.isFromServer()) {
                    // don't invoke listeners - we didn't force new entries for
                    // CCU invalidations before 7.0, and listeners don't care
                    if (!FORCE_INVALIDATE_EVENT) {
                      event.inhibitCacheListenerNotification(true);
                    }
                  }
                  event.setRegionEntry(newRe);
                  owner.serverInvalidate(event);
                  if (!forceNewEntry && event.noVersionReceivedFromServer()) {
                    // server did not perform the invalidation, so don't leave an invalid
                    // entry here
                    return false;
                  }
                  try {
                    ownerIsInitialized = owner.isInitialized();
                    if (!ownerIsInitialized && owner.getDataPolicy().withReplication()) {
                      final int oldSize = owner.calculateRegionEntryValueSize(newRe);
                      invalidateEntry(event, newRe, oldSize);
                    } else {
                      invalidateNewEntry(event, owner, newRe);
                    }
                  } catch (RegionClearedException e) {
                    // TODO: deltaGII: do we even need RegionClearedException?
                    // generate versionTag for the event
                    owner.recordEvent(event);
                    clearOccured = true;
                  }
                  owner.basicInvalidatePart2(newRe, event, clearOccured /* conflict with clear */,
                      invokeCallbacks);
                  if (!clearOccured) {
                    lruEntryCreate(newRe);
                    incEntryCount(1);
                  }
                  opCompleted = true;
                  didInvalidate = true;
                  invalidatedRe = newRe;
                  // Don't leave an entry in the cache, if we
                  // just wanted to force the distribution and events
                  // for this invalidate
                  if (!forceNewEntry) {
                    removeEntry(event.getKey(), newRe, false);
                  }
                } // !opCompleted
              } catch (ConcurrentCacheModificationException ccme) {
                VersionTag tag = event.getVersionTag();
                if (tag != null && tag.isTimeStampUpdated()) {
                  // Notify gateways of new time-stamp.
                  owner.notifyTimestampsToGateways(event);
                }
                throw ccme;
              } finally {
                if (!opCompleted) {
                  removeEntry(event.getKey(), newRe, false);
                }
              }
            } // synchronized newRe
          } // forceNewEntry
          else { // !forceNewEntry
            boolean retry = true;
            // RegionEntry retryEntry = null;
            // int retries = -1;

            while (retry) {
              retry = false;
              boolean entryExisted = false;
              RegionEntry re = getEntry(event.getKey());
              RegionEntry tombstone = null;
              boolean haveTombstone = false;
              if (re != null && re.isTombstone()) {
                tombstone = re;
                haveTombstone = true;
                re = null;
              }
              if (re == null) {
                ownerIsInitialized = owner.isInitialized();
                if (!ownerIsInitialized) {
                  // when GII message arrived or processed later than invalidate
                  // message, the entry should be created as placeholder
                  RegionEntry newRe = haveTombstone ? tombstone
                      : getEntryFactory().createEntry(owner, event.getKey(), Token.INVALID);
                  synchronized (newRe) {
                    if (haveTombstone && !tombstone.isTombstone()) {
                      // state of the tombstone has changed so we need to retry
                      retry = true;
                      // retryEntry = tombstone; // leave this in place for debugging
                      continue;
                    }
                    re = putEntryIfAbsent(event.getKey(), newRe);
                    if (re == tombstone) {
                      re = null; // pretend we don't have an entry
                    }
                  }
                } else if (owner.getServerProxy() != null) {
                  Object sync = haveTombstone ? tombstone : new Object();
                  synchronized (sync) {
                    if (haveTombstone && !tombstone.isTombstone()) {
                      // bug 45295: state of the tombstone has changed so we need to retry
                      retry = true;
                      // retryEntry = tombstone; // leave this in place for debugging
                      continue;
                    }

                    // bug #43287 - send event to server even if it's not in the client (LRU may
                    // have evicted it)
                    owner.serverInvalidate(event);
                    if (owner.getConcurrencyChecksEnabled()) {
                      if (event.getVersionTag() == null) {
                        // server did not perform the invalidation, so don't leave an invalid
                        // entry here
                        return false;
                      } else if (tombstone != null) {
                        processVersionTag(tombstone, event);
                        try {
                          if (!tombstone.isTombstone()) {
                            if (isDebugEnabled) {
                              logger.debug("tombstone is no longer a tombstone. {}:event={}",
                                  tombstone, event);
                            }
                          }
                          tombstone.setValue(owner, Token.TOMBSTONE);
                        } catch (RegionClearedException e) {
                          // that's okay - when writing a tombstone into a disk, the
                          // region has been cleared (including this tombstone)
                        } catch (ConcurrentCacheModificationException ccme) {
                          VersionTag tag = event.getVersionTag();
                          if (tag != null && tag.isTimeStampUpdated()) {
                            // Notify gateways of new time-stamp.
                            owner.notifyTimestampsToGateways(event);
                          }
                          throw ccme;
                        }
                        // update the tombstone's version to prevent an older CCU/putAll from
                        // overwriting it
                        owner.rescheduleTombstone(tombstone, event.getVersionTag());
                      }
                    }
                  }
                  entryExisted = true;
                }
              }
              if (re != null) {
                // Gester: Race condition in GII
                // when adding the placeholder for invalidate entry during GII,
                // if the GII got processed earlier for this entry, then do
                // normal invalidate operation
                synchronized (re) {
                  if (!event.isOriginRemote() && event.getOperation().isExpiration()) {
                    // If this expiration started locally then only do it if the RE is not being
                    // used by a tx.
                    if (re.isInUseByTransaction()) {
                      return false;
                    }
                  }
                  if (re.isTombstone() || (!re.isRemoved() && !re.isDestroyed())) {
                    entryExisted = true;
                    if (re.isInvalid()) {
                      // was already invalid, do not invoke listeners or increment
                      // stat
                      if (isDebugEnabled) {
                        logger.debug("Invalidate: Entry already invalid: '{}'", event.getKey());
                      }
                      if (event.getVersionTag() != null && owner.getVersionVector() != null) {
                        owner.getVersionVector().recordVersion(
                            (InternalDistributedMember) event.getDistributedMember(),
                            event.getVersionTag());
                      }
                    } else { // previous value not invalid
                      event.setRegionEntry(re);
                      owner.serverInvalidate(event);
                      if (owner.getConcurrencyChecksEnabled()
                          && event.noVersionReceivedFromServer()) {
                        // server did not perform the invalidation, so don't leave an invalid
                        // entry here
                        if (isDebugEnabled) {
                          logger.debug(
                              "returning early because server did not generate a version stamp for this event:{}",
                              event);
                        }
                        return false;
                      }
                      // in case of overflow to disk we need the old value for cqs.
                      if (owner.getFilterProfile().getCqCount() > 0) {
                        // use to be getValue and can cause dead lock rdubey.
                        if (re.isValueNull()) {
                          event.setOldValue(re.getValueOnDiskOrBuffer(owner));
                        } else {
                          Object v = re.getValueInVM(owner);
                          event.setOldValue(v); // OFFHEAP escapes to EntryEventImpl oldValue
                        }
                      }
                      final boolean oldWasTombstone = re.isTombstone();
                      final int oldSize = _getOwner().calculateRegionEntryValueSize(re);
                      try {
                        invalidateEntry(event, re, oldSize);
                      } catch (RegionClearedException rce) {
                        // generate versionTag for the event
                        EntryLogger.logInvalidate(event);
                        _getOwner().recordEvent(event);
                        clearOccured = true;
                      } catch (ConcurrentCacheModificationException ccme) {
                        VersionTag tag = event.getVersionTag();
                        if (tag != null && tag.isTimeStampUpdated()) {
                          // Notify gateways of new time-stamp.
                          owner.notifyTimestampsToGateways(event);
                        }
                        throw ccme;
                      }
                      owner.basicInvalidatePart2(re, event, clearOccured /* conflict with clear */,
                          invokeCallbacks);
                      if (!clearOccured) {
                        if (oldWasTombstone) {
                          lruEntryCreate(re);
                        } else {
                          lruEntryUpdate(re);
                        }
                      }
                      didInvalidate = true;
                      invalidatedRe = re;
                    } // previous value not invalid
                  }
                } // synchronized re
              } // re != null
              else {
                // At this point, either it's not in GII mode, or the placeholder
                // is in region, do nothing
              }
              if (!entryExisted) {
                owner.checkEntryNotFound(event.getKey());
              }
            } // while(retry)
          } // !forceNewEntry
        } catch (DiskAccessException dae) {
          invalidatedRe = null;
          didInvalidate = false;
          this._getOwner().handleDiskAccessException(dae);
          throw dae;
        } finally {
          if (oqlIndexManager != null) {
            oqlIndexManager.countDownIndexUpdaters();
          }
          if (invalidatedRe != null) {
            owner.basicInvalidatePart3(invalidatedRe, event, invokeCallbacks);
          }
          if (didInvalidate && !clearOccured) {
            try {
              lruUpdateCallback();
            } catch (DiskAccessException dae) {
              this._getOwner().handleDiskAccessException(dae);
              throw dae;
            }
          } else if (!didInvalidate) {
            resetThreadLocals();
          }
        }
        return didInvalidate;
      } finally {
        if (ownerIsInitialized) {
          forceInvalidateEvent(event, owner);
        }
      }
    } finally {
      releaseCacheModificationLock(owner, event);
    }

  }

  protected void invalidateNewEntry(EntryEventImpl event, final LocalRegion owner,
      RegionEntry newRe) throws RegionClearedException {
    processVersionTag(newRe, event);
    event.putNewEntry(owner, newRe);
    owner.recordEvent(event);
    owner.updateSizeOnCreate(event.getKey(), event.getNewValueBucketSize());
  }

  protected void invalidateEntry(EntryEventImpl event, RegionEntry re, int oldSize)
      throws RegionClearedException {
    processVersionTag(re, event);
    event.putExistingEntry(_getOwner(), re);
    EntryLogger.logInvalidate(event);
    _getOwner().recordEvent(event);
    _getOwner().updateSizeOnPut(event.getKey(), oldSize, event.getNewValueBucketSize());
  }


  /*
   * (non-Javadoc)
   *
   * @see
   * org.apache.geode.internal.cache.RegionMap#updateEntryVersion(org.apache.geode.internal.cache.
   * EntryEventImpl)
   */
  @Override
  public void updateEntryVersion(EntryEventImpl event) throws EntryNotFoundException {

    final LocalRegion owner = _getOwner();
    if (owner == null) {
      // "fix" for bug 32440
      Assert.assertTrue(false, "The owner for RegionMap " + this + " is null for event " + event);

    }

    DiskRegion dr = owner.getDiskRegion();
    if (dr != null) {
      dr.setClearCountReference();
    }

    lockForCacheModification(owner, event);

    try {
      RegionEntry re = getEntry(event.getKey());

      boolean entryExisted = false;

      if (re != null) {
        // process version tag
        synchronized (re) {

          try {
            if (re.isTombstone() || (!re.isRemoved() && !re.isDestroyed())) {
              entryExisted = true;
            }
            processVersionTag(re, event);
            owner.generateAndSetVersionTag(event, re);
            EntryLogger.logUpdateEntryVersion(event);
            _getOwner().recordEvent(event);
          } catch (ConcurrentCacheModificationException ccme) {
            // Do nothing.
          }

        }
      }
      if (!entryExisted) {
        owner.checkEntryNotFound(event.getKey());
      }
    } catch (DiskAccessException dae) {
      this._getOwner().handleDiskAccessException(dae);
      throw dae;
    } finally {
      releaseCacheModificationLock(owner, event);
      if (dr != null) {
        dr.removeClearCountReference();
      }
    }
  }

  @Override
  public void txApplyInvalidate(Object key, Object newValue, boolean didDestroy, TransactionId txId,
      TXRmtEvent txEvent, boolean localOp, EventID eventId, Object aCallbackArgument,
      List<EntryEventImpl> pendingCallbacks, FilterRoutingInfo filterRoutingInfo,
      ClientProxyMembershipID bridgeContext, TXEntryState txEntryState, VersionTag versionTag,
      long tailKey) {
    // boolean didInvalidate = false;
    final LocalRegion owner = _getOwner();

    @Released
    EntryEventImpl cbEvent = null;
    boolean forceNewEntry = !owner.isInitialized() && owner.isAllEvents();

    final boolean hasRemoteOrigin = !((TXId) txId).getMemberId().equals(owner.getMyId());
    DiskRegion dr = owner.getDiskRegion();
    // Fix for Bug #44431. We do NOT want to update the region and wait
    // later for index INIT as region.clear() can cause inconsistency if
    // happened in parallel as it also does index INIT.
    IndexManager oqlIndexManager = owner.getIndexManager();
    if (oqlIndexManager != null) {
      oqlIndexManager.waitForIndexInit();
    }
    try {
      if (forceNewEntry) {
        boolean opCompleted = false;
        RegionEntry newRe = getEntryFactory().createEntry(owner, key, Token.REMOVED_PHASE1);
        synchronized (newRe) {
          try {
            RegionEntry oldRe = putEntryIfAbsent(key, newRe);
            while (!opCompleted && oldRe != null) {
              synchronized (oldRe) {
                if (oldRe.isRemovedPhase2()) {
                  owner.getCachePerfStats().incRetries();
                  _getMap().remove(key, oldRe);
                  oldRe = putEntryIfAbsent(key, newRe);
                } else {
                  opCompleted = true;
                  final boolean oldWasTombstone = oldRe.isTombstone();
                  final int oldSize = owner.calculateRegionEntryValueSize(oldRe);
                  Object oldValue = oldRe.getValueInVM(owner); // OFFHEAP eei
                  // Create an entry event only if the calling context is
                  // a receipt of a TXCommitMessage AND there are callbacks
                  // installed
                  // for this region
                  boolean invokeCallbacks = shouldCreateCBEvent(owner, owner.isInitialized());
                  boolean cbEventInPending = false;
                  cbEvent = createCBEvent(owner,
                      localOp ? Operation.LOCAL_INVALIDATE : Operation.INVALIDATE, key, newValue,
                      txId, txEvent, eventId, aCallbackArgument, filterRoutingInfo, bridgeContext,
                      txEntryState, versionTag, tailKey);
                  try {
                    cbEvent.setRegionEntry(oldRe);
                    cbEvent.setOldValue(oldValue);
                    if (logger.isDebugEnabled()) {
                      logger.debug("txApplyInvalidate cbEvent={}", cbEvent);
                    }

                    txRemoveOldIndexEntry(Operation.INVALIDATE, oldRe);
                    if (didDestroy) {
                      oldRe.txDidDestroy(owner.cacheTimeMillis());
                    }
                    if (txEvent != null) {
                      txEvent.addInvalidate(owner, oldRe, oldRe.getKey(), newValue,
                          aCallbackArgument);
                    }
                    oldRe.setValueResultOfSearch(false);
                    processAndGenerateTXVersionTag(owner, cbEvent, oldRe, txEntryState);
                    boolean clearOccured = false;
                    try {
                      oldRe.setValue(owner, oldRe.prepareValueForCache(owner, newValue, true));
                      EntryLogger.logTXInvalidate(_getOwnerObject(), key);
                      owner.updateSizeOnPut(key, oldSize, 0);
                      if (oldWasTombstone) {
                        owner.unscheduleTombstone(oldRe);
                      }
                    } catch (RegionClearedException rce) {
                      clearOccured = true;
                    }
                    owner.txApplyInvalidatePart2(oldRe, oldRe.getKey(), didDestroy, true);
                    // didInvalidate = true;
                    if (invokeCallbacks) {
                      switchEventOwnerAndOriginRemote(cbEvent, hasRemoteOrigin);
                      if (pendingCallbacks == null) {
                        owner.invokeTXCallbacks(EnumListenerEvent.AFTER_INVALIDATE, cbEvent,
                            true/* callDispatchListenerEvent */);
                      } else {
                        pendingCallbacks.add(cbEvent);
                        cbEventInPending = true;
                      }
                    }
                    if (!clearOccured) {
                      lruEntryUpdate(oldRe);
                    }
                    if (shouldPerformConcurrencyChecks(owner, cbEvent) && txEntryState != null) {
                      txEntryState.setVersionTag(cbEvent.getVersionTag());
                    }
                  } finally {
                    if (!cbEventInPending)
                      cbEvent.release();
                  }
                }
              }
            }
            if (!opCompleted) {
              boolean invokeCallbacks = shouldCreateCBEvent(owner, owner.isInitialized());
              boolean cbEventInPending = false;
              cbEvent =
                  createCBEvent(owner, localOp ? Operation.LOCAL_INVALIDATE : Operation.INVALIDATE,
                      key, newValue, txId, txEvent, eventId, aCallbackArgument, filterRoutingInfo,
                      bridgeContext, txEntryState, versionTag, tailKey);
              try {
                cbEvent.setRegionEntry(newRe);
                txRemoveOldIndexEntry(Operation.INVALIDATE, newRe);
                newRe.setValueResultOfSearch(false);
                boolean clearOccured = false;
                try {
                  processAndGenerateTXVersionTag(owner, cbEvent, newRe, txEntryState);
                  newRe.setValue(owner, newRe.prepareValueForCache(owner, newValue, true));
                  EntryLogger.logTXInvalidate(_getOwnerObject(), key);
                  owner.updateSizeOnCreate(newRe.getKey(), 0);// we are putting in a new invalidated
                                                              // entry
                } catch (RegionClearedException rce) {
                  clearOccured = true;
                }
                owner.txApplyInvalidatePart2(newRe, newRe.getKey(), didDestroy, true);

                if (invokeCallbacks) {
                  switchEventOwnerAndOriginRemote(cbEvent, hasRemoteOrigin);
                  if (pendingCallbacks == null) {
                    owner.invokeTXCallbacks(EnumListenerEvent.AFTER_INVALIDATE, cbEvent,
                        true/* callDispatchListenerEvent */);
                  } else {
                    pendingCallbacks.add(cbEvent);
                    cbEventInPending = true;
                  }
                }
                opCompleted = true;
                if (!clearOccured) {
                  lruEntryCreate(newRe);
                  incEntryCount(1);
                }
                if (shouldPerformConcurrencyChecks(owner, cbEvent) && txEntryState != null) {
                  txEntryState.setVersionTag(cbEvent.getVersionTag());
                }
              } finally {
                if (!cbEventInPending)
                  cbEvent.release();
              }
            }
          } finally {
            if (!opCompleted) {
              removeEntry(key, newRe, false);
            }
          }
        }
      } else { /* !forceNewEntry */
        RegionEntry re = getEntry(key);
        if (re != null) {
          synchronized (re) {
            // Fix GEODE-3204, do not invalidate the region entry if it is a removed token
            if (!Token.isRemoved(re.getValueAsToken())) {
              final int oldSize = owner.calculateRegionEntryValueSize(re);
              Object oldValue = re.getValueInVM(owner); // OFFHEAP eei
              // Create an entry event only if the calling context is
              // a receipt of a TXCommitMessage AND there are callbacks
              // installed
              // for this region
              boolean invokeCallbacks = shouldCreateCBEvent(owner, owner.isInitialized());
              boolean cbEventInPending = false;
              cbEvent =
                  createCBEvent(owner, localOp ? Operation.LOCAL_INVALIDATE : Operation.INVALIDATE,
                      key, newValue, txId, txEvent, eventId, aCallbackArgument, filterRoutingInfo,
                      bridgeContext, txEntryState, versionTag, tailKey);
              try {
                cbEvent.setRegionEntry(re);
                cbEvent.setOldValue(oldValue);
                txRemoveOldIndexEntry(Operation.INVALIDATE, re);
                if (didDestroy) {
                  re.txDidDestroy(owner.cacheTimeMillis());
                }
                if (txEvent != null) {
                  txEvent.addInvalidate(owner, re, re.getKey(), newValue, aCallbackArgument);
                }
                re.setValueResultOfSearch(false);
                processAndGenerateTXVersionTag(owner, cbEvent, re, txEntryState);
                boolean clearOccured = false;
                try {
                  re.setValue(owner, re.prepareValueForCache(owner, newValue, true));
                  EntryLogger.logTXInvalidate(_getOwnerObject(), key);
                  owner.updateSizeOnPut(key, oldSize, 0);
                } catch (RegionClearedException rce) {
                  clearOccured = true;
                }
                owner.txApplyInvalidatePart2(re, re.getKey(), didDestroy, true);
                // didInvalidate = true;
                if (invokeCallbacks) {
                  switchEventOwnerAndOriginRemote(cbEvent, hasRemoteOrigin);
                  if (pendingCallbacks == null) {
                    owner.invokeTXCallbacks(EnumListenerEvent.AFTER_INVALIDATE, cbEvent,
                        true/* callDispatchListenerEvent */);
                  } else {
                    pendingCallbacks.add(cbEvent);
                    cbEventInPending = true;
                  }
                }
                if (!clearOccured) {
                  lruEntryUpdate(re);
                }
                if (shouldPerformConcurrencyChecks(owner, cbEvent) && txEntryState != null) {
                  txEntryState.setVersionTag(cbEvent.getVersionTag());
                }
              } finally {
                if (!cbEventInPending)
                  cbEvent.release();
              }
              return;
            }
          }
        }
        { // re == null or region entry is removed token.
          // Fix bug#43594
          // In cases where bucket region is re-created, it may so happen
          // that the invalidate is already applied on the Initial image
          // provider, thus causing region entry to be absent.
          // Notify clients with client events.
          boolean cbEventInPending = false;
          cbEvent =
              createCBEvent(owner, localOp ? Operation.LOCAL_INVALIDATE : Operation.INVALIDATE, key,
                  newValue, txId, txEvent, eventId, aCallbackArgument, filterRoutingInfo,
                  bridgeContext, txEntryState, versionTag, tailKey);
          try {
            switchEventOwnerAndOriginRemote(cbEvent, hasRemoteOrigin);
            if (pendingCallbacks == null) {
              owner.invokeTXCallbacks(EnumListenerEvent.AFTER_INVALIDATE, cbEvent, false);
            } else {
              pendingCallbacks.add(cbEvent);
              cbEventInPending = true;
            }
          } finally {
            if (!cbEventInPending)
              cbEvent.release();
          }
        }
      }
    } catch (DiskAccessException dae) {
      owner.handleDiskAccessException(dae);
      throw dae;
    } finally {
      if (oqlIndexManager != null) {
        oqlIndexManager.countDownIndexUpdaters();
      }
    }
  }

  /**
   * This code needs to be evaluated. It was added quickly to help PR persistence not to consume as
   * much memory.
   */
  @Override
  public void evictValue(Object key) {
    final LocalRegion owner = _getOwner();
    RegionEntry re = getEntry(key);
    if (re != null) {
      synchronized (re) {
        if (!re.isValueNull()) {
          re.setValueToNull();
          owner.getDiskRegion().incNumEntriesInVM(-1L);
          owner.getDiskRegion().incNumOverflowOnDisk(1L);
          if (owner instanceof BucketRegion) {
            ((BucketRegion) owner).incNumEntriesInVM(-1L);
            ((BucketRegion) owner).incNumOverflowOnDisk(1L);
          }
        }
      }
    }
  }

  private RegionEntry getOrCreateRegionEntry(Object ownerRegion, EntryEventImpl event, Object value,
      MapCallbackAdapter<Object, Object, Object, Object> valueCreator, boolean onlyExisting,
      boolean returnTombstone) {
    Object key = event.getKey();
    RegionEntry retVal = null;
    retVal = getEntry(event);
    if (onlyExisting) {
      if (!returnTombstone && (retVal != null && retVal.isTombstone())) {
        return null;
      }
      return retVal;
    }
    if (retVal != null) {
      return retVal;
    }
    if (valueCreator != null) {
      value = valueCreator.newValue(key, ownerRegion, value, null);
    }
    retVal = getEntryFactory().createEntry((RegionEntryContext) ownerRegion, key, value);
    RegionEntry oldRe = putEntryIfAbsent(key, retVal);
    if (oldRe != null) {
      if (retVal instanceof OffHeapRegionEntry) {
        ((OffHeapRegionEntry) retVal).release();
      }
      return oldRe;
    }
    return retVal;
  }

  /*
   * returns null if the operation fails
   */
  @Override
  public RegionEntry basicPut(EntryEventImpl event, final long lastModified, final boolean ifNew,
      final boolean ifOld, Object expectedOldValue, // only non-null if ifOld
      boolean requireOldValue, final boolean overwriteDestroyed)
      throws CacheWriterException, TimeoutException {
    final LocalRegion owner = _getOwner();
    boolean clearOccured = false;
    if (owner == null) {
      // "fix" for bug 32440
      Assert.assertTrue(false, "The owner for RegionMap " + this + " is null for event " + event);
    }
    if (logger.isTraceEnabled(LogMarker.LRU_TOMBSTONE_COUNT) && !(owner instanceof HARegion)) {
      logger.trace(LogMarker.LRU_TOMBSTONE_COUNT,
          "ARM.basicPut called for {} expectedOldValue={} requireOldValue={} ifNew={} ifOld={} initialized={} overwriteDestroyed={}",
          event, expectedOldValue, requireOldValue, ifNew, ifOld, owner.isInitialized(),
          overwriteDestroyed);
    }

    RegionEntry result = null;
    long lastModifiedTime = 0;
    // copy into local var to prevent race condition with setter
    final CacheWriter cacheWriter = owner.basicGetWriter();
    final boolean cacheWrite =
        !event.isOriginRemote() && !event.isNetSearch() && event.isGenerateCallbacks()
            && (cacheWriter != null || owner.hasServerProxy() || owner.scope.isDistributed());
    /*
     * For performance reason, we try to minimize object creation and do as much work as we can
     * outside of synchronization, especially getting distribution advice.
     */
    final Set netWriteRecipients;
    if (cacheWrite) {
      if (cacheWriter == null && owner.scope.isDistributed()) {
        netWriteRecipients =
            ((DistributedRegion) owner).getCacheDistributionAdvisor().adviseNetWrite();
      } else {
        netWriteRecipients = null;
      }
    } else {
      netWriteRecipients = null;
    }

    // mbid: this has been added to maintain consistency between the disk region
    // and the region map after clear() has been called. This will set the
    // reference of the diskSegmentRegion as a ThreadLocal so that if the diskRegionSegment
    // is later changed by another thread, we can do the necessary.
    boolean uninitialized = !owner.isInitialized();
    boolean retrieveOldValueForDelta =
        event.getDeltaBytes() != null && event.getRawNewValue() == null;
    IndexManager oqlIndexManager = null;
    lockForCacheModification(owner, event);
    try {
      try {
        // Fix for Bug #44431. We do NOT want to update the region and wait
        // later for index INIT as region.clear() can cause inconsistency if
        // happened in parallel as it also does index INIT.
        oqlIndexManager = owner.getIndexManager();
        if (oqlIndexManager != null) {
          oqlIndexManager.waitForIndexInit();
        }

        // fix for bug #42169, replace must go to server if entry not on client
        boolean replaceOnClient =
            event.getOperation() == Operation.REPLACE && owner.getServerProxy() != null;
        // Rather than having two different blocks for synchronizing oldRe
        // and newRe, have only one block and synchronize re
        RegionEntry re = null;
        boolean eventRecorded = false;
        boolean onlyExisting = ifOld && !replaceOnClient;

        re = getOrCreateRegionEntry(owner, event,

            Token.REMOVED_PHASE1, null, onlyExisting, false);
        if (re == null) {
          return null;
        }
        while (true) {
          synchronized (re) {
            // if the re goes into removed2 state, it will be removed
            // from the map. otherwise we can append an event to it
            // and change its state
            if (re.isRemovedPhase2()) {
              _getOwner().getCachePerfStats().incRetries();
              _getMap().remove(event.getKey(), re);
              re = getOrCreateRegionEntry(owner, event, Token.REMOVED_PHASE1, null, onlyExisting,
                  false);
              if (re == null) {
                // this will happen when onlyExisting is true
                return null;
              }
              continue;
            } else {
              @Released
              Object oldValueForDelta = null;
              if (retrieveOldValueForDelta) {
                // defer the lruUpdateCallback to prevent a deadlock (see bug 51121).
                final boolean disabled = disableLruUpdateCallback();
                try {
                  // Old value is faulted in from disk if not found in memory.
                  oldValueForDelta = re.getValue(owner); // OFFHEAP: if we are synced on oldRe no
                                                         // issue since we can use ARE's ref
                } finally {
                  if (disabled) {
                    enableLruUpdateCallback();
                  }
                }
              }

              try {

                event.setRegionEntry(re);
                // set old value in event
                setOldValueInEvent(event, re, cacheWrite, requireOldValue);
                if (!continueUpdate(re, event, ifOld, replaceOnClient)) {
                  return null;
                }
                // overwrite destroyed?
                if (!continueOverwriteDestroyed(re, event, overwriteDestroyed, ifNew)) {
                  return null;
                }
                // check expectedOldValue
                if (!satisfiesExpectedOldValue(event, re, expectedOldValue, replaceOnClient)) {
                  return null;
                }
                // invoke cacheWriter
                invokeCacheWriter(re, event, cacheWrite, cacheWriter, netWriteRecipients,
                    requireOldValue, expectedOldValue, replaceOnClient);

                // notify index of an update
                notifyIndex(re, true);
                try {
                  try {
                    if ((cacheWrite && event.getOperation().isUpdate()) // if there is a
                                                                        // cacheWriter, type of
                                                                        // event has already been
                                                                        // set
                        || !re.isRemoved() || replaceOnClient) {
                      // update
                      updateEntry(event, requireOldValue, oldValueForDelta, re);
                    } else {
                      // create
                      createEntry(event, owner, re);
                    }
                    owner.recordEvent(event);
                    eventRecorded = true;
                  } catch (RegionClearedException rce) {
                    clearOccured = true;
                    owner.recordEvent(event);
                  } catch (ConcurrentCacheModificationException ccme) {
                    VersionTag tag = event.getVersionTag();
                    if (tag != null && tag.isTimeStampUpdated()) {
                      // Notify gateways of new time-stamp.
                      owner.notifyTimestampsToGateways(event);
                    }
                    throw ccme;
                  }
                  if (uninitialized) {
                    event.inhibitCacheListenerNotification(true);
                  }
                  updateLru(clearOccured, re, event);

                  lastModifiedTime = owner.basicPutPart2(event, re, !uninitialized,
                      lastModifiedTime, clearOccured);
                } finally {
                  notifyIndex(re, false);
                }
                result = re;
                break;
              } finally {
                OffHeapHelper.release(oldValueForDelta);
                if (re != null && !onlyExisting && !isOpComplete(re, event)) {
                  owner.cleanUpOnIncompleteOp(event, re);
                } else if (re != null && owner.isUsedForPartitionedRegionBucket()) {
                  BucketRegion br = (BucketRegion) owner;
                  CachePerfStats stats = br.getPartitionedRegion().getCachePerfStats();
                }
              } // try
            }
          } // sync re
        } // end while
      } catch (DiskAccessException dae) {
        // Asif:Feel that it is safe to destroy the region here as there appears
        // to be no chance of deadlock during region destruction
        result = null;
        this._getOwner().handleDiskAccessException(dae);
        throw dae;
      } finally {
        if (oqlIndexManager != null) {
          oqlIndexManager.countDownIndexUpdaters();
        }
        if (result != null) {
          try {
            // Note we do distribution after releasing all sync to avoid deadlock
            final boolean invokeListeners = event.basicGetNewValue() != Token.TOMBSTONE;
            owner.basicPutPart3(event, result, !uninitialized, lastModifiedTime, invokeListeners,
                ifNew, ifOld, expectedOldValue, requireOldValue);
          } finally {
            // bug 32589, post update may throw an exception if exception occurs
            // for any recipients
            if (!clearOccured) {
              try {
                lruUpdateCallback();
              } catch (DiskAccessException dae) {
                // Asif:Feel that it is safe to destroy the region here as there appears
                // to be no chance of deadlock during region destruction
                result = null;
                this._getOwner().handleDiskAccessException(dae);
                throw dae;
              }
            }
          } // finally
        } else {
          resetThreadLocals();
        }
      }
    } finally {
      releaseCacheModificationLock(owner, event);
    }
    return result;
  }

  /**
   * If the value in the VM is still REMOVED_PHASE1 Token, then the operation was not completed (due
   * to cacheWriter exception, concurrentMap operation) etc.
   */
  private boolean isOpComplete(RegionEntry re, EntryEventImpl event) {
    if (re.getValueAsToken() == Token.REMOVED_PHASE1) {
      return false;
    }
    return true;
  }

  private boolean satisfiesExpectedOldValue(EntryEventImpl event, RegionEntry re,
      Object expectedOldValue, boolean replaceOnClient) {
    // replace is propagated to server, so no need to check
    // satisfiesOldValue on client
    if (expectedOldValue != null && !replaceOnClient) {
      assert event.getOperation().guaranteesOldValue();
      // We already called setOldValueInEvent so the event will have the old value.
      @Unretained
      Object v = event.getRawOldValue();
      // Note that v will be null instead of INVALID because setOldValue
      // converts INVALID to null.
      // But checkExpectedOldValue handle this and says INVALID equals null.
      if (!AbstractRegionEntry.checkExpectedOldValue(expectedOldValue, v, event.getLocalRegion())) {
        return false;
      }
    }
    return true;
  }

  // PRECONDITION: caller must be synced on re
  private void setOldValueInEvent(EntryEventImpl event, RegionEntry re, boolean cacheWrite,
      boolean requireOldValue) {
    boolean needToSetOldValue =
        cacheWrite || requireOldValue || event.getOperation().guaranteesOldValue();
    if (needToSetOldValue) {
      if (event.getOperation().guaranteesOldValue()) {
        // In these cases we want to even get the old value from disk if it is not in memory
        ReferenceCountHelper.skipRefCountTracking();
        @Released
        Object oldValueInVMOrDisk = re.getValueOffHeapOrDiskWithoutFaultIn(event.getLocalRegion());
        ReferenceCountHelper.unskipRefCountTracking();
        try {
          event.setOldValue(oldValueInVMOrDisk, true);
        } finally {
          OffHeapHelper.releaseWithNoTracking(oldValueInVMOrDisk);
        }
      } else {
        // In these cases only need the old value if it is in memory
        ReferenceCountHelper.skipRefCountTracking();

        @Retained
        @Released
        Object oldValueInVM = re.getValueRetain(event.getLocalRegion(), true); // OFFHEAP: re
                                                                               // synced so can use
                                                                               // its ref.
        if (oldValueInVM == null) {
          oldValueInVM = Token.NOT_AVAILABLE;
        }
        ReferenceCountHelper.unskipRefCountTracking();
        try {
          event.setOldValue(oldValueInVM);
        } finally {
          OffHeapHelper.releaseWithNoTracking(oldValueInVM);
        }
      }
    } else {
      // if the old value is in memory then if it is a GatewaySenderEventImpl then
      // we want to set the old value.
      @Unretained
      Object ov = re.getValue(); // OFFHEAP _getValue is ok since re is synced and we only use it
                                 // if its a GatewaySenderEventImpl.
      // Since GatewaySenderEventImpl is never stored in an off-heap region nor a compressed region
      // we don't need to worry about ov being compressed.
      if (ov instanceof GatewaySenderEventImpl) {
        event.setOldValue(ov, true);
      }
    }
  }

  protected void createEntry(EntryEventImpl event, final LocalRegion owner, RegionEntry re)
      throws RegionClearedException {
    final boolean wasTombstone = re.isTombstone();
    processVersionTag(re, event);
    event.putNewEntry(owner, re);
    updateSize(event, 0, false, wasTombstone);
    if (!event.getLocalRegion().isInitialized()) {
      owner.getImageState().removeDestroyedEntry(event.getKey());
    }
  }

  protected void updateEntry(EntryEventImpl event, boolean requireOldValue, Object oldValueForDelta,
      RegionEntry re) throws RegionClearedException {
    final int oldSize = event.getLocalRegion().calculateRegionEntryValueSize(re);
    final boolean wasTombstone = re.isTombstone();
    processVersionTag(re, event);
    event.putExistingEntry(event.getLocalRegion(), re, requireOldValue, oldValueForDelta);
    EntryLogger.logPut(event);
    updateSize(event, oldSize, true/* isUpdate */, wasTombstone);
  }

  private void updateLru(boolean clearOccured, RegionEntry re, EntryEventImpl event) {
    if (!clearOccured) {
      if (event.getOperation().isCreate()) {
        lruEntryCreate(re);
      } else {
        lruEntryUpdate(re);
      }
    }
  }

  private void updateSize(EntryEventImpl event, int oldSize, boolean isUpdate,
      boolean wasTombstone) {
    if (isUpdate && !wasTombstone) {
      _getOwner().updateSizeOnPut(event.getKey(), oldSize, event.getNewValueBucketSize());
    } else {
      _getOwner().updateSizeOnCreate(event.getKey(), event.getNewValueBucketSize());
      if (!wasTombstone) {
        incEntryCount(1);
      }
    }
  }

  private void notifyIndex(RegionEntry re, boolean isUpdating) {
    if (_getOwner().indexMaintenanceSynchronous) {
      re.setUpdateInProgress(isUpdating);
    }
  }

  private void invokeCacheWriter(RegionEntry re, EntryEventImpl event, boolean cacheWrite,
      CacheWriter cacheWriter, Set netWriteRecipients, boolean requireOldValue,
      Object expectedOldValue, boolean replaceOnClient) {
    // invoke listeners only if region is initialized
    if (_getOwner().isInitialized() && cacheWrite) {
      // event.setOldValue already called in setOldValueInEvent

      // bug #42638 for replaceOnClient, do not make the event create
      // or update since replace must propagate to server
      if (!replaceOnClient) {
        if (re.isDestroyedOrRemoved()) {
          event.makeCreate();
        } else {
          event.makeUpdate();
        }
      }
      _getOwner().cacheWriteBeforePut(event, netWriteRecipients, cacheWriter, requireOldValue,
          expectedOldValue);
    }
    if (!_getOwner().isInitialized() && !cacheWrite) {
      // block setting of old value in putNewValueNoSync, don't
      // need it
      event.oldValueNotAvailable();
    }
  }

  private boolean continueOverwriteDestroyed(RegionEntry re, EntryEventImpl event,
      boolean overwriteDestroyed, boolean ifNew) {
    Token oldValueInVM = re.getValueAsToken();
    // if region is under GII, check if token is destroyed
    if (!overwriteDestroyed) {
      if (!_getOwner().isInitialized()
          && (oldValueInVM == Token.DESTROYED || oldValueInVM == Token.TOMBSTONE)) {
        event.setOldValueDestroyedToken();
        return false;
      }
    }
    if (ifNew && !Token.isRemoved(oldValueInVM)) {
      return false;
    }
    return true;
  }

  private boolean continueUpdate(RegionEntry re, EntryEventImpl event, boolean ifOld,
      boolean replaceOnClient) {
    if (ifOld) {
      // only update, so just do tombstone maintainence and exit
      if (re.isTombstone() && event.getVersionTag() != null) {
        // refresh the tombstone so it doesn't time out too soon
        processVersionTag(re, event);
        try {
          re.setValue(_getOwner(), Token.TOMBSTONE);
        } catch (RegionClearedException e) {
          // that's okay - when writing a tombstone into a disk, the
          // region has been cleared (including this tombstone)
        }
        _getOwner().rescheduleTombstone(re, re.getVersionStamp().asVersionTag());
        return false;
      }
      if (re.isRemoved() && !replaceOnClient) {
        return false;
      }
    }
    return true;
  }

  protected boolean destroyEntry(RegionEntry re, EntryEventImpl event, boolean inTokenMode,
      boolean cacheWrite, @Released Object expectedOldValue, boolean forceDestroy,
      boolean removeRecoveredEntry) throws CacheWriterException, TimeoutException,
      EntryNotFoundException, RegionClearedException {
    processVersionTag(re, event);
    final int oldSize = _getOwner().calculateRegionEntryValueSize(re);
    boolean retVal = re.destroy(event.getLocalRegion(), event, inTokenMode, cacheWrite,
        expectedOldValue, forceDestroy, removeRecoveredEntry);
    if (retVal) {
      EntryLogger.logDestroy(event);
      _getOwner().updateSizeOnRemove(event.getKey(), oldSize);
    }
    return retVal;
  }

  @Override
  public void txApplyPut(Operation p_putOp, Object key, Object nv, boolean didDestroy,
      TransactionId txId, TXRmtEvent txEvent, EventID eventId, Object aCallbackArgument,
      List<EntryEventImpl> pendingCallbacks, FilterRoutingInfo filterRoutingInfo,
      ClientProxyMembershipID bridgeContext, TXEntryState txEntryState, VersionTag versionTag,
      long tailKey) {
    final LocalRegion owner = _getOwner();
    if (owner == null) {
      // "fix" for bug 32440
      Assert.assertTrue(false, "The owner for RegionMap " + this + " is null");
    }

    Operation putOp = p_putOp;

    Object newValue = nv;

    final boolean hasRemoteOrigin = !((TXId) txId).getMemberId().equals(owner.getMyId());
    final boolean isTXHost = txEntryState != null;
    final boolean isClientTXOriginator = owner.getCache().isClient() && !hasRemoteOrigin;
    final boolean isRegionReady = owner.isInitialized();
    @Released
    EntryEventImpl cbEvent = null;
    boolean invokeCallbacks = shouldCreateCBEvent(owner, isRegionReady);
    boolean cbEventInPending = false;
    cbEvent = createCBEvent(owner, putOp, key, newValue, txId, txEvent, eventId, aCallbackArgument,
        filterRoutingInfo, bridgeContext, txEntryState, versionTag, tailKey);
    try {
      if (logger.isDebugEnabled()) {
        logger.debug("txApplyPut cbEvent={}", cbEvent);
      }


      if (owner.isUsedForPartitionedRegionBucket()) {
        newValue = EntryEventImpl.getCachedDeserializable(nv, cbEvent);
        txHandleWANEvent(owner, cbEvent, txEntryState);
      }

      boolean opCompleted = false;
      // Fix for Bug #44431. We do NOT want to update the region and wait
      // later for index INIT as region.clear() can cause inconsistency if
      // happened in parallel as it also does index INIT.
      IndexManager oqlIndexManager = owner.getIndexManager();
      if (oqlIndexManager != null) {
        oqlIndexManager.waitForIndexInit();
      }
      try {
        if (hasRemoteOrigin && !isTXHost && !isClientTXOriginator) {
          // If we are not a mirror then only apply the update to existing
          // entries
          //
          // If we are a mirror then then only apply the update to
          // existing entries when the operation is an update and we
          // are initialized.
          // Otherwise use the standard create/update logic
          if (!owner.isAllEvents() || (!putOp.isCreate() && isRegionReady)) {
            // At this point we should only apply the update if the entry exists
            RegionEntry re = getEntry(key); // Fix for bug 32347.
            if (re != null) {
              synchronized (re) {
                if (!re.isRemoved()) {
                  opCompleted = true;
                  putOp = putOp.getCorrespondingUpdateOp();
                  // Net writers are not called for received transaction data
                  final int oldSize = owner.calculateRegionEntryValueSize(re);
                  if (cbEvent != null) {
                    cbEvent.setRegionEntry(re);
                    cbEvent.setOldValue(re.getValueInVM(owner)); // OFFHEAP eei
                  }

                  boolean clearOccured = false;
                  // Set RegionEntry updateInProgress
                  if (owner.indexMaintenanceSynchronous) {
                    re.setUpdateInProgress(true);
                  }
                  try {
                    txRemoveOldIndexEntry(putOp, re);
                    if (didDestroy) {
                      re.txDidDestroy(owner.cacheTimeMillis());
                    }
                    if (txEvent != null) {
                      txEvent.addPut(putOp, owner, re, re.getKey(), newValue, aCallbackArgument);
                    }
                    re.setValueResultOfSearch(putOp.isNetSearch());
                    try {
                      processAndGenerateTXVersionTag(owner, cbEvent, re, txEntryState);
                      {
                        re.setValue(owner,
                            re.prepareValueForCache(owner, newValue, cbEvent, !putOp.isCreate()));
                      }
                      if (putOp.isCreate()) {
                        owner.updateSizeOnCreate(key, owner.calculateRegionEntryValueSize(re));
                      } else if (putOp.isUpdate()) {
                        // Rahul : fix for 41694. Negative bucket size can also be
                        // an issue with normal GFE Delta and will have to be fixed
                        // in a similar manner and may be this fix the the one for
                        // other delta can be combined.
                        {
                          owner.updateSizeOnPut(key, oldSize,
                              owner.calculateRegionEntryValueSize(re));
                        }
                      }
                    } catch (RegionClearedException rce) {
                      clearOccured = true;
                    }
                    {
                      long lastMod = owner.cacheTimeMillis();
                      EntryLogger.logTXPut(_getOwnerObject(), key, nv);
                      re.updateStatsForPut(lastMod, lastMod);
                      owner.txApplyPutPart2(re, re.getKey(), lastMod, false, didDestroy,
                          clearOccured);
                    }
                  } finally {
                    if (re != null && owner.indexMaintenanceSynchronous) {
                      re.setUpdateInProgress(false);
                    }
                  }
                  if (invokeCallbacks) {
                    cbEvent.makeUpdate();
                    switchEventOwnerAndOriginRemote(cbEvent, hasRemoteOrigin);
                    if (pendingCallbacks == null) {
                      owner.invokeTXCallbacks(EnumListenerEvent.AFTER_UPDATE, cbEvent,
                          hasRemoteOrigin);
                    } else {
                      pendingCallbacks.add(cbEvent);
                      cbEventInPending = true;
                    }
                  }
                  if (!clearOccured) {
                    lruEntryUpdate(re);
                  }
                }
              }
              if (didDestroy && !opCompleted) {
                owner.txApplyInvalidatePart2(re, re.getKey(), true, false /* clear */);
              }
            }
            if (owner.getConcurrencyChecksEnabled() && txEntryState != null && cbEvent != null) {
              txEntryState.setVersionTag(cbEvent.getVersionTag());
            }
            return;
          }
        }
        RegionEntry newRe = getEntryFactory().createEntry(owner, key, Token.REMOVED_PHASE1);
        synchronized (newRe) {
          try {
            RegionEntry oldRe = putEntryIfAbsent(key, newRe);
            while (!opCompleted && oldRe != null) {
              synchronized (oldRe) {
                if (oldRe.isRemovedPhase2()) {
                  owner.getCachePerfStats().incRetries();
                  _getMap().remove(key, oldRe);
                  oldRe = putEntryIfAbsent(key, newRe);
                } else {
                  opCompleted = true;
                  if (!oldRe.isRemoved()) {
                    putOp = putOp.getCorrespondingUpdateOp();
                  }
                  // Net writers are not called for received transaction data
                  final int oldSize = owner.calculateRegionEntryValueSize(oldRe);
                  final boolean oldIsRemoved = oldRe.isDestroyedOrRemoved();
                  if (cbEvent != null) {
                    cbEvent.setRegionEntry(oldRe);
                    cbEvent.setOldValue(oldRe.getValueInVM(owner)); // OFFHEAP eei
                  }
                  boolean clearOccured = false;
                  // Set RegionEntry updateInProgress
                  if (owner.indexMaintenanceSynchronous) {
                    oldRe.setUpdateInProgress(true);
                  }
                  try {
                    txRemoveOldIndexEntry(putOp, oldRe);
                    if (didDestroy) {
                      oldRe.txDidDestroy(owner.cacheTimeMillis());
                    }
                    if (txEvent != null) {
                      txEvent.addPut(putOp, owner, oldRe, oldRe.getKey(), newValue,
                          aCallbackArgument);
                    }
                    oldRe.setValueResultOfSearch(putOp.isNetSearch());
                    try {
                      processAndGenerateTXVersionTag(owner, cbEvent, oldRe, txEntryState);
                      boolean wasTombstone = oldRe.isTombstone();
                      {
                        oldRe.setValue(owner, oldRe.prepareValueForCache(owner, newValue, cbEvent,
                            !putOp.isCreate()));
                        if (wasTombstone) {
                          owner.unscheduleTombstone(oldRe);
                        }
                      }
                      if (putOp.isCreate()) {
                        owner.updateSizeOnCreate(key, owner.calculateRegionEntryValueSize(oldRe));
                      } else if (putOp.isUpdate()) {
                        // Rahul : fix for 41694. Negative bucket size can also be
                        // an issue with normal GFE Delta and will have to be fixed
                        // in a similar manner and may be this fix the the one for
                        // other delta can be combined.
                        {
                          owner.updateSizeOnPut(key, oldSize,
                              owner.calculateRegionEntryValueSize(oldRe));
                        }
                      }
                    } catch (RegionClearedException rce) {
                      clearOccured = true;
                    }
                    {
                      long lastMod = owner.cacheTimeMillis();
                      EntryLogger.logTXPut(_getOwnerObject(), key, nv);
                      oldRe.updateStatsForPut(lastMod, lastMod);
                      owner.txApplyPutPart2(oldRe, oldRe.getKey(), lastMod, false, didDestroy,
                          clearOccured);
                    }
                  } finally {
                    if (oldRe != null && owner.indexMaintenanceSynchronous) {
                      oldRe.setUpdateInProgress(false);
                    }
                  }
                  if (invokeCallbacks) {
                    if (!oldIsRemoved) {
                      cbEvent.makeUpdate();
                    }
                    switchEventOwnerAndOriginRemote(cbEvent, hasRemoteOrigin);
                    if (pendingCallbacks == null) {
                      owner.invokeTXCallbacks(
                          cbEvent.op.isCreate() ? EnumListenerEvent.AFTER_CREATE
                              : EnumListenerEvent.AFTER_UPDATE,
                          cbEvent, true/* callDispatchListenerEvent */);
                    } else {
                      pendingCallbacks.add(cbEvent);
                      cbEventInPending = true;
                    }
                  }
                  if (!clearOccured) {
                    lruEntryUpdate(oldRe);
                  }
                }
              }
            }
            if (!opCompleted) {
              putOp = putOp.getCorrespondingCreateOp();
              if (cbEvent != null) {
                cbEvent.setRegionEntry(newRe);
                cbEvent.setOldValue(null);
              }
              boolean clearOccured = false;
              // Set RegionEntry updateInProgress
              if (owner.indexMaintenanceSynchronous) {
                newRe.setUpdateInProgress(true);
              }
              try {
                txRemoveOldIndexEntry(putOp, newRe);
                // creating a new entry
                if (didDestroy) {
                  newRe.txDidDestroy(owner.cacheTimeMillis());
                }
                if (txEvent != null) {
                  txEvent.addPut(putOp, owner, newRe, newRe.getKey(), newValue, aCallbackArgument);
                }
                newRe.setValueResultOfSearch(putOp.isNetSearch());
                try {

                  processAndGenerateTXVersionTag(owner, cbEvent, newRe, txEntryState);
                  {
                    newRe.setValue(owner,
                        newRe.prepareValueForCache(owner, newValue, cbEvent, !putOp.isCreate()));
                  }
                  owner.updateSizeOnCreate(newRe.getKey(),
                      owner.calculateRegionEntryValueSize(newRe));
                } catch (RegionClearedException rce) {
                  clearOccured = true;
                }
                {
                  long lastMod = owner.cacheTimeMillis();
                  EntryLogger.logTXPut(_getOwnerObject(), key, nv);
                  newRe.updateStatsForPut(lastMod, lastMod);
                  owner.txApplyPutPart2(newRe, newRe.getKey(), lastMod, true, didDestroy,
                      clearOccured);
                }
              } finally {
                if (newRe != null && owner.indexMaintenanceSynchronous) {
                  newRe.setUpdateInProgress(false);
                }
              }
              opCompleted = true;
              if (invokeCallbacks) {
                cbEvent.makeCreate();
                cbEvent.setOldValue(null);
                switchEventOwnerAndOriginRemote(cbEvent, hasRemoteOrigin);
                if (pendingCallbacks == null) {
                  owner.invokeTXCallbacks(EnumListenerEvent.AFTER_CREATE, cbEvent,
                      true/* callDispatchListenerEvent */);
                } else {
                  pendingCallbacks.add(cbEvent);
                  cbEventInPending = true;
                }
              }
              if (!clearOccured) {
                lruEntryCreate(newRe);
                incEntryCount(1);
              }
            }
          } finally {
            if (!opCompleted) {
              removeEntry(key, newRe, false);
            }
          }
        }
        if (owner.getConcurrencyChecksEnabled() && txEntryState != null && cbEvent != null) {
          txEntryState.setVersionTag(cbEvent.getVersionTag());
        }
      } catch (DiskAccessException dae) {
        owner.handleDiskAccessException(dae);
        throw dae;
      } finally {
        if (oqlIndexManager != null) {
          oqlIndexManager.countDownIndexUpdaters();
        }
      }
    } finally {
      if (!cbEventInPending)
        cbEvent.release();
    }
  }

  private void txHandleWANEvent(final LocalRegion owner, EntryEventImpl cbEvent,
      TXEntryState txEntryState) {
    ((BucketRegion) owner).handleWANEvent(cbEvent);
    if (txEntryState != null) {
      txEntryState.setTailKey(cbEvent.getTailKey());
    }
  }

  /**
   * called from txApply* methods to process and generate versionTags.
   */
  private void processAndGenerateTXVersionTag(final LocalRegion owner, EntryEventImpl cbEvent,
      RegionEntry re, TXEntryState txEntryState) {
    if (shouldPerformConcurrencyChecks(owner, cbEvent)) {
      try {
        if (txEntryState != null && txEntryState.getRemoteVersionTag() != null) {
          // to generate a version based on a remote VersionTag, we will
          // have to put the remote versionTag in the regionEntry
          VersionTag remoteTag = txEntryState.getRemoteVersionTag();
          if (re instanceof VersionStamp) {
            VersionStamp stamp = (VersionStamp) re;
            stamp.setVersions(remoteTag);
          }
        }
        processVersionTag(re, cbEvent);
      } catch (ConcurrentCacheModificationException ignore) {
        // ignore this execption, however invoke callbacks for this operation
      }

      // For distributed transactions, stuff the next region version generated
      // in phase-1 commit into the cbEvent so that ARE.generateVersionTag can later
      // just apply it and not regenerate it in phase-2 commit
      if (cbEvent != null && txEntryState != null && txEntryState.getDistTxEntryStates() != null) {
        cbEvent.setNextRegionVersion(txEntryState.getDistTxEntryStates().getRegionVersion());
      }

      // cbEvent.setNextRegionVersion(txEntryState.getNextRegionVersion());
      owner.generateAndSetVersionTag(cbEvent, re);
    }
  }

  /**
   * Checks for concurrency checks enabled on Region and that cbEvent is not null.
   */
  private boolean shouldPerformConcurrencyChecks(LocalRegion owner, EntryEventImpl cbEvent) {
    return owner.getConcurrencyChecksEnabled() && cbEvent != null;
  }

  /**
   * Switch the event's region from BucketRegion to owning PR and set originRemote to the given
   * value
   */
  static EntryEventImpl switchEventOwnerAndOriginRemote(EntryEventImpl event,
      boolean originRemote) {
    assert event != null;
    if (event.getRegion().isUsedForPartitionedRegionBucket()) {
      LocalRegion pr = event.getRegion().getPartitionedRegion();
      event.setRegion(pr);
    }
    event.setOriginRemote(originRemote);
    return event;
  }

  /**
   * Removing the existing indexed value requires the current value in the cache, that is the one
   * prior to applying the operation.
   *
   * @param entry the RegionEntry that contains the value prior to applying the op
   */
  private void txRemoveOldIndexEntry(Operation op, RegionEntry entry) {
    if ((op.isUpdate() && !entry.isInvalid()) || op.isInvalidate() || op.isDestroy()) {
      IndexManager idxManager = _getOwner().getIndexManager();
      if (idxManager != null) {
        try {
          idxManager.updateIndexes(entry, IndexManager.REMOVE_ENTRY,
              op.isUpdate() ? IndexProtocol.BEFORE_UPDATE_OP : IndexProtocol.OTHER_OP);
        } catch (QueryException e) {
          throw new IndexMaintenanceException(e);
        }
      }
    }
  }

  public void dumpMap() {
    logger.info("dump of concurrent map of size {} for region {}", this._getMap().size(),
        this._getOwner());
    for (Iterator it = this._getMap().values().iterator(); it.hasNext();) {
      logger.info("dumpMap:" + it.next().toString());
    }
  }

  static boolean shouldCreateCBEvent(final LocalRegion owner, final boolean isInitialized) {
    LocalRegion lr = owner;
    boolean isPartitioned = lr.isUsedForPartitionedRegionBucket();

    if (isPartitioned) {
      /*
       * if(!((BucketRegion)lr).getBucketAdvisor().isPrimary()) {
       * if(!BucketRegion.FORCE_LOCAL_LISTENERS_INVOCATION) { return false; } }
       */
      lr = owner.getPartitionedRegion();
    }
    return (isPartitioned || isInitialized) && (lr.shouldDispatchListenerEvent()
        || lr.shouldNotifyBridgeClients() || lr.getConcurrencyChecksEnabled());
  }

  /** create a callback event for applying a transactional change to the local cache */
  @Retained
  public static EntryEventImpl createCBEvent(final LocalRegion re, Operation op, Object key,
      Object newValue, TransactionId txId, TXRmtEvent txEvent, EventID eventId,
      Object aCallbackArgument, FilterRoutingInfo filterRoutingInfo,
      ClientProxyMembershipID bridgeContext, TXEntryState txEntryState, VersionTag versionTag,
      long tailKey) {
    DistributedMember originator = null;
    // txId should not be null even on localOrigin
    Assert.assertTrue(txId != null);
    originator = ((TXId) txId).getMemberId();

    LocalRegion eventRegion = re;
    if (eventRegion.isUsedForPartitionedRegionBucket()) {
      eventRegion = re.getPartitionedRegion();
    }

    @Retained
    EntryEventImpl retVal = EntryEventImpl.create(re, op, key, newValue, aCallbackArgument,
        txEntryState == null, originator);
    boolean returnedRetVal = false;
    try {


      if (bridgeContext != null) {
        retVal.setContext(bridgeContext);
      }

      if (eventRegion.generateEventID()) {
        retVal.setEventId(eventId);
      }

      if (versionTag != null) {
        retVal.setVersionTag(versionTag);
      }

      retVal.setTailKey(tailKey);

      FilterInfo localRouting = null;
      boolean computeFilterInfo = false;
      if (filterRoutingInfo == null) {
        computeFilterInfo = true;
      } else {
        localRouting = filterRoutingInfo.getLocalFilterInfo();
        if (localRouting != null) {
          // routing was computed in this VM but may need to perform local interest processing
          computeFilterInfo = !filterRoutingInfo.hasLocalInterestBeenComputed();
        } else {
          // routing was computed elsewhere and is in the "remote" routing table
          localRouting = filterRoutingInfo.getFilterInfo(re.getMyId());
        }
        if (localRouting != null) {
          if (!computeFilterInfo) {
            retVal.setLocalFilterInfo(localRouting);
          }
        } else {
          computeFilterInfo = true;
        }
      }
      if (logger.isTraceEnabled()) {
        logger.trace("createCBEvent filterRouting={} computeFilterInfo={} local routing={}",
            filterRoutingInfo, computeFilterInfo, localRouting);
      }

      if (re.isUsedForPartitionedRegionBucket()) {
        BucketRegion bucket = (BucketRegion) re;
        if (BucketRegion.FORCE_LOCAL_LISTENERS_INVOCATION
            || bucket.getBucketAdvisor().isPrimary()) {
          retVal.setInvokePRCallbacks(true);
        } else {
          retVal.setInvokePRCallbacks(false);
        }

        if (computeFilterInfo) {
          if (bucket.getBucketAdvisor().isPrimary()) {
            if (logger.isTraceEnabled()) {
              logger.trace("createCBEvent computing routing for primary bucket");
            }
            FilterProfile fp = ((BucketRegion) re).getPartitionedRegion().getFilterProfile();
            if (fp != null) {
              FilterRoutingInfo fri = fp.getFilterRoutingInfoPart2(filterRoutingInfo, retVal);
              if (fri != null) {
                retVal.setLocalFilterInfo(fri.getLocalFilterInfo());
              }
            }
          }
        }
      } else if (computeFilterInfo) { // not a bucket
        if (logger.isTraceEnabled()) {
          logger.trace("createCBEvent computing routing for non-bucket");
        }
        FilterProfile fp = re.getFilterProfile();
        if (fp != null) {
          retVal.setLocalFilterInfo(fp.getLocalFilterRouting(retVal));
        }
      }
      retVal.setTransactionId(txId);
      returnedRetVal = true;
      return retVal;
    } finally {
      if (!returnedRetVal) {
        retVal.release();
      }
    }
  }

  @Override
  public void writeSyncIfPresent(Object key, Runnable runner) {
    RegionEntry re = getEntry(key);
    if (re != null) {
      final boolean disabled = disableLruUpdateCallback();
      try {
        synchronized (re) {
          if (!re.isRemoved()) {
            runner.run();
          }
        }
      } finally {
        if (disabled) {
          enableLruUpdateCallback();
        }
        try {
          lruUpdateCallback();
        } catch (DiskAccessException dae) {
          this._getOwner().handleDiskAccessException(dae);
          throw dae;
        }
      }
    }
  }

  @Override
  public void removeIfDestroyed(Object key) {
    LocalRegion owner = _getOwner();
    // boolean makeTombstones = owner.concurrencyChecksEnabled;
    DiskRegion dr = owner.getDiskRegion();
    RegionEntry re = getEntry(key);
    if (re != null) {
      if (re.isDestroyed()) {
        synchronized (re) {
          if (re.isDestroyed()) {
            // [bruce] destroyed entries aren't in the LRU clock, so they can't be retained here
            // if (makeTombstones) {
            // re.makeTombstone(owner, re.getVersionStamp().asVersionTag());
            // } else {
            re.removePhase2();
            removeEntry(key, re, true);
          }
        }
      }
    }
    // }
  }


  /** get version-generation permission from the region's version vector */
  void lockForCacheModification(LocalRegion owner, EntryEventImpl event) {
    boolean lockedByBulkOp = event.isBulkOpInProgress() && owner.getDataPolicy().withReplication();

    if (armLockTestHook != null)
      armLockTestHook.beforeLock(owner, event);

    if (!event.isOriginRemote() && !lockedByBulkOp && !owner.hasServerProxy()) {
      RegionVersionVector vector = owner.getVersionVector();
      if (vector != null) {
        vector.lockForCacheModification();
      }
    }

    if (armLockTestHook != null)
      armLockTestHook.afterLock(owner, event);

  }

  /** release version-generation permission from the region's version vector */
  void releaseCacheModificationLock(LocalRegion owner, EntryEventImpl event) {
    boolean lockedByBulkOp = event.isBulkOpInProgress() && owner.getDataPolicy().withReplication();

    if (armLockTestHook != null)
      armLockTestHook.beforeRelease(owner, event);

    if (!event.isOriginRemote() && !lockedByBulkOp && !owner.hasServerProxy()) {
      RegionVersionVector vector = owner.getVersionVector();
      if (vector != null) {
        vector.releaseCacheModificationLock();
      }
    }

    if (armLockTestHook != null)
      armLockTestHook.afterRelease(owner, event);

  }

  @Override
  public void lockRegionForAtomicTX(LocalRegion r) {
    if (armLockTestHook != null)
      armLockTestHook.beforeLock(r, null);

    RegionVersionVector vector = r.getVersionVector();
    if (vector != null) {
      vector.lockForCacheModification();
    }

    if (armLockTestHook != null)
      armLockTestHook.afterLock(r, null);
  }

  @Override
  public void unlockRegionForAtomicTX(LocalRegion r) {
    if (armLockTestHook != null)
      armLockTestHook.beforeRelease(r, null);

    RegionVersionVector vector = r.getVersionVector();
    if (vector != null) {
      vector.releaseCacheModificationLock();
    }

    if (armLockTestHook != null)
      armLockTestHook.afterRelease(r, null);
  }

  /**
   * for testing race conditions between threads trying to apply ops to the same entry
   *
   * @param entry the entry to attempt to add to the system
   */
  protected RegionEntry putEntryIfAbsentForTest(RegionEntry entry) {
    return (RegionEntry) putEntryIfAbsent(entry.getKey(), entry);
  }

  @Override
  public boolean isTombstoneNotNeeded(RegionEntry re, int destroyedVersion) {
    // no need for synchronization - stale values are okay here
    // TODO this looks like a problem for regionEntry pooling
    if (getEntry(re.getKey()) != re) {
      // region entry was either removed (null)
      // or changed to a different region entry.
      // In either case the old tombstone is no longer needed.
      return true;
    }
    if (!re.isTombstone()) {
      // if the region entry no longer contains a tombstone
      // then the old tombstone is no longer needed
      return true;
    }
    VersionStamp<?> vs = re.getVersionStamp();
    if (vs == null) {
      // if we have no VersionStamp why were we even added as a tombstone?
      // We used to see an NPE here. See bug 52092.
      logger.error(
          "Unexpected RegionEntry scheduled as tombstone: re.getClass {} destroyedVersion {}",
          re.getClass(), destroyedVersion);
      return true;
    }
    if (vs.getEntryVersion() != destroyedVersion) {
      // the version changed so old tombstone no longer needed
      return true;
    }
    // region entry still has the same tombstone so we need to keep it.
    return false;
  }

  /** removes a tombstone that has expired locally */
  @Override
  public boolean removeTombstone(RegionEntry re, VersionHolder version, boolean isEviction,
      boolean isScheduledTombstone) {
    boolean result = false;
    int destroyedVersion = version.getEntryVersion();

    synchronized (this._getOwner().getSizeGuard()) { // do this sync first; see bug 51985
      synchronized (re) {
        int entryVersion = re.getVersionStamp().getEntryVersion();
        if (!re.isTombstone() || entryVersion > destroyedVersion) {
          if (logger.isTraceEnabled(LogMarker.TOMBSTONE_COUNT)) {
            logger.trace(LogMarker.TOMBSTONE_COUNT,
                "tombstone for {} was resurrected with v{}; destroyed version was v{}; count is {}; entryMap size is {}",
                re.getKey(), re.getVersionStamp().getEntryVersion(), destroyedVersion,
                this._getOwner().getTombstoneCount(), size());
          }
        } else {
          if (logger.isTraceEnabled(LogMarker.TOMBSTONE_COUNT)) {
            if (entryVersion == destroyedVersion) {
              // logging this can put tremendous pressure on the log writer in tests
              // that "wait for silence"
              logger.trace(LogMarker.TOMBSTONE_COUNT,
                  "removing tombstone for {} with v{} rv{}; count is {}", re.getKey(),
                  destroyedVersion, version.getRegionVersion(),
                  (this._getOwner().getTombstoneCount() - 1));
            } else {
              logger.trace(LogMarker.TOMBSTONE_COUNT,
                  "removing entry (v{}) that is older than an expiring tombstone (v{} rv{}) for {}",
                  entryVersion, destroyedVersion, version.getRegionVersion(), re.getKey());
            }
          }
          try {
            re.setValue(_getOwner(), Token.REMOVED_PHASE2);
            if (removeTombstone(re)) {
              _getOwner().cancelExpiryTask(re);
              result = true;
              incEntryCount(-1);
              // Bug 51118: When the method is called by tombstoneGC thread, current 're' is an
              // expired tombstone. Then we detected an destroyed (due to overwritingOldTombstone()
              // returns true earlier) tombstone with bigger entry version, it's safe to delete
              // current tombstone 're' and adjust the tombstone count.
              // lruEntryDestroy(re); // tombstones are invisible to LRU
              if (isScheduledTombstone) {
                _getOwner().incTombstoneCount(-1);
              }
              RegionVersionVector vector = _getOwner().getVersionVector();
              if (vector != null) {
                vector.recordGCVersion(version.getMemberID(), version.getRegionVersion());
              }
            }
          } catch (RegionClearedException e) {
            // if the region has been cleared we don't need to remove the tombstone
          } catch (RegionDestroyedException e) {
            // if the region has been destroyed, the tombstone is already
            // gone. Catch an exception to avoid an error from the GC thread.
          }
        }
      }
    }
    return result;
  }

  protected boolean removeTombstone(RegionEntry re) {
    return _getMap().remove(re.getKey(), re);
  }

  // method used for debugging tombstone count issues
  public boolean verifyTombstoneCount(AtomicInteger numTombstones) {
    int deadEntries = 0;
    try {
      for (Iterator it = _getMap().values().iterator(); it.hasNext();) {
        RegionEntry re = (RegionEntry) it.next();
        if (re.isTombstone()) {
          deadEntries++;
        }
      }
      if (deadEntries != numTombstones.get()) {
        if (logger.isDebugEnabled()) {
          logger.debug("tombstone count ({}) does not match actual number of tombstones ({})",
              numTombstones, deadEntries, new Exception());
        }
        return false;
      } else {
        if (logger.isDebugEnabled()) {
          logger.debug("tombstone count verified");
        }
      }
    } catch (Exception e) {
      // ignore
    }
    return true;
  }

  @Override
  public long getEvictions() {
    return 0;
  }

  @Override
  public void incRecentlyUsed() {
    // nothing by default
  }

  @Override
  public EvictionController getEvictionController() {
    return null;
  }

  @Override
  public int getEntryOverhead() {
    return (int) ReflectionSingleObjectSizer.sizeof(getEntryFactory().getEntryClass());
  }

  @Override
  public boolean beginChangeValueForm(EvictableEntry le,
      CachedDeserializable vmCachedDeserializable, Object v) {
    return false;
  }

  @Override
  public void finishChangeValueForm() {}

  @Override
  public int centralizedLruUpdateCallback() {
    return 0;
  }

  @Override
  public void updateEvictionCounter() {}

  public interface ARMLockTestHook {
    public void beforeBulkLock(LocalRegion region);

    public void afterBulkLock(LocalRegion region);

    public void beforeBulkRelease(LocalRegion region);

    public void afterBulkRelease(LocalRegion region);

    public void beforeLock(LocalRegion region, CacheEvent event);

    public void afterLock(LocalRegion region, CacheEvent event);

    public void beforeRelease(LocalRegion region, CacheEvent event);

    public void afterRelease(LocalRegion region, CacheEvent event);

    public void beforeStateFlushWait();
  }

  private ARMLockTestHook armLockTestHook;

  @Override
  public ARMLockTestHook getARMLockTestHook() {
    return armLockTestHook;
  }

  public void setARMLockTestHook(ARMLockTestHook theHook) {
    armLockTestHook = theHook;
  }
}<|MERGE_RESOLUTION|>--- conflicted
+++ resolved
@@ -1100,13 +1100,8 @@
             logger.trace(LogMarker.LRU_TOMBSTONE_COUNT,
                 "ARM.destroy() inTokenMode={}; duringRI={}; riLocalDestroy={}; withRepl={}; fromServer={}; concurrencyEnabled={}; isOriginRemote={}; isEviction={}; operation={}; re={}",
                 inTokenMode, duringRI, event.isFromRILocalDestroy(),
-<<<<<<< HEAD
                 owner.getDataPolicy().withReplication(), event.isFromServer(),
-                owner.concurrencyChecksEnabled, event.isOriginRemote(), isEviction,
-=======
-                owner.dataPolicy.withReplication(), event.isFromServer(),
                 owner.getConcurrencyChecksEnabled(), event.isOriginRemote(), isEviction,
->>>>>>> ffee51a1
                 event.getOperation(), re);
           }
           if (event.isFromRILocalDestroy()) {
@@ -1129,13 +1124,8 @@
             // a destroy from a peer or WAN gateway and we need to retain version
             // information for concurrency checks
             boolean retainForConcurrency = (!haveTombstone
-<<<<<<< HEAD
                 && (owner.getDataPolicy().withReplication() || event.isFromServer())
-                && owner.concurrencyChecksEnabled
-=======
-                && (owner.dataPolicy.withReplication() || event.isFromServer())
                 && owner.getConcurrencyChecksEnabled()
->>>>>>> ffee51a1
                 && (event.isOriginRemote() /* destroy received from other must create tombstone */
                     || event.isFromWANAndVersioned() /* wan event must create a tombstone */
                     || event.isBridgeEvent())); /*
