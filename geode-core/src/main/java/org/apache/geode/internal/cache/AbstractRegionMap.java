--- conflicted
+++ resolved
@@ -1257,13 +1257,7 @@
                   callbackEventAddedToPending = true;
                 }
                 EntryLogger.logTXDestroy(_getOwnerObject(), key);
-<<<<<<< HEAD
-                if (shouldPerformConcurrencyChecks(owner, callbackEvent)
-                    && callbackEvent.getVersionTag() != null) {
-=======
-                owner.updateSizeOnCreate(newRe.getKey(), 0);
                 if (owner.getConcurrencyChecksEnabled() && callbackEvent.getVersionTag() != null) {
->>>>>>> af07c3c6
                   newRe.makeTombstone(owner, callbackEvent.getVersionTag());
                 } else if (!inTokenMode) {
                   // only remove for NORMAL regions if they do not generate versions see 51781
