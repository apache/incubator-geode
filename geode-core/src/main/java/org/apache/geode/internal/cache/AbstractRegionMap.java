--- conflicted
+++ resolved
@@ -2075,15 +2075,9 @@
       callbackEvent.makeSerializedNewValue();
       txHandleWANEvent(owner, callbackEvent, txEntryState);
     }
-<<<<<<< HEAD
     RegionMapCommitPut commitPut =
         new RegionMapCommitPut(this, getEntryFactory(), owner, callbackEvent, putOp,
             didDestroy, txId, txEvent, pendingCallbacks, txEntryState);
-=======
-
-    RegionMapCommitPut commitPut = new RegionMapCommitPut(this, owner, callbackEvent, putOp,
-        didDestroy, txId, txEvent, pendingCallbacks, txEntryState);
->>>>>>> 52896076
     commitPut.put();
   }
 
