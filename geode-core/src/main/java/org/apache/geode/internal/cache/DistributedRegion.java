/*
 * Licensed to the Apache Software Foundation (ASF) under one or more contributor license
 * agreements. See the NOTICE file distributed with this work for additional information regarding
 * copyright ownership. The ASF licenses this file to You under the Apache License, Version 2.0 (the
 * "License"); you may not use this file except in compliance with the License. You may obtain a
 * copy of the License at
 *
 * http://www.apache.org/licenses/LICENSE-2.0
 *
 * Unless required by applicable law or agreed to in writing, software distributed under the License
 * is distributed on an "AS IS" BASIS, WITHOUT WARRANTIES OR CONDITIONS OF ANY KIND, either express
 * or implied. See the License for the specific language governing permissions and limitations under
 * the License.
 */

package org.apache.geode.internal.cache;

import static org.apache.geode.cache.asyncqueue.internal.AsyncEventQueueImpl.getAsyncEventQueueIdFromSenderId;
import static org.apache.geode.cache.asyncqueue.internal.AsyncEventQueueImpl.getSenderIdFromAsyncEventQueueId;

import java.io.IOException;
import java.io.InputStream;
import java.util.ArrayList;
import java.util.Collection;
import java.util.Collections;
import java.util.HashMap;
import java.util.HashSet;
import java.util.Iterator;
import java.util.List;
import java.util.Map;
import java.util.NoSuchElementException;
import java.util.Set;
import java.util.TreeMap;
import java.util.concurrent.RejectedExecutionException;
import java.util.concurrent.TimeUnit;
import java.util.concurrent.atomic.AtomicBoolean;
import java.util.concurrent.locks.Condition;
import java.util.concurrent.locks.Lock;
import java.util.concurrent.locks.ReentrantReadWriteLock;

import org.apache.logging.log4j.Logger;

import org.apache.geode.CancelException;
import org.apache.geode.InternalGemFireError;
import org.apache.geode.InvalidDeltaException;
import org.apache.geode.SystemFailure;
import org.apache.geode.annotations.VisibleForTesting;
import org.apache.geode.annotations.internal.MakeNotStatic;
import org.apache.geode.annotations.internal.MutableForTesting;
import org.apache.geode.cache.CacheClosedException;
import org.apache.geode.cache.CacheEvent;
import org.apache.geode.cache.CacheListener;
import org.apache.geode.cache.CacheLoader;
import org.apache.geode.cache.CacheLoaderException;
import org.apache.geode.cache.CacheWriter;
import org.apache.geode.cache.CacheWriterException;
import org.apache.geode.cache.DataPolicy;
import org.apache.geode.cache.DiskAccessException;
import org.apache.geode.cache.EntryNotFoundException;
import org.apache.geode.cache.LossAction;
import org.apache.geode.cache.MembershipAttributes;
import org.apache.geode.cache.Operation;
import org.apache.geode.cache.RegionAccessException;
import org.apache.geode.cache.RegionAttributes;
import org.apache.geode.cache.RegionDestroyedException;
import org.apache.geode.cache.RegionDistributionException;
import org.apache.geode.cache.RegionMembershipListener;
import org.apache.geode.cache.ResumptionAction;
import org.apache.geode.cache.RoleException;
import org.apache.geode.cache.TimeoutException;
import org.apache.geode.cache.asyncqueue.internal.AsyncEventQueueImpl;
import org.apache.geode.cache.execute.Function;
import org.apache.geode.cache.execute.FunctionException;
import org.apache.geode.cache.execute.ResultCollector;
import org.apache.geode.cache.execute.ResultSender;
import org.apache.geode.cache.persistence.PersistentReplicatesOfflineException;
import org.apache.geode.cache.wan.GatewaySender;
import org.apache.geode.distributed.DistributedLockService;
import org.apache.geode.distributed.DistributedMember;
import org.apache.geode.distributed.LockServiceDestroyedException;
import org.apache.geode.distributed.Role;
import org.apache.geode.distributed.internal.DistributionAdvisee;
import org.apache.geode.distributed.internal.DistributionAdvisor;
import org.apache.geode.distributed.internal.DistributionAdvisor.Profile;
import org.apache.geode.distributed.internal.DistributionAdvisor.ProfileVisitor;
import org.apache.geode.distributed.internal.DistributionConfig;
import org.apache.geode.distributed.internal.DistributionManager;
import org.apache.geode.distributed.internal.MembershipListener;
import org.apache.geode.distributed.internal.ReplyProcessor21;
import org.apache.geode.distributed.internal.locks.DLockRemoteToken;
import org.apache.geode.distributed.internal.locks.DLockService;
import org.apache.geode.distributed.internal.membership.InternalDistributedMember;
import org.apache.geode.internal.Assert;
import org.apache.geode.internal.SystemTimer;
import org.apache.geode.internal.cache.CacheDistributionAdvisor.CacheProfile;
import org.apache.geode.internal.cache.InitialImageOperation.GIIStatus;
import org.apache.geode.internal.cache.RegionMap.ARMLockTestHook;
import org.apache.geode.internal.cache.control.InternalResourceManager.ResourceType;
import org.apache.geode.internal.cache.control.MemoryEvent;
import org.apache.geode.internal.cache.event.DistributedEventTracker;
import org.apache.geode.internal.cache.event.EventTracker;
import org.apache.geode.internal.cache.eviction.EvictableEntry;
import org.apache.geode.internal.cache.execute.DistributedRegionFunctionExecutor;
import org.apache.geode.internal.cache.execute.DistributedRegionFunctionResultSender;
import org.apache.geode.internal.cache.execute.DistributedRegionFunctionResultWaiter;
import org.apache.geode.internal.cache.execute.LocalResultCollector;
import org.apache.geode.internal.cache.execute.RegionFunctionContextImpl;
import org.apache.geode.internal.cache.execute.ServerToClientFunctionResultSender;
import org.apache.geode.internal.cache.execute.metrics.FunctionStats;
import org.apache.geode.internal.cache.execute.metrics.FunctionStatsManager;
import org.apache.geode.internal.cache.persistence.CreatePersistentRegionProcessor;
import org.apache.geode.internal.cache.persistence.PersistenceAdvisor;
import org.apache.geode.internal.cache.persistence.PersistenceAdvisorImpl;
import org.apache.geode.internal.cache.persistence.PersistentMemberID;
import org.apache.geode.internal.cache.persistence.PersistentMemberManager;
import org.apache.geode.internal.cache.persistence.PersistentMemberView;
import org.apache.geode.internal.cache.tier.sockets.ClientProxyMembershipID;
import org.apache.geode.internal.cache.tier.sockets.VersionedObjectList;
import org.apache.geode.internal.cache.tx.RemoteClearMessage;
import org.apache.geode.internal.cache.tx.RemoteDestroyMessage;
import org.apache.geode.internal.cache.tx.RemoteFetchVersionMessage;
import org.apache.geode.internal.cache.tx.RemoteFetchVersionMessage.FetchVersionResponse;
import org.apache.geode.internal.cache.tx.RemoteInvalidateMessage;
import org.apache.geode.internal.cache.tx.RemotePutMessage;
import org.apache.geode.internal.cache.versions.ConcurrentCacheModificationException;
import org.apache.geode.internal.cache.versions.RegionVersionHolder;
import org.apache.geode.internal.cache.versions.RegionVersionVector;
import org.apache.geode.internal.cache.versions.VersionSource;
import org.apache.geode.internal.cache.versions.VersionTag;
import org.apache.geode.internal.cache.wan.AsyncEventQueueConfigurationException;
import org.apache.geode.internal.cache.wan.GatewaySenderConfigurationException;
import org.apache.geode.internal.offheap.annotations.Released;
import org.apache.geode.internal.offheap.annotations.Retained;
import org.apache.geode.internal.sequencelog.RegionLogger;
import org.apache.geode.internal.statistics.StatisticsClock;
import org.apache.geode.internal.util.concurrent.StoppableCountDownLatch;
import org.apache.geode.logging.internal.executors.LoggingThread;
import org.apache.geode.logging.internal.log4j.api.LogService;
import org.apache.geode.util.internal.GeodeGlossary;

@SuppressWarnings("deprecation")
public class DistributedRegion extends LocalRegion implements InternalDistributedRegion {
  private static final Logger logger = LogService.getLogger();

  /** causes cache profile to be added to afterRemoteRegionCreate notification for testing */
  @MutableForTesting
  public static boolean TEST_HOOK_ADD_PROFILE = false;

  /** Used to sync accesses to this.dlockService to allow lazy construction */
  private final Object dlockMonitor = new Object();

  final CacheDistributionAdvisor distAdvisor;
  private final SenderIdMonitor senderIdMonitor;

  /**
   * GuardedBy {@link #dlockMonitor}
   */
  private DistributedLockService dlockService;

  final AdvisorListener advisorListener = new AdvisorListener();

  /** Set of currently missing required roles */
  private final HashSet<Role> missingRequiredRoles = new HashSet<>();

  /** True if this region is currently missing any required roles */
  private volatile boolean isMissingRequiredRoles = false;

  /**
   * True if this region is has any required roles defined and the LossAction is either NO_ACCESS or
   * LIMITED_ACCESS. Reliability checks will only happen if this is true.
   */
  private final boolean requiresReliabilityCheck;

  /**
   * Latch that is opened after initialization waits for required roles up to the
   * <a href="DistributedSystem#member-timeout">member-timeout </a>.
   */
  private final StoppableCountDownLatch initializationLatchAfterMemberTimeout;

  private final PersistenceAdvisor persistenceAdvisor;

  private final PersistentMemberID persistentId;

  /**
   * This boolean is set to false when this region is non-persistent, but there are persistent
   * members in the distributed system to which all region modifications should be forwarded see bug
   * 45186
   */
  private volatile boolean generateVersionTag = true;

  /** Tests can set this to true and ignore reliability triggered reconnects */
  @MutableForTesting
  public static boolean ignoreReconnect = false;

  private final ReentrantReadWriteLock failedInitialImageLock = new ReentrantReadWriteLock(true);

  @MakeNotStatic
  private static final AtomicBoolean loggedNetworkPartitionWarning = new AtomicBoolean(false);

  /** Creates a new instance of DistributedRegion */
  protected DistributedRegion(String regionName, RegionAttributes attrs, LocalRegion parentRegion,
      InternalCache cache, InternalRegionArguments internalRegionArgs,
      StatisticsClock statisticsClock) {
    super(regionName, attrs, parentRegion, cache, internalRegionArgs, statisticsClock);
    initializationLatchAfterMemberTimeout =
        new StoppableCountDownLatch(getCancelCriterion(), 1);
    distAdvisor = createDistributionAdvisor(internalRegionArgs);
    senderIdMonitor = createSenderIdMonitor();

    if (getDistributionManager().getConfig().getEnableNetworkPartitionDetection()
        && !isInternalRegion() && !attrs.getScope().isAck() && !doesNotDistribute()
        && attrs.getDataPolicy().withStorage()) {
      logger.warn(
          "Region {} is being created with scope {} but enable-network-partition-detection is enabled in the distributed system.  This can lead to cache inconsistencies if there is a network failure.",
          new Object[] {regionName, attrs.getScope()});
    }
    if (!getDistributionManager().getConfig().getEnableNetworkPartitionDetection()
        && attrs.getDataPolicy().withPersistence()
        && !loggedNetworkPartitionWarning.getAndSet(true)) {
      logger.warn(
          "Creating persistent region {}, but enable-network-partition-detection is set to false. Running with network partition detection disabled can lead to an unrecoverable system in the event of a network split.",
          regionName);
    }

    boolean setRequiresReliabilityCheck = attrs.getMembershipAttributes().hasRequiredRoles() &&
    // note that the following includes NO_ACCESS, LIMITED_ACCESS,
        !attrs.getMembershipAttributes().getLossAction().isAllAccess()
        && !attrs.getMembershipAttributes().getLossAction().isReconnect();

    // this optimization is safe for as long as Roles and Required Roles are
    // immutable
    // if this VM fulfills all required roles, make requiresReliabilityCheck
    // false
    Set<Role> reqRoles = new HashSet<>(attrs.getMembershipAttributes().getRequiredRoles());
    reqRoles.removeAll(getSystem().getDistributedMember().getRoles());
    if (reqRoles.isEmpty()) {
      setRequiresReliabilityCheck = false;
    }

    requiresReliabilityCheck = setRequiresReliabilityCheck;

    if (internalRegionArgs.isUsedForPartitionedRegionBucket()) {
      persistenceAdvisor = internalRegionArgs.getPersistenceAdvisor();
    } else if (allowsPersistence()) {
      // TODO: prpersist - using this lock service is a hack. Maybe? Or maybe
      // it's ok if we have one (rarely used) lock service for many operations?
      // What does the resource manager do?
      DistributedLockService dl = cache.getPartitionedRegionLockService();
      try {
        // TODO: prpersist - this is just a quick and dirty storage mechanism so that
        // I can test the storage.
        DiskRegionStats diskStats;
        PersistentMemberView storage;
        if (getDataPolicy().withPersistence()) {
          storage = getDiskRegion();
          diskStats = getDiskRegion().getStats();
        } else {
          storage = new InMemoryPersistentMemberView();
          diskStats = null;
        }
        PersistentMemberManager memberManager = cache.getPersistentMemberManager();
        persistenceAdvisor = new PersistenceAdvisorImpl(distAdvisor, dl, storage,
            getFullPath(), diskStats, memberManager);
      } catch (Exception ignore) {
        throw new InternalGemFireError("Couldn't recover persistence");
      }
    } else {
      persistenceAdvisor = null;
    }
    if (persistenceAdvisor != null) {
      persistentId = persistenceAdvisor.generatePersistentID();
    } else {
      persistentId = null;
    }
  }

  @Override
  protected EventTracker createEventTracker() {
    EventTracker tracker = new DistributedEventTracker(cache, getCancelCriterion(), getName());
    tracker.start();
    return tracker;
  }

  /**
   * Record the event state from image provider
   *
   * @param provider the member that provided the initial image and event state
   */
  protected void recordEventStateFromImageProvider(InternalDistributedMember provider) {
    // No Op. Only Bucket region will initiate event states
  }

  /**
   * Intended for used during construction of a DistributedRegion
   *
   * @return the advisor to be used by the region
   */
  protected CacheDistributionAdvisor createDistributionAdvisor(
      InternalRegionArguments internalRegionArgs) {
    // Warning: potential early escape of object before full construction
    return CacheDistributionAdvisor.createCacheDistributionAdvisor(this);
  }

  /**
   * Does this region support persistence?
   */
  public boolean allowsPersistence() {
    return true;
  }

  @Override
  boolean requiresOneHopForMissingEntry(EntryEventImpl event) {
    // received from another member - don't use one-hop
    if (event.isOriginRemote()) {
      return false;
    }
    // local ops aren't distributed
    if (event.getOperation().isLocal()) {
      return false;
    }
    // if it already has a valid version tag it can go out with a DistributedCacheOperation
    if (event.getVersionTag() != null && event.getVersionTag().getRegionVersion() > 0) {
      return false;
    }
    // if we're not allowed to generate a version tag we need to send it to someone who can
    if (!generateVersionTag) {
      return true;
    }
    return getConcurrencyChecksEnabled() && (getServerProxy() == null) && !isTX()
        && scope.isDistributed() && !getDataPolicy().withReplication();
  }


  @Override
  public boolean virtualPut(EntryEventImpl event, boolean ifNew, boolean ifOld,
      Object expectedOldValue, boolean requireOldValue, long lastModified,
      boolean overwriteDestroyed, boolean invokeCallbacks, boolean throwConcurrentModificaiton)
      throws TimeoutException, CacheWriterException {
    final boolean isTraceEnabled = logger.isTraceEnabled();

    Lock dlock = null;
    if (scope.isGlobal() && // lock only applies to global scope
        !event.isOriginRemote() && // only if operation originating locally
        !event.isNetSearch() && // search and load processor handles own locking
        !event.isNetLoad() &&
        // @todo darrel/kirk: what about putAll?
        !event.isLocalLoad() && !event.isSingleHopPutOp()) {
      // Single Hop Op means dlock is already taken at origin node.
      dlock = getDistributedLockIfGlobal(event.getKey());
    }
    if (isTraceEnabled) {
      logger.trace("virtualPut invoked for event {}", event);
    }
    try {
      if (!hasSeenEvent(event)) {
        if (requiresOneHopForMissingEntry(event)) {
          // bug #45704: see if a one-hop must be done for this operation
          RegionEntry re = getRegionEntry(event.getKey());
          if (re == null /* || re.isTombstone() */ || !generateVersionTag
              || this.getDataPolicy() == DataPolicy.NORMAL
              || this.getDataPolicy() == DataPolicy.PRELOADED) {
            // Let NORMAL and PRELOAD to behave the same as EMPTY
            if (!event.isBulkOpInProgress() || getDataPolicy().withStorage()) {
              // putAll will send a single one-hop for empty regions. for other missing entries
              // we need to get a valid version number before modifying the local cache
              boolean didDistribute = RemotePutMessage.distribute(event, lastModified, false, false,
                  expectedOldValue, requireOldValue, !generateVersionTag);

              if (!didDistribute && isTraceEnabled) {
                logger.trace("Unable to perform one-hop messaging");
              }
              if (!generateVersionTag && !didDistribute) {
                throw new PersistentReplicatesOfflineException();
              }
              if (didDistribute) {
                if (isTraceEnabled) {
                  logger.trace("Event after remotePut operation: {}", event);
                }
                if (event.getVersionTag() == null) {
                  // if the event wasn't applied by the one-hop replicate it will not have a version
                  // tag
                  // and so should not be applied to this cache
                  return false;
                }
              }
            }
          }
        }
        return super.virtualPut(event, ifNew, ifOld, expectedOldValue, requireOldValue,
            lastModified, overwriteDestroyed, invokeCallbacks, throwConcurrentModificaiton);
      } else {
        if (event.getDeltaBytes() != null && event.getRawNewValue() == null) {
          // This means that this event has delta bytes but no full value.
          // Request the full value of this event.
          // The value in this vm may not be same as this event's value.
          throw new InvalidDeltaException(
              "Cache encountered replay of event containing delta bytes for key " + event.getKey());
        }
        // if the listeners have already seen this event, then it has already
        // been successfully applied to the cache. Distributed messages and
        // return
        if (logger.isDebugEnabled()) {
          logger.debug("DR.virtualPut: this cache has already seen this event {}", event);
        }

        // Fix 39014: when hasSeenEvent, put will still distribute
        // event, but putAll did not. We add the logic back here, not to put
        // back into DR.distributeUpdate() because we moved this part up into
        // LR.basicPutPart3 in purpose.
        if (event.isBulkOpInProgress() && !event.isOriginRemote()) {
          event.getPutAllOperation().addEntry(event, true);
        }

        /*
         * doing this so that other VMs will apply this no matter what. If it is an "update" they
         * will not apply it if they don't have the key. Because this is probably a retry, it will
         * never get applied to this local AbstractRegionMap, and so will never be flipped to a
         * 'create'
         */
        event.makeCreate();
        if (!getConcurrencyChecksEnabled() || event.hasValidVersionTag()) {
          distributeUpdate(event, lastModified, ifNew, ifOld, expectedOldValue, requireOldValue);
          event.invokeCallbacks(this, true, true);
        }
        return true;
      }
    } finally {
      if (dlock != null) {
        dlock.unlock();
      }
    }
  }

  @Override
  RegionEntry basicPutEntry(EntryEventImpl event, long lastModified)
      throws TimeoutException, CacheWriterException {

    final boolean isTraceEnabled = logger.isTraceEnabled();

    if (isTraceEnabled) {
      logger.trace("basicPutEntry invoked for event {}", event);
    }
    if (requiresOneHopForMissingEntry(event)) {
      // bug #45704: see if a one-hop must be done for this operation
      RegionEntry re = getRegionEntry(event.getKey());
      if (re == null /* || re.isTombstone() */ || !generateVersionTag) {
        final boolean ifNew = false;
        final boolean ifOld = false;
        boolean didDistribute = RemotePutMessage.distribute(event, lastModified, ifNew, ifOld, null,
            false, !generateVersionTag);
        if (!generateVersionTag && !didDistribute) {
          throw new PersistentReplicatesOfflineException();
        }
        if (didDistribute && isTraceEnabled) {
          logger.trace("Event after remotePut for basicPutEntry: {}", event);
        }
      }
    }
    return super.basicPutEntry(event, lastModified);
  }

  @Override
  void performPutAllEntry(EntryEventImpl event) {
    /*
     * force shared data view so that we just do the virtual op, accruing things in the put all
     * operation for later
     */
    if (isTX()) {
      event.getPutAllOperation().addEntry(event);
    } else {
      getSharedDataView().putEntry(event, false, false, null, false, 0L, false);
    }
  }

  @Override
  void performRemoveAllEntry(EntryEventImpl event) {
    // force shared data view so that we just do the virtual op, accruing things in the bulk
    // operation for later
    if (isTX()) {
      event.getRemoveAllOperation().addEntry(event);
    } else {
      basicDestroy(event, true, null);
    }
  }

  /**
   * distribution and listener notification
   */
  @Override
  public void basicPutPart3(EntryEventImpl event, RegionEntry entry, boolean isInitialized,
      long lastModified, boolean invokeCallbacks, boolean ifNew, boolean ifOld,
      Object expectedOldValue, boolean requireOldValue) {

    distributeUpdate(event, lastModified, false, false, null, false);
    super.basicPutPart3(event, entry, isInitialized, lastModified, invokeCallbacks, ifNew, ifOld,
        expectedOldValue, requireOldValue);
  }

  /** distribute an update operation */
  protected void distributeUpdate(EntryEventImpl event, long lastModified, boolean ifNew,
      boolean ifOld, Object expectedOldValue, boolean requireOldValue) {
    // an update from a netSearch is not distributed
    if (!event.isOriginRemote() && !event.isNetSearch() && !event.isBulkOpInProgress()) {
      boolean distribute = true;
      if (event.getInhibitDistribution()) {
        // this has already been distributed by a one-hop operation
        distribute = false;
      }
      if (distribute) {
        // before distribute: DR's put, it has notified gateway sender earlier
        UpdateOperation op = new UpdateOperation(event, lastModified);
        if (logger.isTraceEnabled()) {
          logger.trace("distributing operation for event : {} : for region : {}", event,
              getName());
        }
        op.distribute();
      }
    }
  }

  @Override
  public boolean hasSeenEvent(EntryEventImpl event) {
    boolean isDuplicate;

    isDuplicate = getEventTracker().hasSeenEvent(event);
    if (isDuplicate) {
      markEventAsDuplicate(event);
    } else {
      // bug #48205 - a retried PR operation may already have a version assigned to it
      // in another VM
      if (event.isPossibleDuplicate() && event.getRegion().getConcurrencyChecksEnabled()
          && event.getVersionTag() == null && event.getEventId() != null) {
        boolean isBulkOp = event.getOperation().isPutAll() || event.getOperation().isRemoveAll();
        VersionTag tag =
            FindVersionTagOperation.findVersionTag(event.getRegion(), event.getEventId(), isBulkOp);
        event.setVersionTag(tag);
      }
    }
    return isDuplicate;
  }

  private void markEventAsDuplicate(EntryEventImpl event) {
    event.setPossibleDuplicate(true);
    if (getConcurrencyChecksEnabled() && event.getVersionTag() == null) {
      if (event.isBulkOpInProgress()) {
        event.setVersionTag(getEventTracker().findVersionTagForBulkOp(event.getEventId()));
      } else {
        event.setVersionTag(getEventTracker().findVersionTagForSequence(event.getEventId()));
      }
    }
  }

  void setGeneratedVersionTag(boolean generateVersionTag) {
    // there is at-least one other persistent member, so turn on concurrencyChecks
    enableConcurrencyChecks();

    this.generateVersionTag = generateVersionTag;
  }

  protected boolean getGenerateVersionTag() {
    return generateVersionTag;
  }

  @Override
  boolean shouldGenerateVersionTag(RegionEntry entry, EntryEventImpl event) {
    if (logger.isTraceEnabled()) {
      logger.trace(
          "shouldGenerateVersionTag this.generateVersionTag={} ccenabled={} dataPolicy={} event:{}",
          generateVersionTag, getConcurrencyChecksEnabled(), getDataPolicy(), event);
    }
    if (!getConcurrencyChecksEnabled() || getDataPolicy() == DataPolicy.EMPTY
        || !generateVersionTag) {
      return false;
    }
    if (getServerProxy() != null) { // client
      return false;
    }
    if (event.getVersionTag() != null && !event.getVersionTag().isGatewayTag()) {
      if (logger.isDebugEnabled()) {
        logger.debug("Not to create a new version tag for retried event {}", event);
      }
      return false;
    }
    if (event.getOperation().isLocal()) { // bug #45402 - localDestroy generated a version tag
      return false;
    }
    if (!event.isOriginRemote() && getDataPolicy().withReplication()) {
      return true;
    }
    if (!getDataPolicy().withReplication() && !getDataPolicy().withPersistence()) {
      // do not generate a version stamp in a region that has no replication if it's not based
      // on an existing version from a replicate region
      return entry.getVersionStamp().hasValidVersion();
    }
    if (!event.isOriginRemote() && event.getDistributedMember() != null) {
      if (!event.getDistributedMember().equals(getMyId())) {
        return event.getVersionTag() == null; // one-hop remote message
      }
    }
    return false;
  }

  /**
   * Throws RegionAccessException if required roles are missing and the LossAction is NO_ACCESS
   *
   * @throws RegionAccessException if required roles are missing and the LossAction is NO_ACCESS
   */
  @Override
  protected void checkForNoAccess() {
    if (requiresReliabilityCheck && isMissingRequiredRoles) {
      if (getMembershipAttributes().getLossAction().isNoAccess()) {
        synchronized (missingRequiredRoles) {
          if (!isMissingRequiredRoles)
            return;
          Set<Role> roles = Collections.unmodifiableSet(new HashSet<>(missingRequiredRoles));
          throw new RegionAccessException(
              String.format(
                  "Operation is disallowed by LossAction %s because these required roles are missing: %s.",
                  getMembershipAttributes().getLossAction(), roles),
              getFullPath(), roles);
        }
      }
    }
  }

  /**
   * Throws RegionAccessException is required roles are missing and the LossAction is either
   * NO_ACCESS or LIMITED_ACCESS.
   *
   * @throws RegionAccessException if required roles are missing and the LossAction is either
   *         NO_ACCESS or LIMITED_ACCESS
   */
  @Override
  public void checkForLimitedOrNoAccess() {
    if (requiresReliabilityCheck && isMissingRequiredRoles) {
      if (getMembershipAttributes().getLossAction().isNoAccess()
          || getMembershipAttributes().getLossAction().isLimitedAccess()) {
        synchronized (missingRequiredRoles) {
          if (!isMissingRequiredRoles)
            return;
          Set<Role> roles = Collections.unmodifiableSet(new HashSet<>(missingRequiredRoles));
          Assert.assertTrue(!roles.isEmpty());
          throw new RegionAccessException(
              String.format(
                  "Operation is disallowed by LossAction %s because these required roles are missing: %s.",
                  getMembershipAttributes().getLossAction(), roles),
              getFullPath(), roles);
        }
      }
    }
  }

  @Override
  public void handleReliableDistribution(Set successfulRecipients) {
    handleReliableDistribution(successfulRecipients, Collections.emptySet(),
        Collections.emptySet());
  }

  private void handleReliableDistribution(Set successfulRecipients, Set otherRecipients1,
      Set otherRecipients2) {
    if (requiresReliabilityCheck) {
      MembershipAttributes ra = getMembershipAttributes();
      // determine the successful roles
      Set<Role> roles = new HashSet<>();
      for (Object successfulRecipient : successfulRecipients) {
        InternalDistributedMember mbr = (InternalDistributedMember) successfulRecipient;
        if (mbr != null) {
          roles.addAll(mbr.getRoles());
        }
      }
      for (Object anOtherRecipients1 : otherRecipients1) {
        InternalDistributedMember mbr = (InternalDistributedMember) anOtherRecipients1;
        if (mbr != null) {
          roles.addAll(mbr.getRoles());
        }
      }
      for (Object anOtherRecipients2 : otherRecipients2) {
        InternalDistributedMember mbr = (InternalDistributedMember) anOtherRecipients2;
        if (mbr != null) {
          roles.addAll(mbr.getRoles());
        }
      }
      // determine the missing roles
      Set<Role> failedRoles = new HashSet<>(ra.getRequiredRoles());
      failedRoles.removeAll(roles);
      if (failedRoles.isEmpty()) {
        return;
      }

      throw new RegionDistributionException(
          String.format("Operation distribution may have failed to notify these required roles: %s",
              failedRoles),
          getFullPath(), failedRoles);
    }
  }

  /**
   * Called when we do a distributed operation and don't have anyone to distributed it too. Since
   * this is only called when no distribution was done (i.e. no recipients) we do not check
   * isMissingRequiredRoles because it might not longer be true due to race conditions
   *
   * @return false if this region has at least one required role and queuing is configured. Returns
   *         true if sending to no one is ok.
   * @throws RoleException if a required role is missing and the LossAction is either NO_ACCESS or
   *         LIMITED_ACCESS.
   * @since GemFire 5.0
   */
  boolean isNoDistributionOk() {
    if (requiresReliabilityCheck) {
      MembershipAttributes ra = getMembershipAttributes();
      Set<Role> failedRoles = ra.getRequiredRoles();
      throw new RegionDistributionException(
          String.format("Operation distribution was not done to these required roles: %s",
              failedRoles),
          getFullPath(), failedRoles);
    }
    return true;
  }

  /**
   * returns true if this Region does not distribute its operations to other members.
   *
   * @since GemFire 6.0
   * @see HARegion#localDestroyNoCallbacks(Object)
   */
  public boolean doesNotDistribute() {
    return false;
  }

  @Override
  public boolean shouldSyncForCrashedMember(InternalDistributedMember id) {
    return !doesNotDistribute() && super.shouldSyncForCrashedMember(id);
  }

  @Override
  public boolean requiresReliabilityCheck() {
    return requiresReliabilityCheck;
  }

  /**
   * Returns true if the ExpiryTask is currently allowed to expire.
   * <p>
   * If the region is in NO_ACCESS due to reliability configuration, then no expiration actions are
   * allowed.
   * <p>
   * If the region is in LIMITED_ACCESS due to reliability configuration, then only non-distributed
   * expiration actions are allowed.
   */
  @Override
  protected boolean isExpirationAllowed(ExpiryTask expiry) {
    if (requiresReliabilityCheck && isMissingRequiredRoles) {
      if (getMembershipAttributes().getLossAction().isNoAccess()) {
        return false;
      }
      return !getMembershipAttributes().getLossAction().isLimitedAccess()
          || !expiry.isDistributedAction();
    }
    return true;
  }

  /**
   * Performs the resumption action when reliability is resumed.
   *
   * @return true if asynchronous resumption is triggered
   */
  private boolean resumeReliability(InternalDistributedMember id, Set newlyAcquiredRoles) {
    boolean async = false;
    try {
      ResumptionAction ra = getMembershipAttributes().getResumptionAction();
      if (ra.isNone()) {
        if (logger.isDebugEnabled()) {
          logger.debug("Reliability resumption for action of none");
        }
        resumeExpiration();
      } else if (ra.isReinitialize()) {
        async = true;
        asyncResumeReliability(id, newlyAcquiredRoles);
      }
    } catch (Exception e) {
      logger.fatal("Unexpected exception:",
          e);
    }
    return async;
  }

  /**
   * Handles asynchronous ResumptionActions such as region reinitialize.
   */
  private void asyncResumeReliability(final InternalDistributedMember id,
      final Set newlyAcquiredRoles) throws RejectedExecutionException {
    final ResumptionAction ra = getMembershipAttributes().getResumptionAction();
    getDistributionManager().getExecutors().getWaitingThreadPool().execute(() -> {
      try {
        if (ra.isReinitialize()) {
          if (logger.isDebugEnabled()) {
            logger.debug("Reliability resumption for action of reinitialize");
          }
          if (!isDestroyed() && !cache.isClosed()) {
            RegionEventImpl event = new RegionEventImpl(this, Operation.REGION_REINITIALIZE, null,
                false, getMyId(), generateEventID());
            reinitialize(null, event);
          }
          synchronized (missingRequiredRoles) {
            // any number of threads may be waiting on missingRequiredRoles
            missingRequiredRoles.notifyAll();
            if (hasListener() && id != null) {
              // fire afterRoleGain event
              RoleEventImpl relEvent = new RoleEventImpl(this, Operation.REGION_CREATE, null, true,
                  id, newlyAcquiredRoles);
              dispatchListenerEvent(EnumListenerEvent.AFTER_ROLE_GAIN, relEvent);
            }
          }
        }
      } catch (Exception e) {
        logger.fatal("Unexpected exception:", e);
      }
    });
  }

  /** Reschedules expiry tasks when reliability is resumed. */
  private void resumeExpiration() {
    boolean isNoAccess = getMembershipAttributes().getLossAction().isNoAccess();
    boolean isLimitedAccess = getMembershipAttributes().getLossAction().isLimitedAccess();
    if (!(isNoAccess || isLimitedAccess)) {
      return; // early out: expiration was never affected by reliability
    }

    if (getEntryTimeToLive().getTimeout() > 0 && (isNoAccess || getEntryTimeToLive().getAction()
        .isDistributed())) {
      rescheduleEntryExpiryTasks();
    } else if (getEntryIdleTimeout().getTimeout() > 0 && (isNoAccess || getEntryIdleTimeout()
        .getAction().isDistributed())) {
      rescheduleEntryExpiryTasks();
    } else if (getCustomEntryTimeToLive() != null || getCustomEntryIdleTimeout() != null) {
      // Force all entries to be rescheduled
      rescheduleEntryExpiryTasks();
    }

    if (getRegionTimeToLive().getTimeout() > 0 && (isNoAccess || getRegionTimeToLive().getAction()
        .isDistributed())) {
      addTTLExpiryTask();
    }
    if (getRegionIdleTimeout().getTimeout() > 0 && (isNoAccess || getRegionIdleTimeout().getAction()
        .isDistributed())) {
      addIdleExpiryTask();
    }
  }

  /**
   * A boolean used to indicate if its the intialization time i.e the distributed Region is created
   * for the first time. The variable is used at the time of lost reliablility.
   */
  private boolean isInitializingThread = false;

  /**
   * Called when reliability is lost. If MembershipAttributes are configured with
   * {@link LossAction#RECONNECT}then DistributedSystem reconnect will be called asynchronously.
   *
   * @return true if asynchronous resumption is triggered
   */
  private boolean lostReliability(final InternalDistributedMember id, final Set newlyMissingRoles) {
    if (DistributedRegion.ignoreReconnect) { // test hook
      return false;
    }

    boolean async = false;
    try {
      if (getMembershipAttributes().getLossAction().isReconnect()) {
        async = true;
        doLostReliability(isInitializingThread, id, newlyMissingRoles);
      }
    } catch (CancelException cce) {
      throw cce;
    } catch (Exception e) {
      logger.fatal("Unexpected exception:",
          e);
    }
    return async;
  }

  private void doLostReliability(boolean isInitializing, final InternalDistributedMember id,
      final Set newlyMissingRoles) {
    try {
      if (!isInitializing) {
        // moved code to a new thread.
        Thread thread = new LoggingThread("Reconnect Distributed System", () -> {
          try {
            logger.debug(
                "Reliability loss with policy of reconnect and membership thread doing reconnect");

            initializationLatchAfterMemberTimeout.await();
            getSystem().tryReconnect(false, "Role Loss", getCache());

            synchronized (missingRequiredRoles) {
              // any number of threads may be waiting on missingRequiredRoles
              missingRequiredRoles.notifyAll();
              // need to fire an event if id is not null
              if (hasListener() && id != null) {
                RoleEventImpl relEvent = new RoleEventImpl(this,
                    Operation.CACHE_RECONNECT, null, true, id, newlyMissingRoles);
                dispatchListenerEvent(EnumListenerEvent.AFTER_ROLE_LOSS, relEvent);
              }
            }
          } catch (Exception e) {
            logger.fatal("Unexpected exception:", e);
          }
        });
        thread.start();

      } else {
        getSystem().tryReconnect(false, "Role Loss", getCache()); // added for
        // reconnect.
        synchronized (missingRequiredRoles) {
          // any number of threads may be waiting on missingRequiredRoles
          missingRequiredRoles.notifyAll();
          // need to fire an event if id is not null
          if (hasListener() && id != null) {
            RoleEventImpl relEvent = new RoleEventImpl(this,
                Operation.CACHE_RECONNECT, null, true, id, newlyMissingRoles);
            dispatchListenerEvent(EnumListenerEvent.AFTER_ROLE_LOSS, relEvent);
          }
        }
      }
    } catch (CancelException ignor) {
      throw ignor;
    } catch (Exception e) {
      logger.fatal("Unexpected exception:",
          e);
    }
  }

  @Override
  Object validatedDestroy(Object key, EntryEventImpl event)
      throws TimeoutException, EntryNotFoundException, CacheWriterException {
    Lock dlock = getDistributedLockIfGlobal(key);
    try {
      return super.validatedDestroy(key, event);
    } finally {
      if (dlock != null) {
        dlock.unlock();
      }
    }
  }

  @Override
  void localDestroyNoCallbacks(Object key) {
    super.localDestroyNoCallbacks(key);
    if (getScope().isGlobal()) {
      try {
        getLockService().freeResources(key);
      } catch (LockServiceDestroyedException ignore) {
      }
    }
  }

  @Override
  public void localDestroy(Object key, Object aCallbackArgument) throws EntryNotFoundException {
    super.localDestroy(key, aCallbackArgument);
    if (getScope().isGlobal()) {
      try {
        getLockService().freeResources(key);
      } catch (LockServiceDestroyedException ignore) {
      }
    }
  }

  @Override
  public void invalidate(Object key, Object aCallbackArgument)
      throws TimeoutException, EntryNotFoundException {
    validateKey(key);
    checkReadiness();
    checkForLimitedOrNoAccess();
    Lock dlock = getDistributedLockIfGlobal(key);
    try {
      validatedInvalidate(key, aCallbackArgument);
    } finally {
      if (dlock != null)
        dlock.unlock();
    }
  }

  @Override
  public Lock getRegionDistributedLock() throws IllegalStateException {
    lockCheckReadiness();
    checkForLimitedOrNoAccess();
    if (!scope.isGlobal()) {
      throw new IllegalStateException(
          String.format(
              "Distribution locks are only supported for regions with GLOBAL scope, not %s",
              scope));
    }
    return new RegionDistributedLock();
  }

  @Override
  public Lock getDistributedLock(Object key) throws IllegalStateException {
    validateKey(key);
    lockCheckReadiness();
    checkForLimitedOrNoAccess();
    if (!scope.isGlobal()) {
      throw new IllegalStateException(
          String.format(
              "Distribution locks are only supported for regions with GLOBAL scope, not %s",
              scope));
    }
    if (isLockingSuspendedByCurrentThread()) {
      throw new IllegalStateException(
          "This thread has suspended all locking for this region");
    }
    return new DistributedLock(key);
  }

  /**
   * Validates that the GatewaySender/AsyncEventQueue referenced by the {@param asyncDispatcherId}
   * can be attached to this region; that is, verifies that the dispatcher is not configured as
   * parallel.
   *
   * @param asyncDispatcherId Id of the AsynchronousEventDispatcher to validate.
   */
  void validateAsynchronousEventDispatcher(String asyncDispatcherId) {
    for (GatewaySender sender : getCache().getAllGatewaySenders()) {
      if (sender.isParallel() && sender.getId().equals(asyncDispatcherId)) {
        // Once decided to support REPLICATED regions with parallel
        // gateway-sender/asynchronous-event-queue, ShadowPartitionedRegionForUserRR should be
        // called and this validation should be removed.
        if (sender.getId().contains(AsyncEventQueueImpl.ASYNC_EVENT_QUEUE_PREFIX)) {
          throw new AsyncEventQueueConfigurationException(String.format(
              "Parallel Async Event Queue %s can not be used with replicated region %s",
              getAsyncEventQueueIdFromSenderId(sender.getId()), getFullPath()));
        } else {
          throw new GatewaySenderConfigurationException(
              String.format("Parallel Gateway Sender %s can not be used with replicated region %s",
                  sender.getId(), getFullPath()));
        }
      }
    }
  }

  @Override
  public void preInitialize() {
    Set<String> allGatewaySenderIds = getAllGatewaySenderIds();
    allGatewaySenderIds.forEach(this::validateAsynchronousEventDispatcher);
  }

  /**
   * Called while NOT holding lock on parent's subregions
   *
   * @throws IllegalStateException if region is not compatible with a region in another VM.
   */
  @Override
  public void initialize(InputStream snapshotInputStream, InternalDistributedMember imageTarget,
      InternalRegionArguments internalRegionArgs)
      throws TimeoutException, IOException, ClassNotFoundException {
    Assert.assertTrue(!isInitialized());
    if (logger.isDebugEnabled()) {
      logger.debug("DistributedRegion.initialize BEGIN: {}", getFullPath());
    }

    if (scope.isGlobal()) {
      getLockService(); // create lock service eagerly now
    }

    try {
      try {
        PersistentMemberID persistentMemberId = null;
        boolean recoverFromDisk = isRecoveryNeeded();
        DiskRegion dskRgn = getDiskRegion();
        if (recoverFromDisk) {
          if (logger.isDebugEnabled()) {
            logger.debug("DistributedRegion.getInitialImageAndRecovery: Starting Recovery");
          }
          dskRgn.initializeOwner(this); // do recovery
          if (logger.isDebugEnabled()) {
            logger.debug("DistributedRegion.getInitialImageAndRecovery: Finished Recovery");
          }
          persistentMemberId = dskRgn.getMyPersistentID();
        }

        // Create OQL indexes before starting GII.
        createOQLIndexes(internalRegionArgs, recoverFromDisk);

        if (getDataPolicy().withReplication() || getDataPolicy().withPreloaded()) {
          getInitialImageAndRecovery(snapshotInputStream, imageTarget, internalRegionArgs,
              recoverFromDisk, persistentMemberId);
        } else {
          new CreateRegionProcessor(this).initializeRegion();
          if (snapshotInputStream != null) {
            releaseBeforeGetInitialImageLatch();
            loadSnapshotDuringInitialization(snapshotInputStream);
          }
        }
      } catch (DiskAccessException dae) {
        handleDiskAccessException(dae, true);
        throw dae;
      }

      initMembershipRoles();
      isInitializingThread = false;
      // makes sure all latches are released if they haven't been already
      super.initialize(null, null, null);
    } finally {
      getEventTracker().setInitialized();
    }
  }

  @Override
  void initialized() {
    new UpdateAttributesProcessor(this).distribute(false);
  }

  /** True if GII was impacted by missing required roles */
  private boolean giiMissingRequiredRoles = false;

  /**
   * A reference counter to protected the memoryThresholdReached boolean
   */
  private final Set<DistributedMember> memoryThresholdReachedMembers = new HashSet<>();

  // TODO: cleanup getInitialImageAndRecovery
  private void getInitialImageAndRecovery(InputStream snapshotInputStream,
      InternalDistributedMember imageSrc, InternalRegionArguments internalRegionArgs,
      boolean recoverFromDisk, PersistentMemberID persistentId) throws TimeoutException {
    logger.info("Initializing region {}",
        getName());

    ImageState imgState = getImageState();
    imgState.init();
    boolean targetRecreated = internalRegionArgs.getRecreateFlag();

    if (recoverFromDisk && snapshotInputStream != null) {
      throw new InternalGemFireError(
          String.format(
              "if loading a snapshot, then should not be recovering; isRecovering= %s ,snapshotStream= %s",
              true, snapshotInputStream));
    }

    ProfileExchangeProcessor targetProvider;
    if (getDataPolicy().withPersistence()) {
      targetProvider =
          new CreatePersistentRegionProcessor(this, getPersistenceAdvisor(), recoverFromDisk);
    } else {
      // this will go in the advisor profile
      targetProvider = new CreateRegionProcessor(this);
    }
    imgState.setInRecovery(false);
    RegionVersionVector recovered_rvv = null;
    if (getDataPolicy().withPersistence()) {
      recovered_rvv = getVersionVector() == null ? null
          : getVersionVector().getCloneForTransmission();
    }
    // initializeRegion will send out our profile
    targetProvider.initializeRegion();

    if (persistenceAdvisor != null) {
      persistenceAdvisor.initialize();
    }

    // Register listener here so that the remote members are known
    // since registering calls initializeCriticalMembers (which needs to know about
    // remote members
    if (!isInternalRegion()) {
      if (!isDestroyed) {
        cache.getInternalResourceManager().addResourceListener(ResourceType.MEMORY, this);
      }
    }

    releaseBeforeGetInitialImageLatch();

    // allow GII to invoke test hooks. Do this just after releasing the
    // before-gii latch for bug #48962. See ConcurrentLeaveDuringGIIDUnitTest
    InitialImageOperation.beforeGetInitialImage(this);

    if (snapshotInputStream != null) {
      try {
        if (logger.isDebugEnabled()) {
          logger.debug(
              "DistributedRegion.getInitialImageAndRecovery: About to load snapshot, isInitialized={}; {}",
              isInitialized(), getFullPath());
        }
        loadSnapshotDuringInitialization(snapshotInputStream);
      } catch (IOException | ClassNotFoundException e) {
        throw new RuntimeException(e);
      }
      cleanUpDestroyedTokensAndMarkGIIComplete(GIIStatus.NO_GII);
      return;
    }

    // No snapshot provided, use the imageTarget(s)

    // if we were given a recommended imageTarget, use that first, and
    // treat it like it is a replicate (regardless of whether it actually is
    // or not)

    InitialImageOperation iiop = new InitialImageOperation(this, entries);

    CacheDistributionAdvisor.InitialImageAdvice advice = null;
    while (!isDestroyed()) {
      advice = targetProvider.getInitialImageAdvice(advice);
      boolean attemptGetFromOne = imageSrc != null // we were given a specific member
          || getDataPolicy().withPreloaded() && !advice.preloaded.isEmpty() // this is a
                                                                            // preloaded
          // region
          || (!advice.replicates.isEmpty());
      // That is: if we have 0 or 1 giiProvider then we can do a getFromOne gii;
      // if we have 2 or more giiProviders then we must do a getFromAll gii.

      if (attemptGetFromOne) {
        if (recoverFromDisk) {
          if (LocalRegion.ISSUE_CALLBACKS_TO_CACHE_OBSERVER) {
            CacheObserverHolder.getInstance().afterMarkingGIIStarted();
          }
        }
        {
          // If we have an imageSrc and the target is reinitializing mark the
          // getInitialImage so that it will wait until the target region is fully initialized
          // before responding to the get image request. Otherwise, the
          // source may respond with no data because it is still initializing,
          // e.g. loading a snapshot.

          // Plan A: use specified imageSrc, if specified
          if (imageSrc != null) {
            try {
              GIIStatus ret = iiop.getFromOne(Collections.singleton(imageSrc), targetRecreated,
                  advice, recoverFromDisk, recovered_rvv);
              if (GIIStatus.didGII(ret)) {
                giiMissingRequiredRoles = false;
                cleanUpDestroyedTokensAndMarkGIIComplete(ret);
                return;
              }
            } finally {
              imageSrc = null;
            }
          }

          // Plan C: use a replicate, if one exists
          GIIStatus ret =
              iiop.getFromOne(advice.replicates, false, advice, recoverFromDisk, recovered_rvv);
          if (GIIStatus.didGII(ret)) {
            cleanUpDestroyedTokensAndMarkGIIComplete(ret);
            return;
          }

          // Plan D: if this is a PRELOADED region, fetch from another PRELOADED
          if (getDataPolicy().isPreloaded()) {
            GIIStatus ret_preload =
                iiop.getFromOne(advice.preloaded, false, advice, recoverFromDisk, recovered_rvv);
            if (GIIStatus.didGII(ret_preload)) {
              cleanUpDestroyedTokensAndMarkGIIComplete(ret_preload);
              return;
            }
          } // isPreloaded
        }

        // If we got to this point, we failed in the GII. Cleanup
        // any partial image we received
        cleanUpAfterFailedGII(recoverFromDisk);

      } // attemptGetFromOne
      else {
        if (!isDestroyed()) {
          if (recoverFromDisk) {
            logger.info(
                "Region {} recovered from the local disk. Old persistent ID: {}, new persistent ID {}",
                getFullPath(), persistentId, getPersistentID());
            if (persistentId != null) {
              RegionLogger.logRecovery(getFullPath(), persistentId,
                  getDistributionManager().getDistributionManagerId());
            }
          } else {
            RegionLogger.logCreate(getFullPath(),
                getDistributionManager().getDistributionManagerId());

            if (getPersistentID() != null) {
              RegionLogger.logPersistence(getFullPath(),
                  getDistributionManager().getDistributionManagerId(), getPersistentID());
              logger.info("Region {} was created on this member with the persistent id {}.",
                  new Object[] {getFullPath(), getPersistentID()});
            }
          }

          cleanUpDestroyedTokensAndMarkGIIComplete(GIIStatus.NO_GII);
          return;
        }
        break;
      }
    }
  }

  public void scheduleSynchronizeForLostMember(InternalDistributedMember member,
      VersionSource lostVersionID, long delay) {
    getGemFireCache().getCCPTimer().schedule(new SystemTimer.SystemTimerTask() {
      @Override
      public void run2() {
        performSynchronizeForLostMemberTask(member, lostVersionID);
      }
    }, delay);
  }

  void performSynchronizeForLostMemberTask(InternalDistributedMember member,
      VersionSource lostVersionID) {
    if (!isInitializedWithWait()) {
      return;
    }
    synchronizeForLostMember(member, lostVersionID);
  }

  /**
   * If this region has concurrency controls enabled this will pull any missing changes from other
   * replicates using InitialImageOperation and a filtered chunking protocol.
   */
  void synchronizeForLostMember(InternalDistributedMember lostMember,
      VersionSource lostVersionID) {
    if (!getConcurrencyChecksEnabled()) {
      return;
    }
    CacheDistributionAdvisor advisor = getCacheDistributionAdvisor();
    Set<InternalDistributedMember> targets = advisor.adviseInitializedReplicates();
    for (InternalDistributedMember target : targets) {
      synchronizeWith(target, lostVersionID, lostMember);
    }
  }

  /**
   * synchronize with another member wrt messages from the given "lost" member. This can be used
   * when a primary bucket crashes to ensure that interrupted message distribution is mended.
   */
  private void synchronizeWith(InternalDistributedMember target, VersionSource versionMember,
      InternalDistributedMember lostMember) {
    InitialImageOperation op = new InitialImageOperation(this, entries);
    op.synchronizeWith(target, versionMember, lostMember);
  }


  /**
   * This is invoked by syncForCrashedMember when scheduling region synchronization
   * triggered by member departed event. It sets the regionSynchronizeScheduledOrDone
   * flag in region version holder to true. This indicates that no additional region sync for
   * the lost member is needed, when it receives requests for region sync for the lost member.
   */
  public void setRegionSynchronizeScheduled(VersionSource lostMemberVersionID) {
    RegionVersionHolder regionVersionHolder =
        getVersionVector().getHolderForMember(lostMemberVersionID);
    if (regionVersionHolder != null) {
      regionVersionHolder.setRegionSynchronizeScheduled();
    }
  }

  /**
   * This method checks region version holder to see if regionSynchronizeScheduledOrDone is
   * set to true for the lost member. If it is not, the regionSynchronizeScheduledOrDone variable
   * is set to true and returns true. If it is already set to true, do nothing and returns false.
   */
  public boolean setRegionSynchronizedWithIfNotScheduled(VersionSource lostMemberVersionID) {
    RegionVersionHolder regionVersionHolder =
        getVersionVector().getHolderForMember(lostMemberVersionID);
    if (regionVersionHolder != null) {
      return regionVersionHolder.setRegionSynchronizeScheduledOrDoneIfNot();
    }
    return false;
  }

  public boolean isInitializedWithWait() {
    while (!isInitialized()) {
      if (isDestroyed()) {
        return false;
      } else {
        try {
          if (logger.isDebugEnabled()) {
            logger.debug(
                "da.syncForCrashedMember waiting for region to finish initializing: {}", this);
          }
          Thread.sleep(100);
        } catch (InterruptedException e) {
          return false;
        }
      }
    }
    return true;
  }

  /** remove any partial entries received in a failed GII */
  void cleanUpAfterFailedGII(boolean recoverFromDisk) {
    DiskRegion dskRgn = getDiskRegion();
    // if we have a persistent region, instead of deleting everything on disk,
    // we will just reset the "recovered from disk" flag. After
    // the next GII we will delete these entries if they do not come
    // in as part of the GII.
    if (recoverFromDisk && dskRgn != null && dskRgn.isBackup()) {
      dskRgn.resetRecoveredEntries(this);
      return;
    }

    if (!getRegionMap().isEmpty()) {
      lockFailedInitialImageWriteLock();
      try {
        closeEntries();
        if (getDiskRegion() != null) {
          getDiskRegion().clear(this, null);
        }
        // clear the left-members and version-tags sets in imageState
        getImageState().getLeftMembers();
        getImageState().getVersionTags();
        // Clear OQL indexes
        if (indexManager != null) {
          try {
            indexManager.rerunIndexCreationQuery();
          } catch (Exception ex) {
            if (logger.isDebugEnabled()) {
              logger.debug("Exception while clearing indexes after GII failure.", ex);
            }
          }
        }
      } finally {
        unlockFailedInitialImageWriteLock();
      }
    }
  }

  void lockFailedInitialImageWriteLock() {
    failedInitialImageLock.writeLock().lock();
  }

  void unlockFailedInitialImageWriteLock() {
    failedInitialImageLock.writeLock().unlock();
  }

  void lockFailedInitialImageReadLock() {
    failedInitialImageLock.readLock().lock();
  }

  private void unlockFailedInitialImageReadLock() {
    failedInitialImageLock.readLock().unlock();
  }

  @Override
  public boolean lockWhenRegionIsInitializing() {
    if (!isInitialized()) {
      lockFailedInitialImageReadLock();
      return true;
    }
    return false;
  }

  @Override
  public void unlockWhenRegionIsInitializing() {
    unlockFailedInitialImageReadLock();
  }

  private void initMembershipRoles() {
    synchronized (advisorListener) {
      // hold sync to prevent listener from changing initial members
      Set<InternalDistributedMember> others =
          distAdvisor.addMembershipListenerAndAdviseGeneric(advisorListener);
      advisorListener.addMembers(others);
      // initialize missing required roles with initial member info
      if (getMembershipAttributes().hasRequiredRoles()) {
        // AdvisorListener will also sync on missingRequiredRoles
        synchronized (missingRequiredRoles) {
          missingRequiredRoles.addAll(getMembershipAttributes().getRequiredRoles());
          // remove all the roles we are playing since they will never be
          // missing
          missingRequiredRoles.removeAll(getSystem().getDistributedMember().getRoles());
          for (Object other1 : others) {
            DistributedMember other = (DistributedMember) other1;
            missingRequiredRoles.removeAll(other.getRoles());
          }
        }
      }
    }
    if (getMembershipAttributes().hasRequiredRoles()) {
      // wait up to memberTimeout for required roles...
      // boolean requiredRolesAreMissing = false;
      int memberTimeout = getSystem().getConfig().getMemberTimeout();
      if (logger.isDebugEnabled()) {
        logger.debug("Waiting up to {} for required roles.", memberTimeout);
      }
      try {
        if (giiMissingRequiredRoles) {
          // force reliability loss and possibly resumption
          isInitializingThread = true;
          synchronized (advisorListener) {
            synchronized (missingRequiredRoles) {
              // forcing state of loss because of bad GII
              isMissingRequiredRoles = true;
              getCachePerfStats().incReliableRegionsMissing(1);
              if (getMembershipAttributes().getLossAction().isAllAccess())
                getCachePerfStats().incReliableRegionsMissingFullAccess(1); // rahul
              else if (getMembershipAttributes().getLossAction().isLimitedAccess())
                getCachePerfStats().incReliableRegionsMissingLimitedAccess(1);
              else if (getMembershipAttributes().getLossAction().isNoAccess())
                getCachePerfStats().incReliableRegionsMissingNoAccess(1);
              // pur code to increment the stats.
              if (logger.isDebugEnabled()) {
                logger.debug("GetInitialImage had missing required roles.");
              }
              // TODO: will this work with RECONNECT and REINITIALIZE?
              isInitializingThread = true;
              lostReliability(null, null);
              if (missingRequiredRoles.isEmpty()) {
                // all required roles are present so force resumption
                isMissingRequiredRoles = false;
                getCachePerfStats().incReliableRegionsMissing(-1);
                if (getMembershipAttributes().getLossAction().isAllAccess())
                  getCachePerfStats().incReliableRegionsMissingFullAccess(-1); // rahul
                else if (getMembershipAttributes().getLossAction().isLimitedAccess())
                  getCachePerfStats().incReliableRegionsMissingLimitedAccess(-1);
                else if (getMembershipAttributes().getLossAction().isNoAccess())
                  getCachePerfStats().incReliableRegionsMissingNoAccess(-1);
                // pur code to increment the stats.
                boolean async = resumeReliability(null, null);
                if (async) {
                  advisorListener.destroyed = true;
                }
              }
            }
          }
        } else {
          if (!getSystem().isLoner()) {
            waitForRequiredRoles(memberTimeout);
          }
          boolean initiateLossAction = false;
          synchronized (advisorListener) {
            synchronized (missingRequiredRoles) {
              if (missingRequiredRoles.isEmpty()) {
                Assert.assertTrue(!isMissingRequiredRoles);
                if (logger.isDebugEnabled()) {
                  logger.debug("Initialization completed with all required roles present.");
                }
              } else {
                // starting in state of loss...
                isMissingRequiredRoles = true;
                getCachePerfStats().incReliableRegionsMissing(1);
                if (getMembershipAttributes().getLossAction().isAllAccess())
                  getCachePerfStats().incReliableRegionsMissingFullAccess(1); // rahul
                else if (getMembershipAttributes().getLossAction().isLimitedAccess())
                  getCachePerfStats().incReliableRegionsMissingLimitedAccess(1);
                else if (getMembershipAttributes().getLossAction().isNoAccess())
                  getCachePerfStats().incReliableRegionsMissingNoAccess(1);

                if (logger.isDebugEnabled()) {
                  logger.debug("Initialization completed with missing required roles: {}",
                      missingRequiredRoles);
                }
                isInitializingThread = true;
                initiateLossAction = true;
              }
            }
          }
          if (initiateLossAction) {
            lostReliability(null, null);
          }
        }
      } catch (RegionDestroyedException ignore) {
        // ignore to fix bug 34639 may be thrown by waitForRequiredRoles
      } catch (CancelException e) {
        // ignore to fix bug 34639 may be thrown by waitForRequiredRoles
        if (isInitializingThread) {
          throw e;
        }
      } catch (Exception e) {
        logger.fatal("Unexpected exception:", e);
      }

    }
    // open latch which will allow any threads in lostReliability to proceed
    initializationLatchAfterMemberTimeout.countDown();
  }

  private boolean isRecoveryNeeded() {
    return getDataPolicy().withPersistence() && getDiskRegion().isRecreated();
  }

  // called by InitialImageOperation to clean up destroyed tokens
  // release afterGetInitialImageInitializationLatch before unlocking
  // cleanUpLock
  @SuppressWarnings("UL_UNRELEASED_LOCK")
  protected void cleanUpDestroyedTokensAndMarkGIIComplete(GIIStatus giiStatus) {
    // We need to clean up the disk before we release the after get initial image latch
    DiskRegion dskRgn = getDiskRegion();
    if (dskRgn != null && dskRgn.isBackup()) {
      dskRgn.finishInitializeOwner(this, giiStatus);
    }
    ImageState is = getImageState();
    is.lockGII();
    // clear the version tag and left-members sets
    is.getVersionTags();
    is.getLeftMembers();
    // remove DESTROYED tokens
    RegionVersionVector rvv = is.getClearRegionVersionVector();
    try {
      Iterator<Object> keysIt = getImageState().getDestroyedEntries();
      while (keysIt.hasNext()) {
        entries.removeIfDestroyed(keysIt.next());
      }
      if (rvv != null) {
        // clear any entries received in the GII that are older than the RVV versions.
        // this can happen if entry chunks were received prior to the clear() being
        // processed
        clearEntries(rvv);
      }
      // need to do this before we release the afterGetInitialImageLatch
      if (persistenceAdvisor != null) {
        persistenceAdvisor.setOnline(GIIStatus.didGII(giiStatus), false, getPersistentID());
      }
    } finally {
      // release after gii lock first so basicDestroy will see isInitialized()
      // be true
      // when they get the cleanUp lock.
      try {
        releaseAfterGetInitialImageLatch();
      } finally { // make sure unlockGII is done for bug 40001
        is.unlockGII();
      }
    }

    if (LocalRegion.ISSUE_CALLBACKS_TO_CACHE_OBSERVER) {
      CacheObserverHolder.getInstance().afterMarkingGIICompleted();
    }

    // "Initializing region {0}" which is not acompanied by a completed message. Users think thread
    // is stuck in some operation. Hence adding this log
    logger.info("Initialization of region {} completed", getName());
  }

  @Override
  public void basicBridgeRemove(Object key, Object expectedOldValue, Object p_callbackArg,
      ClientProxyMembershipID memberId, boolean fromClient, EntryEventImpl clientEvent)
      throws TimeoutException, EntryNotFoundException, CacheWriterException {
    Lock lock = getDistributedLockIfGlobal(key);
    try {
      super.basicBridgeRemove(key, expectedOldValue, p_callbackArg, memberId, fromClient,
          clientEvent);
    } finally {
      if (lock != null) {
        logger.debug("releasing distributed lock on {}", key);
        lock.unlock();
        getLockService().freeResources(key);
      }
    }
  }

  @Override
  public void basicBridgeDestroy(Object key, Object p_callbackArg, ClientProxyMembershipID memberId,
      boolean fromClient, EntryEventImpl clientEvent)
      throws TimeoutException, EntryNotFoundException, CacheWriterException {
    Lock lock = getDistributedLockIfGlobal(key);
    try {
      super.basicBridgeDestroy(key, p_callbackArg, memberId, fromClient, clientEvent);
    } finally {
      if (lock != null) {
        logger.debug("releasing distributed lock on {}", key);
        lock.unlock();
        getLockService().freeResources(key);
      }
    }
  }

  @Override
  public void basicBridgeInvalidate(Object key, Object p_callbackArg,
      ClientProxyMembershipID memberId, boolean fromClient, EntryEventImpl clientEvent)
      throws TimeoutException, EntryNotFoundException, CacheWriterException {
    Lock lock = getDistributedLockIfGlobal(key);
    try {
      super.basicBridgeInvalidate(key, p_callbackArg, memberId, fromClient, clientEvent);
    } finally {
      if (lock != null) {
        logger.debug("releasing distributed lock on {}", key);
        lock.unlock();
      }
    }
  }

  @Override
  public void basicDestroy(EntryEventImpl event, boolean cacheWrite, Object expectedOldValue)
      throws EntryNotFoundException, CacheWriterException, TimeoutException {
    // disallow local destruction for mirrored keysvalues regions
    boolean hasSeen = false;
    if (hasSeenEvent(event)) {
      hasSeen = true;
    }
    checkIfReplicatedAndLocalDestroy(event);

    try {
      boolean invokeWriter = cacheWrite;
      if (requiresOneHopForMissingEntry(event)) {
        // bug #45704: see if a one-hop must be done for this operation
        RegionEntry re = getRegionEntry(event.getKey());
        if (re == null /* || re.isTombstone() */ || !generateVersionTag
            || this.getDataPolicy() == DataPolicy.NORMAL
            || this.getDataPolicy() == DataPolicy.PRELOADED) {
          if (getServerProxy() == null) {
            // only assert for non-client regions.
            Assert.assertTrue(!getDataPolicy().withReplication() || !generateVersionTag);
          }
          if (!event.isBulkOpInProgress() || getDataPolicy().withStorage()) {
            // removeAll will send a single one-hop for empty regions. for other missing entries
            // we need to get a valid version number before modifying the local cache
            // TODO: deltaGII: verify that delegating to a peer when this region is also a client is
            // acceptable
            boolean didDistribute =
                RemoteDestroyMessage.distribute(event, expectedOldValue, !generateVersionTag);

            if (!generateVersionTag && !didDistribute) {
              throw new PersistentReplicatesOfflineException();
            }

            if (didDistribute) {
              if (logger.isTraceEnabled()) {
                logger.trace("Event after remoteDestroy operation: {}", event);
              }
              invokeWriter = false; // remote cache invoked the writer
              if (event.getVersionTag() == null) {
                // if the event wasn't applied by the one-hop replicate it will not have a version
                // tag
                // and so should not be applied to this cache
                return;
              }
            }
          }
        }
      }

      super.basicDestroy(event, invokeWriter, expectedOldValue);

      // if this is a destroy coming in from remote source, free up lock resources
      // if this is a local origin destroy, this will happen after lock is
      // released
      if (scope.isGlobal() && event.isOriginRemote()) {
        try {
          getLockService().freeResources(event.getKey());
        } catch (LockServiceDestroyedException ignore) {
        }
      }

    } finally {
      if (hasSeen) {
        if (event.isBulkOpInProgress() && !event.isOriginRemote()) {
          event.getRemoveAllOperation().addEntry(event, true);
        }
        if (!getConcurrencyChecksEnabled() || event.hasValidVersionTag()) {
          // before distribute: DR.destroy, hasSeenEvent. no to notifyGateway
          distributeDestroy(event, expectedOldValue);
          event.invokeCallbacks(this, true, false);
        }
      }
    }
  }

  @Override
  public void basicDestroyPart3(RegionEntry re, EntryEventImpl event, boolean inTokenMode,
      boolean duringRI, boolean invokeCallbacks, Object expectedOldValue) {

    distributeDestroy(event, expectedOldValue);
    super.basicDestroyPart3(re, event, inTokenMode, duringRI, invokeCallbacks, expectedOldValue);
  }

  void distributeDestroy(EntryEventImpl event, Object expectedOldValue) {
    if (event.isDistributed() && !event.isOriginRemote() && !event.isBulkOpInProgress()) {
      boolean distribute = !event.getInhibitDistribution();
      if (distribute) {
        // before distribute: DR.destroy, it has notifiedGatewaySender ealier
        DestroyOperation op = new DestroyOperation(event);
        op.distribute();
      }
    }
  }

  @Override
  boolean evictDestroy(EvictableEntry entry) {
    boolean evictDestroyWasDone = super.evictDestroy(entry);
    if (evictDestroyWasDone) {
      if (scope.isGlobal()) {
        try {
          getLockService().freeResources(entry.getKey());
        } catch (LockServiceDestroyedException ignore) {
        }
      }
    }
    return evictDestroyWasDone;
  }

  @Override
  void basicInvalidateRegion(RegionEventImpl event) {
    // disallow local invalidation for replicated regions
    if (!event.getOperation().isDistributed() && getScope().isDistributed()
        && getDataPolicy().withReplication()) {
      throw new IllegalStateException(
          "Not allowed to do a local invalidation on a replicated region");
    }
    if (shouldDistributeInvalidateRegion(event)) {
      distributeInvalidateRegion(event);
    }
    super.basicInvalidateRegion(event);
  }

  /**
   * decide if InvalidateRegionOperation should be sent to peers. broken out so that BucketRegion
   * can override
   *
   * @return true if {@link InvalidateRegionOperation} should be distributed, false otherwise
   */
  protected boolean shouldDistributeInvalidateRegion(RegionEventImpl event) {
    return event.getOperation().isDistributed() && !event.isOriginRemote();
  }

  /**
   * Distribute the invalidate of a region given its event. This implementation sends the invalidate
   * to peers.
   *
   * @since GemFire 5.7
   */
  protected void distributeInvalidateRegion(RegionEventImpl event) {
    new InvalidateRegionOperation(event).distribute();
  }

  @Override
  void basicDestroyRegion(RegionEventImpl event, boolean cacheWrite, boolean lock,
      boolean callbackEvents) throws CacheWriterException, TimeoutException {
    final String path = getFullPath();
    // Keep track of regions that are being destroyed. This helps avoid a race
    // when another member concurrently creates this region. See bug 42051.
    boolean isClose = event.getOperation().isClose();
    if (!isClose) {
      cache.beginDestroy(path, this);
    }
    try {
      super.basicDestroyRegion(event, cacheWrite, lock, callbackEvents);
      // send destroy region operation even if this is a localDestroyRegion (or
      // close)
      if (!event.isOriginRemote()) {
        distributeDestroyRegion(event, true);
      } else {
        if (!event.isReinitializing()) {
          RegionEventImpl localEvent =
              new RegionEventImpl(this, Operation.REGION_LOCAL_DESTROY, event.getCallbackArgument(),
                  false, getMyId(), generateEventID()/* generate EventID */);
          distributeDestroyRegion(localEvent, false/* fixes bug 41111 */);
        }
      }
      notifyBridgeClients(event);
    } catch (CancelException e) {
      if (logger.isDebugEnabled()) {
        logger.debug("basicDestroyRegion short-circuited due to cancellation");
      }
    } finally {
      if (!isClose) {
        cache.endDestroy(path, this);
      }
      RegionLogger.logDestroy(path, getMyId(), getPersistentID(), isClose);
    }
  }

  @Override
  void distributeDestroyRegion(RegionEventImpl event, boolean notifyOfRegionDeparture) {
    if (persistenceAdvisor != null) {
      persistenceAdvisor.releaseTieLock();
    }
    new DestroyRegionOperation(event, notifyOfRegionDeparture).distribute();
  }

  /**
   * Return true if invalidation occurred; false if it did not, for example if it was already
   * invalidated
   */
  @Override
  public void basicInvalidate(EntryEventImpl event) throws EntryNotFoundException {
    boolean hasSeen = false;
    if (hasSeenEvent(event)) {
      hasSeen = true;
    }

    try {
      // disallow local invalidation for replicated regions
      if (event.isLocalInvalid() && !event.getOperation().isLocal() && getScope().isDistributed()
          && getDataPolicy().withReplication()) {
        throw new IllegalStateException(
            "Not allowed to do a local invalidation on a replicated region");
      }
      if (requiresOneHopForMissingEntry(event)) {
        // bug #45704: see if a one-hop must be done for this operation
        RegionEntry re = getRegionEntry(event.getKey());
        if (re == null/* || re.isTombstone() */ || !generateVersionTag) {
          if (getServerProxy() == null) {
            // only assert for non-client regions.
            Assert.assertTrue(!getDataPolicy().withReplication() || !generateVersionTag);
          }
          // TODO: deltaGII: verify that delegating to a peer when this region is also a client is
          // acceptable
          boolean didDistribute =
              RemoteInvalidateMessage.distribute(event, !generateVersionTag);
          if (!generateVersionTag && !didDistribute) {
            throw new PersistentReplicatesOfflineException();
          }
          if (didDistribute) {
            if (logger.isDebugEnabled()) {
              logger.debug("Event after remoteInvalidate operation: {}", event);
            }
            if (event.getVersionTag() == null) {
              // if the event wasn't applied by the one-hop replicate it will not have a version tag
              // and so should not be applied to this cache
              return;
            }
          }
        }
      }

      super.basicInvalidate(event);

    } finally {
      if (hasSeen) {
        if (!getConcurrencyChecksEnabled() || event.hasValidVersionTag()) {
          distributeInvalidate(event);
          event.invokeCallbacks(this, true, false);
        }
      }
    }
  }

  @Override
  void basicInvalidatePart3(RegionEntry re, EntryEventImpl event, boolean invokeCallbacks) {
    distributeInvalidate(event);
    super.basicInvalidatePart3(re, event, invokeCallbacks);
  }

  void distributeInvalidate(EntryEventImpl event) {
    if (!isRegionInvalid() && event.isDistributed() && !event.isOriginRemote()
        && !isTX() /* only distribute if non-tx */) {
      if (event.isDistributed() && !event.isOriginRemote()) {
        boolean distribute = !event.getInhibitDistribution();
        if (distribute) {
          // before distribute: DR.invalidate, it has triggered callback earlier
          InvalidateOperation op = new InvalidateOperation(event);
          op.distribute();
        }
      }
    }
  }

  @Override
  void basicUpdateEntryVersion(EntryEventImpl event) throws EntryNotFoundException {
    InternalRegion internalRegion = event.getRegion();
    AbstractRegionMap regionMap = (AbstractRegionMap) internalRegion.getRegionMap();
    regionMap.lockForCacheModification(internalRegion, event);
    final boolean locked = internalRegion.lockWhenRegionIsInitializing();
    try {
      try {
        if (!hasSeenEvent(event)) {
          super.basicUpdateEntryVersion(event);
        }
      } finally {
        if (!getConcurrencyChecksEnabled() || event.hasValidVersionTag()) {
          distributeUpdateEntryVersion(event);
        }
      }
    } finally {
      if (locked) {
        internalRegion.unlockWhenRegionIsInitializing();
      }
      regionMap.releaseCacheModificationLock(internalRegion, event);
    }
  }

  void distributeUpdateEntryVersion(EntryEventImpl event) {
    if (!isRegionInvalid() && event.isDistributed() && !event.isOriginRemote()
        && !isTX() /* only distribute if non-tx */) {
      if (event.isDistributed() && !event.isOriginRemote()) {
        // before distribute: DR has sent callback earlier
        UpdateEntryVersionOperation op = new UpdateEntryVersionOperation(event);
        op.distribute();
      }
    }
  }

  @Override
  protected void basicClear(RegionEventImpl regionEvent) {
    Lock dlock = getRegionDistributedLockIfGlobal();
    try {
      super.basicClear(regionEvent);
    } finally {
      if (dlock != null)
        dlock.unlock();
    }
  }

  @Override
  void basicClear(RegionEventImpl regionEvent, boolean cacheWrite) {
    if (getConcurrencyChecksEnabled() && !getDataPolicy().withReplication()) {
      boolean retry = false;
      do {
        // non-replicate regions must defer to a replicate for clear/invalidate of region
        Set<InternalDistributedMember> repls = distAdvisor.adviseReplicates();
        if (!repls.isEmpty()) {
          InternalDistributedMember mbr = repls.iterator().next();
          RemoteClearMessage op = RemoteClearMessage.create(mbr, this);
          try {
            op.distribute();
            return;
          } catch (CancelException | RegionDestroyedException | RemoteOperationException e) {
            getCancelCriterion().checkCancelInProgress(e);
            retry = true;
          }
        }
      } while (retry);
    }
    // if no version vector or if no replicates are around, use the default mechanism
    super.basicClear(regionEvent, cacheWrite);
  }

  void distributeClearOperation(RegionEventImpl regionEvent, RegionVersionVector rvv,
      Set<InternalDistributedMember> participants) {
    DistributedClearOperation.clear(regionEvent, rvv, participants);
  }

  @Override
  void cmnClearRegion(RegionEventImpl regionEvent, boolean cacheWrite, boolean useRVV) {
    boolean enableRVV = useRVV && getDataPolicy().withReplication()
        && getConcurrencyChecksEnabled() && !getDistributionManager().isLoner();

    // Fix for 46338 - apparently multiple threads from the same VM are allowed
    // to suspend locking, which is what distributedLockForClear() does. We don't
    // want that to happen, so we'll synchronize to make sure only one thread on
    // this member performs a clear.
    synchronized (clearLock) {
      if (enableRVV) {

        distributedLockForClear();
        try {
          Set<InternalDistributedMember> participants =
              getCacheDistributionAdvisor().adviseInvalidateRegion();
          // pause all generation of versions and flush from the other members to this one
          try {
            obtainWriteLocksForClear(regionEvent, participants);
            clearRegionLocally(regionEvent, cacheWrite, null);
            if (!regionEvent.isOriginRemote() && regionEvent.getOperation().isDistributed()) {
              distributeClearOperation(regionEvent, null, participants);
            }
          } finally {
            releaseWriteLocksForClear(regionEvent, participants);
          }
        } finally {
          distributedUnlockForClear();
        }
      } else {
        Set<InternalDistributedMember> participants =
            getCacheDistributionAdvisor().adviseInvalidateRegion();
        clearRegionLocally(regionEvent, cacheWrite, null);
        if (!regionEvent.isOriginRemote() && regionEvent.getOperation().isDistributed()) {
          DistributedClearOperation.clear(regionEvent, null, participants);
        }
      }
    }

    // since clients do not maintain RVVs except for tombstone GC
    // we need to ensure that current ops reach the client queues
    // before queuing a clear, but there is no infrastructure for doing so
    notifyBridgeClients(regionEvent);
  }

  /**
   * Obtain a distributed lock for the clear operation.
   */
  private void distributedLockForClear() {
    if (!scope.isGlobal()) { // non-global regions must lock when using RVV
      try {
        getLockService().lock("_clearOperation", -1, -1);
      } catch (IllegalStateException e) {
        lockCheckReadiness();
        throw e;
      }
    }
  }

  /**
   * Release the distributed lock for the clear operation.
   */
  private void distributedUnlockForClear() {
    if (!scope.isGlobal()) {
      try {
        getLockService().unlock("_clearOperation");
      } catch (IllegalStateException e) {
        lockCheckReadiness();
        throw e;
      }
    }
  }


  /**
   * obtain locks preventing generation of new versions in other members
   */
  protected void obtainWriteLocksForClear(RegionEventImpl regionEvent,
      Set<InternalDistributedMember> participants) {
    lockLocallyForClear(getDistributionManager(), getMyId(), regionEvent);
    if (!isUsedForPartitionedRegionBucket()) {
      DistributedClearOperation.lockAndFlushToOthers(regionEvent, participants);
    }
  }

  /**
   * pause local operations so that a clear() can be performed and flush comm channels to the given
   * member
   */
  void lockLocallyForClear(DistributionManager dm, InternalDistributedMember locker,
      CacheEvent event) {
    RegionVersionVector rvv = getVersionVector();

    ARMLockTestHook armLockTestHook = getRegionMap().getARMLockTestHook();
    if (armLockTestHook != null) {
      armLockTestHook.beforeLock(this, event);
    }

    if (rvv != null) {
      // block new operations from being applied to the region map
      rvv.lockForClear(getFullPath(), dm, locker);
      // Check for region destroyed after we have locked, to make sure
      // we don't continue a clear if the region has been destroyed.
      checkReadiness();
      // Only need to flush if NOACK at this point
      if (getAttributes().getScope().isDistributedNoAck()) {
        Set<InternalDistributedMember> members = getDistributionAdvisor().adviseCacheOp();
        StateFlushOperation.flushTo(members, this);
      }
    }

    if (armLockTestHook != null) {
      armLockTestHook.afterLock(this, null);
    }
  }

  /**
   * releases the locks obtained in obtainWriteLocksForClear
   */
  protected void releaseWriteLocksForClear(RegionEventImpl regionEvent,
      Set<InternalDistributedMember> participants) {
    releaseLockLocallyForClear(regionEvent);
    if (!isUsedForPartitionedRegionBucket()) {
      DistributedClearOperation.releaseLocks(regionEvent, participants);
    }
  }

  protected void releaseLockLocallyForClear(RegionEventImpl regionEvent) {
    ARMLockTestHook armLockTestHook = getRegionMap().getARMLockTestHook();
    if (armLockTestHook != null) {
      armLockTestHook.beforeRelease(this, regionEvent);
    }

    RegionVersionVector rvv = getVersionVector();
    if (rvv != null) {
      rvv.unlockForClear(getMyId());
    }
<<<<<<< HEAD
=======
    if (!isUsedForPartitionedRegionBucket()) {
      DistributedClearOperation.releaseLocks(regionEvent, participants);
    }
>>>>>>> 81102ceb

    if (armLockTestHook != null) {
      armLockTestHook.afterRelease(this, regionEvent);
    }
  }

  /**
   * Wait for in progress clears that were initiated by this member.
   */
  private void waitForInProgressClear() {
    RegionVersionVector rvv = getVersionVector();
    if (rvv != null) {
      synchronized (clearLock) {
        // do nothing;
        // I'm a little scared that the compiler might optimize
        // away this synchronization if we really do nothing. Hence
        // my fine log message below. This might not be necessary.
        if (logger.isDebugEnabled()) {
          logger.debug("Done waiting for clear");
        }
      }
    }

  }

  /**
   * Distribute Tombstone garbage-collection information to all peers with storage
   */
  protected EventID distributeTombstoneGC(Set<Object> keysRemoved) {
    getCachePerfStats().incTombstoneGCCount();
    EventID eventId = new EventID(getSystem());
    DistributedTombstoneOperation gc = DistributedTombstoneOperation.gc(this, eventId);
    gc.distribute();
    notifyClientsOfTombstoneGC(getVersionVector().getTombstoneGCVector(), keysRemoved, eventId,
        null);
    return eventId;
  }

  @Override
  void basicLocalClear(RegionEventImpl rEvent) {
    if (getScope().isDistributed() && getDataPolicy().withReplication()) {
      throw new UnsupportedOperationException(
          "localClear is not supported on distributed replicated regions.");
    }
    super.basicLocalClear(rEvent);
  }

  public DistributionConfig getDistributionConfig() {
    return getSystem().getDistributionManager().getConfig();
  }

  @Override
  public CacheDistributionAdvisor getDistributionAdvisor() {
    return distAdvisor;
  }

  @Override
  public CacheDistributionAdvisor getCacheDistributionAdvisor() {
    return distAdvisor;
  }

  public PersistenceAdvisor getPersistenceAdvisor() {
    return persistenceAdvisor;
  }

  public PersistentMemberID getPersistentID() {
    return persistentId;
  }

  /** Returns the distribution profile; lazily creates one if needed */
  @Override
  public Profile getProfile() {
    return distAdvisor.createProfile();
  }

  @Override
  public void fillInProfile(Profile profile) {
    assert profile instanceof CacheProfile;
    CacheProfile cacheProfile = (CacheProfile) profile;
    cacheProfile.dataPolicy = getDataPolicy();
    cacheProfile.hasCacheLoader = basicGetLoader() != null;
    cacheProfile.hasCacheWriter = basicGetWriter() != null;
    cacheProfile.hasCacheListener = hasListener();
    Assert.assertTrue(scope.isDistributed());
    cacheProfile.scope = scope;

    boolean newInRecovery = getImageState().getInRecovery();
    if (cacheProfile.getInRecovery() != newInRecovery) {
      distAdvisor.incInRecoveryVersion();
    }
    cacheProfile.setInRecovery(newInRecovery);
    cacheProfile.isPersistent = getDataPolicy().withPersistence();
    cacheProfile.setSubscriptionAttributes(getSubscriptionAttributes());

    // Below PDX check is added for rolling upgrade support. We are
    // removing Old wan in this checkin. PDX region are always gatewayEnabled
    // irrespective whether gatewayHub is configured or not.
    // Old version Pdx region always has this attribute true so to avoid region
    // attribute comparison across member we are setting it to true.

    cacheProfile.isGatewayEnabled = isPdxTypesRegion();
    cacheProfile.serialNumber = getSerialNumber();
    cacheProfile.regionInitialized = isInitialized();
    cacheProfile.persistentID = getPersistentID();
    if (getPersistenceAdvisor() != null) {
      cacheProfile.persistenceInitialized = getPersistenceAdvisor().isOnline();
    }
    cacheProfile.hasCacheServer = !cache.getCacheServers().isEmpty();
    cacheProfile.requiresOldValueInEvents = getDataPolicy().withReplication()
        && filterProfile != null && filterProfile.hasCQs();
    cacheProfile.gatewaySenderIds = getGatewaySenderIds();
    cacheProfile.asyncEventQueueIds = getVisibleAsyncEventQueueIds();
    cacheProfile.isOffHeap = getOffHeap();
  }

  /**
   * Return the DistributedLockService associated with this Region. This method will lazily create
   * that service the first time it is invoked on this region.
   */
  public DistributedLockService getLockService() {
    synchronized (dlockMonitor) {
      String dlsName = getFullPath();

      if (dlockService == null) {
        dlockService = DistributedLockService.getServiceNamed(dlsName);
        if (dlockService == null) {
          // region destroy will destroy dls and manual freeResources only
          dlockService = DLockService.create(getFullPath(), getSystem(), true, false, false);
        }
        // handle is-lock-grantor region attribute...
        if (isLockGrantor) {
          dlockService.becomeLockGrantor();
        }
        if (logger.isDebugEnabled()) {
          logger.debug("LockService for {} is using LockLease={}, LockTimeout={}", dlsName,
              getCache().getLockLease(), getCache().getLockTimeout());
        }
      }
      return dlockService;
    }
  }

  @Override
  boolean isCurrentlyLockGrantor() {
    return scope.isGlobal() && getLockService().isLockGrantor();
  }

  @Override
  public boolean isLockGrantor() {
    return scope.isGlobal() && isLockGrantor;
  }

  @Override
  public void becomeLockGrantor() {
    checkReadiness();
    checkForLimitedOrNoAccess();
    if (!scope.isGlobal()) {
      throw new IllegalStateException(
          String.format(
              "Distribution locks are only supported for regions with GLOBAL scope, not %s",
              scope));
    }

    DistributedLockService svc = getLockService();
    try {
      super.becomeLockGrantor();
      if (!svc.isLockGrantor()) {
        svc.becomeLockGrantor();
      }
    } finally {
      if (!svc.isLockGrantor()) {
        if (logger.isDebugEnabled()) {
          logger.debug("isLockGrantor is false after becomeLockGrantor for {}", getFullPath());
        }
      }
    }
  }

  /** @return the deserialized value */
  @Override
  @Retained
  Object findObjectInSystem(KeyInfo keyInfo, boolean isCreate, TXStateInterface txState,
      boolean generateCallbacks, Object localValue, boolean disableCopyOnRead, boolean preferCD,
      ClientProxyMembershipID requestingClient, EntryEventImpl clientEvent,
      boolean returnTombstones) throws CacheLoaderException, TimeoutException {

    @Released
    EntryEventImpl event = null;

    checkForLimitedOrNoAccess();
    final Operation op = isCreate ? Operation.CREATE : Operation.UPDATE;
    long lastModified = 0L;

    try {
      event = findOnServer(keyInfo, op, generateCallbacks, clientEvent);
      if (event == null) {
        event = createEventForLoad(keyInfo, generateCallbacks, requestingClient, op);
        lastModified =
            findUsingSearchLoad(txState, localValue, clientEvent, keyInfo, event, preferCD);
      }
      // Update region with new value.
      if (event.hasNewValue() && !isMemoryThresholdReachedForLoad()) {
        putNewValueInRegion(isCreate, clientEvent, lastModified, event);
      } else if (isCreate) {
        recordMiss(null, event.getKey());
      }
      return determineResult(preferCD, event);
    } finally {
      if (event != null) {
        event.release();
      }
    }
  }

  private EntryEventImpl createEventForLoad(KeyInfo keyInfo, boolean generateCallbacks,
      ClientProxyMembershipID requestingClient, Operation op) {
    // Do not generate Event ID
    EntryEventImpl event = EntryEventImpl.create(this, op, keyInfo.getKey(), null /* newValue */,
        keyInfo.getCallbackArg(), false, getMyId(), generateCallbacks);
    if (requestingClient != null) {
      event.setContext(requestingClient);
    }
    return event;
  }

  private Object determineResult(boolean preferCD, EntryEventImpl event) {
    if (preferCD) {
      return event.getRawNewValueAsHeapObject();
    }
    return event.getNewValue();
  }

  private void putNewValueInRegion(boolean isCreate, EntryEventImpl clientEvent, long lastModified,
      EntryEventImpl event) {
    RegionEntry re = null;
    // Set eventId. Required for interested clients.
    event.setNewEventId(cache.getDistributedSystem());

    long startPut = getStatisticsClock().getTime();
    validateKey(event.getKey());
    // this next step also distributes the object to other processes, if necessary
    try {
      re = basicPutEntry(event, lastModified);

      // Update client event with latest version tag from re.
      if (re != null && clientEvent != null) {
        clientEvent.setVersionTag(event.getVersionTag());
      }
      if (!isTX()) {
        getCachePerfStats().endPut(startPut, event.isOriginRemote());
      }
    } catch (ConcurrentCacheModificationException e) {
      // the cache was modified while we were searching for this entry and
      // the netsearch result was elided. Return the current value from the cache
      updateEventWithCurrentRegionEntry(event, clientEvent);
    } catch (CacheWriterException cwe) {
      if (logger.isDebugEnabled()) {
        logger.debug("findObjectInSystem: writer exception putting entry {} : {}", event, cwe);
      }
    }
    if (isCreate) {
      recordMiss(re, event.getKey());
    }
  }

  private void updateEventWithCurrentRegionEntry(EntryEventImpl event, EntryEventImpl clientEvent) {
    // defer the lruUpdateCallback to prevent a deadlock (see bug 51121).
    final boolean disabled = entries.disableLruUpdateCallback();
    try {
      RegionEntry re = getRegionEntry(event.getKey());
      if (re != null) {
        synchronized (re) {
          // value & version must be obtained atomically
          // Update client event with latest version tag from re
          if (clientEvent != null) {
            clientEvent.setVersionTag(re.getVersionStamp().asVersionTag());
          }
          // OFFHEAP: need to incrc, copy to heap to setNewValue, decrc
          event.setNewValue(re.getValue(this));
        }
      }
    } finally {
      if (disabled) {
        entries.enableLruUpdateCallback();
      }
      try {
        entries.lruUpdateCallback();
      } catch (DiskAccessException dae) {
        handleDiskAccessException(dae);
        throw dae;
      }
    }
  }

  /**
   * If its client, get the value from server.
   */
  private EntryEventImpl findOnServer(KeyInfo keyInfo, Operation op, boolean generateCallbacks,
      EntryEventImpl clientEvent) {
    if (getServerProxy() == null) {
      return null;
    }
    EntryEventImpl event = null;
    VersionTagHolder holder = new VersionTagHolder();
    Object aCallbackArgument = keyInfo.getCallbackArg();
    Object value = getServerProxy().get(keyInfo.getKey(), aCallbackArgument, holder);
    if (value != null) {
      event = EntryEventImpl.create(this, op, keyInfo.getKey(), value, aCallbackArgument, false,
          getMyId(), generateCallbacks);
      event.setVersionTag(holder.getVersionTag());
      event.setFromServer(true); // fix for bug 39358
      if (clientEvent != null && clientEvent.getVersionTag() == null) {
        clientEvent.setVersionTag(holder.getVersionTag());
      }
    }
    return event;
  }

  private long findUsingSearchLoad(TXStateInterface txState, Object localValue,
      EntryEventImpl clientEvent, final KeyInfo keyInfo, EntryEventImpl event, boolean preferCD) {
    long lastModified = 0L;
    // If this event is because of a register interest call, don't invoke the CacheLoader
    boolean getForRegisterInterest = clientEvent != null && clientEvent.getOperation() != null
        && clientEvent.getOperation().isGetForRegisterInterest();
    if (!getForRegisterInterest) {
      SearchLoadAndWriteProcessor processor = SearchLoadAndWriteProcessor.getProcessor();
      try {
        processor.initialize(this, keyInfo.getKey(), keyInfo.getCallbackArg());
        // processor fills in event
        processor.doSearchAndLoad(event, txState, localValue, preferCD);
        if (clientEvent != null && clientEvent.getVersionTag() == null) {
          clientEvent.setVersionTag(event.getVersionTag());
        }
        lastModified = processor.getLastModified();
      } finally {
        processor.release();
      }
    } else {
      if (logger.isDebugEnabled()) {
        logger.debug("DistributedRegion.findObjectInSystem skipping loader for region="
            + getFullPath() + "; key=" + keyInfo.getKey());
      }
    }
    return lastModified;
  }

  /**
   * @return true if cacheWrite was performed
   */
  @Override
  public boolean cacheWriteBeforeDestroy(EntryEventImpl event, Object expectedOldValue)
      throws CacheWriterException, EntryNotFoundException, TimeoutException {

    boolean result = false;
    if (event.isDistributed()) {
      CacheWriter localWriter = basicGetWriter();
      Set netWriteRecipients = localWriter == null ? distAdvisor.adviseNetWrite() : null;

      if ((localWriter != null || (netWriteRecipients != null && !netWriteRecipients.isEmpty()))
          && !event.inhibitAllNotifications()) {
        final long start = getCachePerfStats().startCacheWriterCall();
        try {
          event.setOldValueFromRegion();
          SearchLoadAndWriteProcessor processor = SearchLoadAndWriteProcessor.getProcessor();
          try {
            processor.initialize(this, event.getKey(), null);
            processor.doNetWrite(event, netWriteRecipients, localWriter,
                SearchLoadAndWriteProcessor.BEFOREDESTROY);
            result = true;
          } finally {
            processor.release();
          }
        } finally {
          getCachePerfStats().endCacheWriterCall(start);
        }
      }
      serverDestroy(event, expectedOldValue);
    }
    return result;
  }

  @Override
  boolean cacheWriteBeforeRegionDestroy(RegionEventImpl event)
      throws CacheWriterException, TimeoutException {
    boolean result = false;
    if (event.getOperation().isDistributed()) {
      CacheWriter localWriter = basicGetWriter();
      Set netWriteRecipients = localWriter == null ? distAdvisor.adviseNetWrite() : null;

      if (localWriter != null || netWriteRecipients != null && !netWriteRecipients.isEmpty()) {
        final long start = getCachePerfStats().startCacheWriterCall();
        try {
          SearchLoadAndWriteProcessor processor = SearchLoadAndWriteProcessor.getProcessor();
          try {
            processor.initialize(this, "preDestroyRegion", null);
            processor.doNetWrite(event, netWriteRecipients, localWriter,
                SearchLoadAndWriteProcessor.BEFOREREGIONDESTROY);
            result = true;
          } finally {
            processor.release();
          }
        } finally {
          getCachePerfStats().endCacheWriterCall(start);
        }
      }
      serverRegionDestroy(event);
    }
    return result;
  }

  protected void distributedRegionCleanup(RegionEventImpl event) {
    if (event == null || event.getOperation() != Operation.REGION_REINITIALIZE) {
      // only perform this if reinitialize is not due to resumption
      // (REGION_REINITIALIZE)
      // or if event is null then this was a failed initialize (create)
      // wake up any threads in waitForRequiredRoles... they will checkReadiness
      synchronized (missingRequiredRoles) {
        missingRequiredRoles.notifyAll();
      }
    }

    if (persistenceAdvisor != null) {
      persistenceAdvisor.close(); // fix for bug 41094
    }
    distAdvisor.close();

    // Fix for bug 46338. Wait for in progress clears before destroying the
    // lock service, because destroying the service immediately releases the dlock
    waitForInProgressClear();

    DLockService dls = null;
    synchronized (dlockMonitor) {
      if (dlockService != null) {
        dls = (DLockService) dlockService;
      }
    }
    if (dls != null) {
      try {
        dls.destroyAndRemove();
      } catch (CancelException e) {
        // bug 37118
        if (logger.isDebugEnabled()) {
          logger.debug("DLS destroy abridged due to shutdown", e);
        }
      } catch (Exception ex) {
        logger.warn("DLS destroy may have failed for " +
            getFullPath(),
            ex);
      }
    }
    waitForCurrentOperations();
  }

  private void waitForCurrentOperations() {
    // Fix for #48066 - make sure that region operations are completely
    // distributed to peers before destroying the region.
    boolean flushOnClose =
        !Boolean.getBoolean(GeodeGlossary.GEMFIRE_PREFIX + "no-flush-on-close"); // test hook
    if (!cache.forcedDisconnect() && flushOnClose
        && getDistributionManager().getDistribution() != null
        && getDistributionManager().getDistribution().isConnected()) {
      getDistributionAdvisor().forceNewMembershipVersion();
      try {
        getDistributionAdvisor().waitForCurrentOperations();
      } catch (Exception e) {
        // log this but try to close the region so that listeners are invoked
        logger.warn(String.format("%s: error closing region %s", this, getFullPath()), e);
      }
    }
  }

  /**
   * In addition to inherited code this method also invokes RegionMembershipListeners
   */
  @Override
  public void postCreateRegion() {
    super.postCreateRegion();
    // should we sync on this.distAdvisor first to prevent bug 44369?
    synchronized (advisorListener) {
      Set<InternalDistributedMember> others = advisorListener.getInitialMembers();
      CacheListener[] listeners = fetchCacheListenersField();
      if (listeners != null) {
        for (CacheListener listener : listeners) {
          if (listener instanceof RegionMembershipListener) {
            RegionMembershipListener regionMembershipListener = (RegionMembershipListener) listener;
            try {
              DistributedMember[] otherDms = others.toArray(new DistributedMember[0]);
              regionMembershipListener.initialMembers(this, otherDms);
            } catch (VirtualMachineError err) {
              SystemFailure.initiateFailure(err);
              // If this ever returns, rethrow the error. We're poisoned
              // now, so don't let this thread continue.
              throw err;
            } catch (Throwable t) {
              // Whenever you catch Error or Throwable, you must also
              // catch VirtualMachineError (see above). However, there is
              // _still_ a possibility that you are dealing with a cascading
              // error condition, so you also need to check to see if the JVM
              // is still usable:
              SystemFailure.checkFailure();
              logger.error("Exception occurred in RegionMembershipListener",
                  t);
            }
          }
        }
      }
    }
  }

  /**
   * Free resources held by this region. This method is invoked after isDestroyed has been set to
   * true.
   */
  @Override
  protected void postDestroyRegion(boolean destroyDiskRegion, RegionEventImpl event) {
    distributedRegionCleanup(event);

    try {
      super.postDestroyRegion(destroyDiskRegion, event);
    } catch (CancelException e) {
      // I don't think this should ever happens: bulletproofing for bug 39454
      logger.warn("postDestroyRegion: encountered cancellation", e);
    }
  }

  @Override
  public void cleanupFailedInitialization() {
    super.cleanupFailedInitialization();
    try {
      RegionEventImpl ev = new RegionEventImpl(this, Operation.REGION_CLOSE, null, false, getMyId(),
          generateEventID());
      distributeDestroyRegion(ev, true);
      distributedRegionCleanup(null);
    } catch (RegionDestroyedException ignore) {
      // someone else must have concurrently destroyed the region (maybe a distributed destroy)
    } catch (CancelException ignore) {
      // cache or DS is closed, ignore
    } catch (VirtualMachineError e) {
      SystemFailure.initiateFailure(e);
      throw e;
    } catch (Throwable t) {
      logger.warn("Error cleaning up after failed region initialization of region " + this,
          t);
    }
  }

  @Override
  public void handleCacheClose(Operation operation) {
    try {
      super.handleCacheClose(operation);
    } finally {
      distributedRegionCleanup(null);
    }
  }

  /**
   * invoke a cache writer before a put is performed elsewhere
   */
  @Override
  public void cacheWriteBeforePut(EntryEventImpl event, Set netWriteRecipients,
      CacheWriter localWriter, boolean requireOldValue, Object expectedOldValue)
      throws CacheWriterException, TimeoutException {
    if ((localWriter != null || (netWriteRecipients != null && !netWriteRecipients.isEmpty()))
        && !event.inhibitAllNotifications()) {
      final boolean isNewKey = event.getOperation().isCreate();
      final long start = getCachePerfStats().startCacheWriterCall();
      try {
        SearchLoadAndWriteProcessor processor = SearchLoadAndWriteProcessor.getProcessor();
        processor.initialize(this, "preUpdate", null);
        try {
          if (!isNewKey) {
            processor.doNetWrite(event, netWriteRecipients, localWriter,
                SearchLoadAndWriteProcessor.BEFOREUPDATE);
          } else {
            processor.doNetWrite(event, netWriteRecipients, localWriter,
                SearchLoadAndWriteProcessor.BEFORECREATE);
          }
        } finally {
          processor.release();
        }
      } finally {
        getCachePerfStats().endCacheWriterCall(start);
      }
    }

    serverPut(event, requireOldValue, expectedOldValue);
  }

  @Override
  protected void cacheListenersChanged(boolean nowHasListener) {
    if (nowHasListener) {
      advisorListener.initRMLWrappers();
    }
    new UpdateAttributesProcessor(this).distribute();
  }

  @Override
  protected void cacheWriterChanged(CacheWriter oldWriter) {
    super.cacheWriterChanged(oldWriter);
    if (oldWriter == null ^ basicGetWriter() == null) {
      new UpdateAttributesProcessor(this).distribute();
    }
  }

  @Override
  protected void cacheLoaderChanged(CacheLoader oldLoader) {
    super.cacheLoaderChanged(oldLoader);
    if (oldLoader == null ^ basicGetLoader() == null) {
      new UpdateAttributesProcessor(this).distribute();
    }
  }

  @Override
  public void addGatewaySenderId(String gatewaySenderId) {
    validateAsynchronousEventDispatcher(gatewaySenderId);
    super.addGatewaySenderId(gatewaySenderId);
    new UpdateAttributesProcessor(this).distribute();
    updateSenderIdMonitor();
  }

  @Override
  public void removeGatewaySenderId(String gatewaySenderId) {
    super.removeGatewaySenderId(gatewaySenderId);
    new UpdateAttributesProcessor(this).distribute();
    updateSenderIdMonitor();
  }

  @Override
  public void addAsyncEventQueueId(String asyncEventQueueId) {
    validateAsynchronousEventDispatcher(getSenderIdFromAsyncEventQueueId(asyncEventQueueId));
    super.addAsyncEventQueueId(asyncEventQueueId);
    new UpdateAttributesProcessor(this).distribute();
    updateSenderIdMonitor();
  }

  @Override
  public void removeAsyncEventQueueId(String asyncEventQueueId) {
    super.removeAsyncEventQueueId(asyncEventQueueId);
    new UpdateAttributesProcessor(this).distribute();
    updateSenderIdMonitor();
  }

  SenderIdMonitor createSenderIdMonitor() {
    return SenderIdMonitor.createSenderIdMonitor(this, this.distAdvisor);
  }

  void updateSenderIdMonitor() {
    this.senderIdMonitor.update();
  }

  @Override
  void checkSameSenderIdsAvailableOnAllNodes() {
    this.senderIdMonitor.checkSenderIds();
  }

  /**
   * Wraps call to dlock service in order to throw RegionDestroyedException if dlock service throws
   * IllegalStateException and isDestroyed is true.
   */
  private boolean isLockingSuspendedByCurrentThread() {
    try {
      return getLockService().isLockingSuspendedByCurrentThread();
    } catch (IllegalStateException e) {
      lockCheckReadiness();
      throw e;
    }
  }

  /**
   * If this region's scope is GLOBAL, get a distributed lock on the given key, and return the Lock.
   * The sender is responsible for unlocking.
   *
   * @return the acquired Lock if the region is GLOBAL, otherwise null.
   *
   * @throws NullPointerException if key is null
   */
  private Lock getDistributedLockIfGlobal(Object key) throws TimeoutException {
    if (getScope().isGlobal()) {
      if (isLockingSuspendedByCurrentThread())
        return null;
      long start = System.currentTimeMillis();
      long timeLeft = getCache().getLockTimeout();
      long lockTimeout = timeLeft;
      String msg = null;
      Object[] msgArgs = null;
      while (timeLeft > 0 || lockTimeout == -1) {
        cache.getCancelCriterion().checkCancelInProgress(null);
        boolean interrupted = Thread.interrupted();
        try {
          Lock dlock = getDistributedLock(key);
          if (!dlock.tryLock(timeLeft, TimeUnit.SECONDS)) {
            msg = "Attempt to acquire distributed lock for %s failed after waiting %s seconds.";
            msgArgs = new Object[] {key, (System.currentTimeMillis() - start) / 1000L};
            break;
          }

          return dlock;
        } catch (InterruptedException ex) {
          interrupted = true;
          cache.getCancelCriterion().checkCancelInProgress(ex);
          // TODO: Why is it OK to keep going?
          if (lockTimeout > -1) {
            timeLeft = getCache().getLockTimeout() - (System.currentTimeMillis() - start) / 1000L;
          }
        } finally {
          if (interrupted) {
            Thread.currentThread().interrupt();
          }
        }
      } // while
      if (msg == null) {
        msg = "Timed out after waiting %s seconds for the distributed lock for %s.";
        msgArgs = new Object[] {getCache().getLockTimeout(), key};
      }
      throw new TimeoutException(String.format(msg, msgArgs));
    } else {
      return null;
    }
  }

  /**
   * Checks if the entry is a valid entry
   *
   * @return true if entry not null or entry is not removed
   */
  protected boolean checkEntryNotValid(RegionEntry mapEntry) {
    return mapEntry == null || mapEntry.isRemoved() && !mapEntry.isTombstone();
  }

  /**
   * Get the best iterator for iterating over the contents of this region. This method will either
   * an iterator that uses hash ordering from the entry map, or, in the case of an overflow region,
   * an iterator that iterates over the entries in disk order.
   */
  @Override
  public Iterator<RegionEntry> getBestIterator(boolean includeValues) {
    DiskRegion dr = getDiskRegion();

    if (DiskPage.DISK_PAGE_SIZE > 0 && includeValues && dr != null) {
      // Wait for the disk region to recover values first.
      dr.waitForAsyncRecovery();
      if (dr.getNumOverflowOnDisk() > 0) {
        return new DiskSavvyIterator();
      }
    }
    return entries.regionEntries().iterator();
  }

  /**
   * Should only be used if this region has entries on disk that are not in memory. This currently
   * happens for overflow and for recovery when values are not recovered. The first iteration does a
   * normal iteration of the regionEntries. But if it finds an entry that is currently only on disk
   * it saves it in a list sorted by the location on disk. Once the regionEntries iterator has
   * nothing more to iterate it starts iterating over, in disk order, the entries on disk.
   */
  private class DiskSavvyIterator implements Iterator<RegionEntry> {
    private boolean usingIt = true;

    private Iterator<?> it = entries.regionEntries().iterator();

    // iterator for nested ArrayLists
    private Iterator<RegionEntry> subIt = null;

    private final TreeMap<DiskPage, Object> diskMap = new TreeMap<>();

    DiskSavvyIterator() {}

    @Override
    public boolean hasNext() {
      boolean result;
      if (subIt != null) {
        result = subIt.hasNext();
        if (!result) {
          subIt = null;
        } else {
          return result;
        }
      }

      result = it.hasNext();
      if (usingIt && !result) {
        usingIt = false;
        it = diskMap.values().iterator();
        result = it.hasNext();
      }
      return result;
    }

    @Override
    public RegionEntry next() {
      for (;;) {
        if (subIt != null) {
          return subIt.next();
        }
        if (usingIt) {
          RegionEntry regionEntry = (RegionEntry) it.next();
          DiskPosition diskPosition = new DiskPosition();
          if (regionEntry.isOverflowedToDisk(DistributedRegion.this, diskPosition)) {
            // add diskPosition to sorted list
            DiskPage dPage = new DiskPage(diskPosition);
            Object value = diskMap.get(dPage);
            if (value == null) {
              diskMap.put(dPage, regionEntry);
            } else if (value instanceof ArrayList) {
              List<Object> list = (ArrayList<Object>) value;
              list.add(regionEntry);
            } else {
              List<Object> list = new ArrayList<>();
              list.add(value);
              list.add(regionEntry);
              diskMap.put(dPage, list);
            }
            if (!hasNext()) {
              throw new NoSuchElementException();
            }
          } else {
            return regionEntry;
          }
        } else {
          Object value = it.next();
          if (value instanceof ArrayList) {
            List<RegionEntry> list = (List<RegionEntry>) value;
            subIt = list.iterator();
            return subIt.next();
          } else {
            return (RegionEntry) value;
          }
        }
      }
    }

    @Override
    public void remove() {
      throw new UnsupportedOperationException();
    }
  }

  public static class DiskPosition implements Comparable<DiskPosition> {
    long oplogId; // package-private to avoid synthetic accessor
    long offset; // package-private to avoid synthetic accessor

    DiskPosition() {}

    public void setPosition(long oplogId, long offset) {
      this.oplogId = oplogId;
      this.offset = offset;
    }

    @Override
    public int hashCode() {
      // TODO: Object instantiation inside 'hashCode()' is bad
      return Long.valueOf(oplogId ^ offset).hashCode();
    }

    @Override
    public boolean equals(Object obj) {
      if (obj instanceof DiskPosition) {
        DiskPosition other = (DiskPosition) obj;
        return oplogId == other.oplogId && offset == other.offset;
      } else {
        return false;
      }
    }

    @Override
    public int compareTo(DiskPosition o) {
      int result = Long.signum(oplogId - o.oplogId);
      if (result == 0) {
        result = Long.signum(offset - o.offset);
      }
      return result;
    }

    @Override
    public String toString() {
      return "<" + oplogId + ':' + offset + '>';
    }
  }

  static class DiskPage extends DiskPosition {

    static final long DISK_PAGE_SIZE =
        Long.getLong(GeodeGlossary.GEMFIRE_PREFIX + "DISK_PAGE_SIZE", 8 << 10);

    DiskPage(DiskPosition diskPosition) {
      setPosition(diskPosition.oplogId, diskPosition.offset / DISK_PAGE_SIZE);
    }
  }

  /**
   * Returns the lock lease value to use for DistributedLock and RegionDistributedLock. -1 is
   * supported as non-expiring lock.
   */
  private long getLockLeaseForLock() { // package-private to avoid synthetic accessor
    if (getCache().getLockLease() == -1) {
      return -1;
    }
    return (getCache().getLockLease()) * 1000L;
  }

  /**
   * Returns the lock timeout value to use for DistributedLock and RegionDistributedLock. -1 is
   * supported as a lock that never times out.
   */
  private long getLockTimeoutForLock(long time, TimeUnit unit) { // package-private to avoid
                                                                 // synthetic
    // accessor
    if (time == -1) {
      return -1;
    }
    return TimeUnit.MILLISECONDS.convert(time, unit);
  }

  private class DistributedLock implements Lock {
    private final Object key;

    DistributedLock(Object key) {
      this.key = key;
    }

    @Override
    public void lock() {
      try {
        boolean locked = basicTryLock(-1, TimeUnit.MILLISECONDS, false);
        if (!locked) {
          lockCheckReadiness();
        }
        Assert.assertTrue(locked, "Failed to acquire DistributedLock");
      } catch (IllegalStateException ex) {
        lockCheckReadiness();
        throw ex;
      } catch (InterruptedException e) {
        Thread.currentThread().interrupt();
        lockCheckReadiness();
        Assert.assertTrue(false, "Failed to acquire DistributedLock");
      }
    }

    @Override
    public void lockInterruptibly() throws InterruptedException {
      try {
        boolean locked = basicTryLock(-1, TimeUnit.MILLISECONDS, true);
        if (!locked) {
          lockCheckReadiness();
        }
        Assert.assertTrue(locked, "Failed to acquire DistributedLock");
      } catch (IllegalStateException ex) {
        lockCheckReadiness();
        throw ex;
      }
    }

    @Override
    public boolean tryLock() {
      try {
        ReplyProcessor21.forceSevereAlertProcessing();
        return getLockService().lock(key, 0, getLockLeaseForLock());
      } catch (IllegalStateException ex) {
        lockCheckReadiness();
        throw ex;
      } finally {
        ReplyProcessor21.unforceSevereAlertProcessing();
      }
    }

    @Override
    public boolean tryLock(long time, TimeUnit unit) throws InterruptedException {
      return basicTryLock(time, unit, true);
    }

    // TODO: basicTryLock method is too complex for IDE to analyze
    private boolean basicTryLock(long time, TimeUnit unit, boolean interruptible)
        throws InterruptedException {
      // if (Thread.interrupted()) throw new InterruptedException(); not necessary lockInterruptibly
      // does this
      final DistributionManager dm = getDistributionManager();

      long start = System.currentTimeMillis();
      long timeoutMS = getLockTimeoutForLock(time, unit);
      long end;
      if (timeoutMS < 0) {
        timeoutMS = Long.MAX_VALUE;
        end = Long.MAX_VALUE;
      } else {
        end = start + timeoutMS;
      }

      long ackSAThreshold = getSystem().getConfig().getAckSevereAlertThreshold() * 1000L;

      long waitInterval;
      long ackWaitThreshold;

      if (ackSAThreshold > 0) {
        ackWaitThreshold = getSystem().getConfig().getAckWaitThreshold() * 1000L;
        waitInterval = ackWaitThreshold;
      } else {
        waitInterval = timeoutMS;
        ackWaitThreshold = 0;
      }

      boolean suspected = false;
      boolean severeAlertIssued = false;
      DistributedMember lockHolder = null;
      do {
        try {
          waitInterval = Math.min(end - System.currentTimeMillis(), waitInterval);
          ReplyProcessor21.forceSevereAlertProcessing();
          final boolean gotLock;
          if (interruptible) {
            gotLock =
                getLockService().lockInterruptibly(key, waitInterval, getLockLeaseForLock());
          } else {
            gotLock = getLockService().lock(key, waitInterval, getLockLeaseForLock());
          }
          if (gotLock) {
            return true;
          }
          if (ackSAThreshold > 0) {
            long elapsed = System.currentTimeMillis() - start;
            if (elapsed > ackWaitThreshold) {
              if (!suspected) {
                // start suspect processing on the holder of the lock
                suspected = true;
                severeAlertIssued = false; // in case this is a new lock holder
                waitInterval = ackSAThreshold;
                DLockRemoteToken remoteToken = ((DLockService) getLockService()).queryLock(key);
                lockHolder = remoteToken.getLessee();
                if (lockHolder != null) {
                  dm.getDistribution().suspectMember((InternalDistributedMember) lockHolder,
                      "Has not released a global region entry lock in over "
                          + ackWaitThreshold / 1000 + " seconds");
                }
              } else if (elapsed > ackSAThreshold) {
                DLockRemoteToken remoteToken = ((DLockService) getLockService()).queryLock(key);
                if (lockHolder != null && remoteToken.getLessee() != null
                    && lockHolder.equals(remoteToken.getLessee())) {
                  if (!severeAlertIssued) {
                    severeAlertIssued = true;
                    logger.fatal(
                        "{} seconds have elapsed waiting for global region entry lock held by {}",
                        ackWaitThreshold + ackSAThreshold, lockHolder);
                  }
                } else {
                  // the lock holder has changed
                  suspected = false;
                  waitInterval = ackWaitThreshold;
                  lockHolder = null;
                }
              }
            }
          } // ackSAThreshold processing
        } catch (IllegalStateException ex) {
          lockCheckReadiness();
          throw ex;
        } finally {
          ReplyProcessor21.unforceSevereAlertProcessing();
        }
      } while (System.currentTimeMillis() < end);

      return false;
    }

    @Override
    public void unlock() {
      try {
        ReplyProcessor21.forceSevereAlertProcessing();
        getLockService().unlock(key);
        if (!entries.containsKey(key)) {
          getLockService().freeResources(key);
        }
      } catch (IllegalStateException ex) {
        lockCheckReadiness();
        throw ex;
      } finally {
        ReplyProcessor21.unforceSevereAlertProcessing();
      }
    }

    @Override
    public Condition newCondition() {
      throw new UnsupportedOperationException(
          "newCondition unsupported");
    }
  }

  private class RegionDistributedLock implements Lock {

    RegionDistributedLock() {}

    @Override
    public void lock() {
      try {
        boolean locked = getLockService().suspendLocking(-1);
        Assert.assertTrue(locked, "Failed to acquire RegionDistributedLock");
      } catch (IllegalStateException ex) {
        lockCheckReadiness();
        throw ex;
      }
    }

    @Override
    public void lockInterruptibly() throws InterruptedException {
      // suspendLockingInterruptibly checks Thread.interrupted() to throw InterruptedException
      try {
        boolean locked = getLockService().suspendLockingInterruptibly(-1);
        Assert.assertTrue(locked, "Failed to acquire RegionDistributedLock");
      } catch (IllegalStateException ex) {
        lockCheckReadiness();
        throw ex;
      }
    }

    @Override
    public boolean tryLock() {
      try {
        return getLockService().suspendLocking(0);
      } catch (IllegalStateException ex) {
        lockCheckReadiness();
        throw ex;
      }
    }

    @Override
    public boolean tryLock(long time, TimeUnit unit) throws InterruptedException {
      // suspendLockingInterruptibly checks Thread.interrupted() to throw InterruptedException
      try {
        return getLockService().suspendLockingInterruptibly(getLockTimeoutForLock(time, unit));
      } catch (IllegalStateException ex) {
        lockCheckReadiness();
        throw ex;
      }
    }

    @Override
    public void unlock() {
      try {
        getLockService().resumeLocking();
      } catch (IllegalStateException ex) {
        lockCheckReadiness();
        throw ex;
      }
    }

    @Override
    public Condition newCondition() {
      throw new UnsupportedOperationException("newCondition unsupported");
    }
  }

  /**
   * If this region's scope is GLOBAL, get the region distributed lock. The sender is responsible
   * for unlocking.
   *
   * @return the acquired Lock if the region is GLOBAL and not already suspend, otherwise null.
   */
  private Lock getRegionDistributedLockIfGlobal() throws TimeoutException {
    if (getScope().isGlobal()) {
      if (isLockingSuspendedByCurrentThread())
        return null;
      Lock dlock = getRegionDistributedLock();
      dlock.lock(); // caller is expected to use a try-finally to unlock
      return dlock;
    }
    return null;
  }

  /**
   * Distribute the PutAllOp. This implementation distributes it to peers.
   *
   * @return token >0 means startOperation finished distribution
   * @since GemFire 5.7
   */
  @Override
  public long postPutAllSend(DistributedPutAllOperation putAllOp,
      VersionedObjectList successfulPuts) {
    long token = -1;
    if (putAllOp.putAllDataSize > 0) {
      token = putAllOp.startOperation();
    } else {
      if (logger.isDebugEnabled()) {
        logger.debug("DR.postPutAll: no data to distribute");
      }
    }
    return token;
  }

  @Override
  public long postRemoveAllSend(DistributedRemoveAllOperation op,
      VersionedObjectList successfulOps) {
    long token = -1;
    if (op.removeAllDataSize > 0) {
      token = op.startOperation();
    } else {
      getCache().getLogger().fine("DR.postRemoveAll: no data to distribute");
    }
    return token;
  }

  @Override
  VersionedObjectList basicPutAll(final Map<?, ?> map,
      final DistributedPutAllOperation putAllOp, final Map<Object, VersionTag> retryVersions) {
    Lock dlock = getRegionDistributedLockIfGlobal();
    try {
      return super.basicPutAll(map, putAllOp, retryVersions);
    } finally {
      if (dlock != null) {
        dlock.unlock();
      }
    }
  }

  @Override
  public VersionedObjectList basicRemoveAll(final Collection<Object> keys,
      final DistributedRemoveAllOperation removeAllOp, final List<VersionTag> retryVersions) {
    Lock dlock = getRegionDistributedLockIfGlobal();
    try {
      return super.basicRemoveAll(keys, removeAllOp, retryVersions);
    } finally {
      if (dlock != null) {
        dlock.unlock();
      }
    }
  }

  /**
   * Returns the missing required roles after waiting up to the timeout
   *
   * @throws IllegalStateException if region is not configured with required roles
   */
  public Set waitForRequiredRoles(long timeout) throws InterruptedException {
    if (Thread.interrupted()) {
      throw new InterruptedException();
    }
    checkReadiness();

    if (!getMembershipAttributes().hasRequiredRoles()) {
      throw new IllegalStateException(
          "Region has not been configured with required roles.");
    }
    if (!isMissingRequiredRoles) { // should we delete this check?
      if (logger.isDebugEnabled()) {
        logger.debug("No missing required roles to wait for.");
      }
      return Collections.emptySet(); // early-out: no missing required roles
    }
    if (timeout != 0) { // if timeout is zero then fall through past waits
      if (timeout == -1) { // infinite timeout
        while (isMissingRequiredRoles) {
          checkReadiness();
          // bail if distribution has stopped
          cache.getCancelCriterion().checkCancelInProgress(null);
          synchronized (missingRequiredRoles) {
            // one more check while synced
            if (isMissingRequiredRoles) {
              if (logger.isDebugEnabled()) {
                logger.debug("About to wait for missing required roles.");
              }
              // TODO an infinite wait here might be a problem...
              missingRequiredRoles.wait(); // spurious wakeup ok
            }
          }
        }
      } else { // use the timeout
        long endTime = System.currentTimeMillis() + timeout;
        while (isMissingRequiredRoles) {
          checkReadiness();
          // bail if distribution has stopped
          cache.getCancelCriterion().checkCancelInProgress(null);
          synchronized (missingRequiredRoles) {
            // one more check while synced
            if (isMissingRequiredRoles) {
              long timeToWait = endTime - System.currentTimeMillis();
              if (timeToWait > 0) {
                if (logger.isDebugEnabled()) {
                  logger.debug("About to wait up to {} milliseconds for missing required roles.",
                      timeToWait);
                }
                missingRequiredRoles.wait(timeToWait); // spurious wakeup ok
              } else {
                break;
              }
            }
          }
        }
      }
    }
    // check readiness again: thread may have been notified at destroy time
    checkReadiness();
    if (isMissingRequiredRoles) {
      // sync on missingRequiredRoles to prevent mods to required role status...
      synchronized (missingRequiredRoles) {
        return Collections.unmodifiableSet(new HashSet<>(missingRequiredRoles));
      }
    } else {
      return Collections.emptySet();
    }
  }

  /** Returns true if the role is currently present this region's membership. */
  public boolean isRoleInRegionMembership(Role role) {
    checkReadiness();
    return basicIsRoleInRegionMembership(role);
  }

  private boolean basicIsRoleInRegionMembership(Role role) {
    if (getSystem().getDistributedMember().getRoles().contains(role)) {
      // since we are playing the role
      return true;
    }
    for (DistributedMember member : distAdvisor.adviseGeneric()) {
      Set<Role> roles = member.getRoles();
      if (roles.contains(role)) {
        return true;
      }
    }
    return false;
  }

  @Override
  public void remoteRegionInitialized(CacheProfile profile) {
    synchronized (advisorListener) {
      if (advisorListener.members == null && hasListener()) {
        Object callback = TEST_HOOK_ADD_PROFILE ? profile : null;
        RegionEventImpl event = new RegionEventImpl(this, Operation.REGION_CREATE, callback, true,
            profile.peerMemberId);
        dispatchListenerEvent(EnumListenerEvent.AFTER_REMOTE_REGION_CREATE, event);
      }
    }
  }

  @Override
  void removeSenderFromAdvisor(InternalDistributedMember sender, int serial,
      boolean regionDestroyed) {
    getDistributionAdvisor().removeIdWithSerial(sender, serial, regionDestroyed);
  }

  /** doesn't throw RegionDestroyedException, used by CacheDistributionAdvisor */
  @Override
  public DistributionAdvisee getParentAdvisee() {
    return (DistributionAdvisee) basicGetParentRegion();
  }

  /**
   * Used to get membership events from our advisor to implement RegionMembershipListener
   * invocations.
   *
   * @since GemFire 5.0
   */
  protected class AdvisorListener implements MembershipListener {
    Set<InternalDistributedMember> members = new HashSet<>(); // package-private to avoid synthetic
                                                              // accessor

    protected boolean destroyed = false;

    synchronized void addMembers(Set<InternalDistributedMember> newMembers) {
      members.addAll(newMembers);
    }

    protected synchronized Set<InternalDistributedMember> getInitialMembers() {
      Set<InternalDistributedMember> initMembers = members;
      members = null;
      return initMembers;
    }

    @Override
    public void quorumLost(DistributionManager distributionManager,
        Set<InternalDistributedMember> failures, List<InternalDistributedMember> remaining) {
      // do nothing
    }

    @Override
    public void memberSuspect(DistributionManager distributionManager, InternalDistributedMember id,
        InternalDistributedMember whoSuspected, String reason) {
      // do nothing
    }

    /** called when membership listeners are added after region creation */
    synchronized void initRMLWrappers() {
      Set<InternalDistributedMember> membersWithThisRegion =
          distAdvisor.adviseGeneric();
      initPostCreateRegionMembershipListeners(membersWithThisRegion);
    }

    @Override
    public synchronized void memberJoined(DistributionManager distributionManager,
        InternalDistributedMember id) {
      if (destroyed) {
        return;
      }
      if (members != null) {
        members.add(id);
      }
      // bug #44684 - do not notify listener of create until remote member is initialized
      if (getMembershipAttributes().hasRequiredRoles()) {
        // newlyAcquiredRoles is used for intersection and RoleEvent
        Set<Role> newlyAcquiredRoles = Collections.emptySet();
        synchronized (missingRequiredRoles) {
          if (isMissingRequiredRoles) {
            Set<Role> roles = id.getRoles();
            newlyAcquiredRoles = new HashSet<>(missingRequiredRoles);
            newlyAcquiredRoles.retainAll(roles); // find the intersection
            if (!newlyAcquiredRoles.isEmpty()) {
              missingRequiredRoles.removeAll(newlyAcquiredRoles);
              if (members == null && missingRequiredRoles.isEmpty()) {
                isMissingRequiredRoles = false;
                getCachePerfStats().incReliableRegionsMissing(-1);
                if (getMembershipAttributes().getLossAction().isAllAccess())
                  getCachePerfStats().incReliableRegionsMissingFullAccess(-1); // rahul
                else if (getMembershipAttributes().getLossAction().isLimitedAccess())
                  getCachePerfStats().incReliableRegionsMissingLimitedAccess(-1);
                else if (getMembershipAttributes().getLossAction().isNoAccess())
                  getCachePerfStats().incReliableRegionsMissingNoAccess(-1);

                boolean async = resumeReliability(id, newlyAcquiredRoles);
                if (async) {
                  destroyed = true;
                }
              }
            }
          }
          if (!destroyed) {
            // any number of threads may be waiting on missingRequiredRoles
            missingRequiredRoles.notifyAll();
          }
        }
        if (!destroyed && members == null && hasListener()) {
          if (!newlyAcquiredRoles.isEmpty()) {
            // fire afterRoleGain event
            RoleEventImpl relEvent = new RoleEventImpl(DistributedRegion.this,
                Operation.REGION_CREATE, null, true, id, newlyAcquiredRoles);
            dispatchListenerEvent(EnumListenerEvent.AFTER_ROLE_GAIN, relEvent);
          }
        }
      }
    }

    @Override
    public synchronized void memberDeparted(DistributionManager distributionManager,
        InternalDistributedMember id, boolean crashed) {
      if (destroyed) {
        return;
      }
      if (members != null) {
        members.remove(id);
      }
      if (members == null && hasListener()) {
        RegionEventImpl event =
            new RegionEventImpl(DistributedRegion.this, Operation.REGION_CLOSE, null, true, id);
        if (crashed) {
          dispatchListenerEvent(EnumListenerEvent.AFTER_REMOTE_REGION_CRASH, event);
        } else {
          // @todo darrel: it would be nice to know if what actual op was done
          // could be close, local destroy, or destroy (or load snap?)
          if (DestroyRegionOperation.isRegionDepartureNotificationOk()) {
            dispatchListenerEvent(EnumListenerEvent.AFTER_REMOTE_REGION_DEPARTURE, event);
          }
        }
      }
      if (getMembershipAttributes().hasRequiredRoles()) {
        Set<Role> newlyMissingRoles = Collections.emptySet();
        synchronized (missingRequiredRoles) {
          Set<Role> roles = id.getRoles();
          for (Role role : roles) {
            if (getMembershipAttributes().getRequiredRoles().contains(role)
                && !basicIsRoleInRegionMembership(role)) {
              if (newlyMissingRoles.isEmpty()) {
                newlyMissingRoles = new HashSet<>();
              }
              newlyMissingRoles.add(role);
              if (members == null && !isMissingRequiredRoles) {
                isMissingRequiredRoles = true;
                getCachePerfStats().incReliableRegionsMissing(1);
                if (getMembershipAttributes().getLossAction().isAllAccess()) {
                  getCachePerfStats().incReliableRegionsMissingFullAccess(1); // rahul
                } else if (getMembershipAttributes().getLossAction().isLimitedAccess()) {
                  getCachePerfStats().incReliableRegionsMissingLimitedAccess(1);
                } else if (getMembershipAttributes().getLossAction().isNoAccess()) {
                  getCachePerfStats().incReliableRegionsMissingNoAccess(1);
                }

                boolean async = lostReliability(id, newlyMissingRoles);
                if (async) {
                  destroyed = true;
                }
              }
            }
          }
          if (!destroyed) {
            missingRequiredRoles.addAll(newlyMissingRoles);
            // any number of threads may be waiting on missingRequiredRoles...
            missingRequiredRoles.notifyAll();
          }
        }
        if (!destroyed && members == null && hasListener()) {
          if (!newlyMissingRoles.isEmpty()) {
            // fire afterRoleLoss event
            RoleEventImpl relEvent = new RoleEventImpl(DistributedRegion.this,
                Operation.REGION_CLOSE, null, true, id, newlyMissingRoles);
            dispatchListenerEvent(EnumListenerEvent.AFTER_ROLE_LOSS, relEvent);
          }
        }
      }
    }
  }

  /**
   * Used to bootstrap txState.
   *
   * @return member with primary bucket for partitionedRegions
   */
  @Override
  public DistributedMember getOwnerForKey(KeyInfo key) {
    assert !isInternalRegion() || isMetaRegionWithTransactions();
    if (!getAttributes().getDataPolicy().withStorage() || (getConcurrencyChecksEnabled()
        && getAttributes().getDataPolicy() == DataPolicy.NORMAL)) {
      // execute on random replicate
      return getRandomReplicate();
    }
    // if we are non-persistent, forward transactions to
    // a persistent member
    if (getConcurrencyChecksEnabled() && !generateVersionTag) {
      return getRandomPersistentReplicate();
    }
    return super.getOwnerForKey(key);
  }

  /**
   * Execute the provided named function in all locations that contain the given keys. So function
   * can be executed on just one fabric node, executed in parallel on a subset of nodes in parallel
   * across all the nodes.
   *
   * @since GemFire 5.8
   */
  @Override
  public ResultCollector executeFunction(final DistributedRegionFunctionExecutor execution,
      final Function function, final Object args, final ResultCollector rc, final Set filter,
      final ServerToClientFunctionResultSender sender) {
    DistributedMember target = getTransactionalNode();
    if (target != null) {
      if (target.equals(getMyId())) {
        return executeLocally(execution, function, args, 0, rc, filter, sender);
      }
      return executeOnReplicate(execution, function, args, rc, filter, target);
    } else if (getAttributes().getDataPolicy().withReplication()
        || getAttributes().getDataPolicy().withPreloaded()) {
      // execute locally
      final Set<InternalDistributedMember> singleMember = Collections.singleton(getMyId());
      execution.validateExecution(function, singleMember);
      execution.setExecutionNodes(singleMember);
      return executeLocally(execution, function, args, 0, rc, filter, sender);
    } else {
      // select a random replicate
      target = getRandomReplicate();
      if (target == null) {
        throw new FunctionException(
            String.format("No Replicated Region found for executing function : %s.",
                function.getId()));
      }
    }
    final LocalResultCollector<?, ?> localRC = execution.getLocalResultCollector(function, rc);
    return executeOnReplicate(execution, function, args, localRC, filter, target);
  }

  private ResultCollector executeOnReplicate(final DistributedRegionFunctionExecutor execution,
      final Function function, final Object args, ResultCollector rc, final Set filter,
      final DistributedMember target) {
    final Set<InternalDistributedMember> singleMember =
        Collections.singleton((InternalDistributedMember) target);
    execution.validateExecution(function, singleMember);
    execution.setExecutionNodes(singleMember);

    HashMap<InternalDistributedMember, Object> memberArgs = new HashMap<>();
    memberArgs.put((InternalDistributedMember) target,
        execution.getArgumentsForMember(target.getId()));

    ResultSender resultSender = new DistributedRegionFunctionResultSender(null, rc, function,
        execution.getServerResultSender());

    DistributedRegionFunctionResultWaiter waiter =
        new DistributedRegionFunctionResultWaiter(getSystem(), getFullPath(), rc,
            function, filter, Collections.singleton(target), memberArgs, resultSender);

    rc = waiter.getFunctionResultFrom(Collections.singleton(target), function, execution);
    return rc;
  }

  /**
   * @return the node which a transaction is already is progress, null otherwise
   */
  private DistributedMember getTransactionalNode() {
    if (cache.getTxManager().getTXState() != null) {
      return cache.getTxManager().getTXState().getTarget();
    }
    return null;
  }

  /**
   * Implementation of {@link ProfileVisitor} that selects a random replicated member from the
   * available ones for this region.
   */
  static class GetRandomReplicate implements ProfileVisitor<DistributedMember> {

    private boolean onlyPersistent = false;

    InternalDistributedMember member = null;

    private int randIndex = -1;

    GetRandomReplicate() {}

    GetRandomReplicate(boolean onlyPersistent) {
      this.onlyPersistent = onlyPersistent;
    }

    @Override
    public boolean visit(DistributionAdvisor advisor, Profile profile, int profileIndex,
        int numProfiles, DistributedMember member) {
      final CacheProfile cp = (CacheProfile) profile;
      if (randIndex < 0) {
        randIndex = PartitionedRegion.RANDOM.nextInt(numProfiles);
      }
      if (cp.dataPolicy.withReplication() && cp.regionInitialized) {
        if (onlyPersistent && !cp.dataPolicy.withPersistence()) {
          return true;
        }
        // store the last replicated member in any case since in the worst case
        // there may be no replicated node after "randIndex" in which case the
        // last visited member will be used
        this.member = cp.getDistributedMember();
        return profileIndex < randIndex;
      }
      return true;
    }
  }

  /**
   * @return a random replicate, null if there are none
   */
  private InternalDistributedMember getRandomReplicate() {
    /*
     * [sumedh] The old code causes creation of a unnecessary HashSet and population with all
     * replicates (which may be large), then copy into an array and then selection of a random one
     * from that. The new approach uses a much more efficient visitor instead. Set replicates =
     * this.getCacheDistributionAdvisor().adviseReplicates(); if (replicates.isEmpty()) { return
     * null; } return (InternalDistributedMember)(replicates .toArray()[new
     * Random().nextInt(replicates.size())]);
     */
    final GetRandomReplicate getReplicate = new GetRandomReplicate();
    getCacheDistributionAdvisor().accept(getReplicate, null);
    return getReplicate.member;
  }

  /**
   * @return a random persistent replicate, null if there is none
   */
  private InternalDistributedMember getRandomPersistentReplicate() {
    final GetRandomReplicate getPersistentReplicate = new GetRandomReplicate(true);
    getCacheDistributionAdvisor().accept(getPersistentReplicate, null);
    return getPersistentReplicate.member;
  }

  void executeOnRegion(DistributedRegionFunctionStreamingMessage msg, final Function function,
      final Object args, int prid, final Set filter, boolean isReExecute) throws IOException {
    final DistributionManager dm = getDistributionManager();
    ResultSender resultSender = new DistributedRegionFunctionResultSender(dm, msg, function);
    final RegionFunctionContextImpl context = new RegionFunctionContextImpl(cache, function.getId(),
        this, args, filter, null, null, resultSender, isReExecute);
    FunctionStats stats = FunctionStatsManager.getFunctionStats(function.getId(), dm.getSystem());
    long start = stats.startFunctionExecution(function.hasResult());
    try {
      function.execute(context);
      stats.endFunctionExecution(start, function.hasResult());
    } catch (FunctionException functionException) {
      if (logger.isDebugEnabled()) {
        logger.debug("FunctionException occurred on remote node  while executing Function: {}",
            function.getId(), functionException);
      }
      stats.endFunctionExecutionWithException(start, function.hasResult());
      throw functionException;
    } catch (CacheClosedException cacheClosedexception) {
      if (logger.isDebugEnabled()) {
        logger.debug("CacheClosedException occurred on remote node  while executing Function: {}",
            function.getId(), cacheClosedexception);
      }
      throw cacheClosedexception;
    } catch (Exception exception) {
      if (logger.isDebugEnabled()) {
        logger.debug("Exception occurred on remote node  while executing Function: {}",
            function.getId(), exception);
      }
      stats.endFunctionExecutionWithException(start, function.hasResult());
      throw new FunctionException(exception);
    }
  }

  private ResultCollector executeLocally(final DistributedRegionFunctionExecutor execution,
      final Function function, final Object args, int prid,
      final ResultCollector rc,
      final Set filter,
      final ServerToClientFunctionResultSender sender) {
    final LocalResultCollector<?, ?> localRC = execution.getLocalResultCollector(function, rc);
    final DistributionManager dm = getDistributionManager();
    final DistributedRegionFunctionResultSender resultSender =
        new DistributedRegionFunctionResultSender(dm, localRC, function, sender);
    final RegionFunctionContextImpl context = new RegionFunctionContextImpl(cache, function.getId(),
        this, args, filter, null, null, resultSender, execution.isReExecute());
    execution.executeFunctionOnLocalNode(function, context, resultSender, dm, isTX());
    return localRC;
  }

  @Override
  void setMemoryThresholdFlag(MemoryEvent event) {
    Set<InternalDistributedMember> others = getCacheDistributionAdvisor().adviseGeneric();

    if (event.isLocal() || others.contains(event.getMember())) {
      if (event.getState().isCritical() && !event.getPreviousState().isCritical()
          && (event.getType() == ResourceType.HEAP_MEMORY
              || (event.getType() == ResourceType.OFFHEAP_MEMORY && getOffHeap()))) {
        addCriticalMember(event.getMember());
      } else if (!event.getState().isCritical() && event.getPreviousState().isCritical()
          && (event.getType() == ResourceType.HEAP_MEMORY
              || (event.getType() == ResourceType.OFFHEAP_MEMORY && getOffHeap()))) {
        removeCriticalMember(event.getMember());
      }
    }
  }

  @Override
  public void removeCriticalMember(DistributedMember member) {
    if (logger.isDebugEnabled()) {
      logger.debug("DR: removing member {} from critical member list", member);
    }
    synchronized (memoryThresholdReachedMembers) {
      memoryThresholdReachedMembers.remove(member);
      if (memoryThresholdReachedMembers.isEmpty()) {
        setMemoryThresholdReached(false);
      }
    }
  }

  @Override
  void initialCriticalMembers(boolean localMemoryIsCritical,
      Set<InternalDistributedMember> criticalMembers) {
    Set<InternalDistributedMember> others = getCacheDistributionAdvisor().adviseGeneric();
    for (InternalDistributedMember idm : criticalMembers) {
      if (others.contains(idm)) {
        addCriticalMember(idm);
      }
    }
  }

  /**
   * @param idm member whose threshold has been exceeded
   */
  protected void addCriticalMember(final DistributedMember idm) {
    synchronized (memoryThresholdReachedMembers) {
      if (memoryThresholdReachedMembers.isEmpty()) {
        setMemoryThresholdReached(true);
      }
      memoryThresholdReachedMembers.add(idm);
    }
  }

  @Override
  public MemoryThresholdInfo getAtomicThresholdInfo() {
    if (!isMemoryThresholdReached()) {
      return MemoryThresholdInfo.getNotReached();
    }
    synchronized (memoryThresholdReachedMembers) {
      return new MemoryThresholdInfo(isMemoryThresholdReached(),
          new HashSet<>(memoryThresholdReachedMembers));
    }
  }

  /**
   * Fetch Version for the given key from a remote replicate member.
   *
   * @throws EntryNotFoundException if the entry is not found on replicate member
   * @return VersionTag for the key
   */
  protected VersionTag fetchRemoteVersionTag(Object key) {
    VersionTag tag = null;
    assert getDataPolicy() != DataPolicy.REPLICATE;
    final TXStateProxy tx = cache.getTXMgr().pauseTransaction();
    try {
      boolean retry = true;
      InternalDistributedMember member = getRandomReplicate();
      while (retry) {
        try {
          if (member == null) {
            break;
          }
          FetchVersionResponse response = RemoteFetchVersionMessage.send(member, this, key);
          tag = response.waitForResponse();
          retry = false;
        } catch (RemoteOperationException e) {
          member = getRandomReplicate();
          if (member != null) {
            if (logger.isDebugEnabled()) {
              logger.debug("Retrying RemoteFetchVersionMessage on member:{}", member);
            }
          }
        }
      }
    } finally {
      cache.getTXMgr().unpauseTransaction(tx);
    }
    return tag;
  }

  /**
   * Test hook for bug 48578. Returns true if it sees a net loader. Returns false if it does not
   * have one.
   */
  public boolean hasNetLoader() {
    return hasNetLoader(getCacheDistributionAdvisor());
  }

  @Override
  long getLatestLastAccessTimeFromOthers(Object key) {
    LatestLastAccessTimeOperation op = new LatestLastAccessTimeOperation<>(this, key);
    return op.getLatestLastAccessTime();
  }

  @Override
  public Set adviseNetWrite() {
    return getCacheDistributionAdvisor().adviseNetWrite();
  }

  @VisibleForTesting
  public SenderIdMonitor getSenderIdMonitor() {
    return senderIdMonitor;
  }
}<|MERGE_RESOLUTION|>--- conflicted
+++ resolved
@@ -2148,12 +2148,6 @@
     if (rvv != null) {
       rvv.unlockForClear(getMyId());
     }
-<<<<<<< HEAD
-=======
-    if (!isUsedForPartitionedRegionBucket()) {
-      DistributedClearOperation.releaseLocks(regionEvent, participants);
-    }
->>>>>>> 81102ceb
 
     if (armLockTestHook != null) {
       armLockTestHook.afterRelease(this, regionEvent);
