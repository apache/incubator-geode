--- conflicted
+++ resolved
@@ -313,11 +313,7 @@
   @Override
   public void postPutAll(DistributedPutAllOperation putallOp, VersionedObjectList successfulPuts,
       LocalRegion region) {
-<<<<<<< HEAD
-    if (!region.getDataPolicy().withStorage() && region.concurrencyChecksEnabled
-=======
-    if (!region.dataPolicy.withStorage() && region.getConcurrencyChecksEnabled()
->>>>>>> ffee51a1
+    if (!region.getDataPolicy().withStorage() && region.getConcurrencyChecksEnabled()
         && putallOp.getBaseEvent().isBridgeEvent()) {
       // if there is no local storage we need to transfer version information
       // to the successfulPuts list for transmission back to the client
@@ -339,11 +335,7 @@
   @Override
   public void postRemoveAll(DistributedRemoveAllOperation op, VersionedObjectList successfulOps,
       LocalRegion region) {
-<<<<<<< HEAD
-    if (!region.getDataPolicy().withStorage() && region.concurrencyChecksEnabled
-=======
-    if (!region.dataPolicy.withStorage() && region.getConcurrencyChecksEnabled()
->>>>>>> ffee51a1
+    if (!region.getDataPolicy().withStorage() && region.getConcurrencyChecksEnabled()
         && op.getBaseEvent().isBridgeEvent()) {
       // if there is no local storage we need to transfer version information
       // to the successfulOps list for transmission back to the client
