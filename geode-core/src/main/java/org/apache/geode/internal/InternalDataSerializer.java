/*
 * Licensed to the Apache Software Foundation (ASF) under one or more contributor license
 * agreements. See the NOTICE file distributed with this work for additional information regarding
 * copyright ownership. The ASF licenses this file to You under the Apache License, Version 2.0 (the
 * "License"); you may not use this file except in compliance with the License. You may obtain a
 * copy of the License at
 *
 * http://www.apache.org/licenses/LICENSE-2.0
 *
 * Unless required by applicable law or agreed to in writing, software distributed under the License
 * is distributed on an "AS IS" BASIS, WITHOUT WARRANTIES OR CONDITIONS OF ANY KIND, either express
 * or implied. See the License for the specific language governing permissions and limitations under
 * the License.
 */
package org.apache.geode.internal;

import java.io.BufferedReader;
import java.io.DataInput;
import java.io.DataOutput;
import java.io.EOFException;
import java.io.File;
import java.io.IOException;
import java.io.InputStream;
import java.io.InputStreamReader;
import java.io.NotSerializableException;
import java.io.ObjectInput;
import java.io.ObjectInputStream;
import java.io.ObjectOutput;
import java.io.ObjectOutputStream;
import java.io.ObjectStreamClass;
import java.io.OutputStream;
import java.io.Serializable;
import java.io.UTFDataFormatException;
import java.lang.ref.WeakReference;
import java.lang.reflect.Constructor;
import java.lang.reflect.InvocationTargetException;
import java.lang.reflect.Modifier;
import java.lang.reflect.Proxy;
import java.math.BigDecimal;
import java.math.BigInteger;
import java.net.InetAddress;
import java.net.URL;
import java.sql.Timestamp;
import java.util.ArrayList;
import java.util.Collection;
import java.util.Date;
import java.util.HashMap;
import java.util.HashSet;
import java.util.Hashtable;
import java.util.IdentityHashMap;
import java.util.Iterator;
import java.util.LinkedHashSet;
import java.util.LinkedList;
import java.util.List;
import java.util.Map;
import java.util.Map.Entry;
import java.util.Properties;
import java.util.Set;
import java.util.Stack;
import java.util.TreeMap;
import java.util.TreeSet;
import java.util.UUID;
import java.util.Vector;
import java.util.concurrent.ConcurrentHashMap;
import java.util.concurrent.ConcurrentMap;
import java.util.concurrent.TimeUnit;

import org.apache.commons.lang.StringUtils;
import org.apache.logging.log4j.Logger;

import org.apache.geode.CancelException;
import org.apache.geode.CanonicalInstantiator;
import org.apache.geode.DataSerializable;
import org.apache.geode.DataSerializer;
import org.apache.geode.GemFireConfigException;
import org.apache.geode.GemFireIOException;
import org.apache.geode.GemFireRethrowable;
import org.apache.geode.Instantiator;
import org.apache.geode.InternalGemFireError;
import org.apache.geode.SerializationException;
import org.apache.geode.SystemFailure;
import org.apache.geode.ToDataException;
import org.apache.geode.cache.CacheClosedException;
import org.apache.geode.cache.execute.Function;
import org.apache.geode.distributed.internal.ClusterDistributionManager;
import org.apache.geode.distributed.internal.DMStats;
import org.apache.geode.distributed.internal.DistributedSystemService;
import org.apache.geode.distributed.internal.DistributionConfig;
import org.apache.geode.distributed.internal.InternalDistributedSystem;
import org.apache.geode.distributed.internal.LonerDistributionManager;
import org.apache.geode.distributed.internal.SerialDistributionMessage;
import org.apache.geode.i18n.StringId;
import org.apache.geode.internal.cache.EnumListenerEvent;
import org.apache.geode.internal.cache.EventID;
import org.apache.geode.internal.cache.GemFireCacheImpl;
import org.apache.geode.internal.cache.InternalCache;
import org.apache.geode.internal.cache.PoolManagerImpl;
import org.apache.geode.internal.cache.tier.sockets.CacheClientNotifier;
import org.apache.geode.internal.cache.tier.sockets.CacheServerHelper;
import org.apache.geode.internal.cache.tier.sockets.ClientDataSerializerMessage;
import org.apache.geode.internal.cache.tier.sockets.ClientProxyMembershipID;
import org.apache.geode.internal.cache.tier.sockets.OldClientSupportService;
import org.apache.geode.internal.cache.tier.sockets.Part;
import org.apache.geode.internal.i18n.LocalizedStrings;
import org.apache.geode.internal.lang.ClassUtils;
import org.apache.geode.internal.logging.LogService;
import org.apache.geode.internal.logging.log4j.LocalizedMessage;
import org.apache.geode.internal.logging.log4j.LogMarker;
import org.apache.geode.internal.util.concurrent.CopyOnWriteHashMap;
import org.apache.geode.pdx.NonPortableClassException;
import org.apache.geode.pdx.PdxInstance;
import org.apache.geode.pdx.PdxSerializable;
import org.apache.geode.pdx.PdxSerializer;
import org.apache.geode.pdx.internal.AutoSerializableManager;
import org.apache.geode.pdx.internal.AutoSerializableManager.AutoClassInfo;
import org.apache.geode.pdx.internal.EnumInfo;
import org.apache.geode.pdx.internal.PdxInputStream;
import org.apache.geode.pdx.internal.PdxInstanceEnum;
import org.apache.geode.pdx.internal.PdxInstanceImpl;
import org.apache.geode.pdx.internal.PdxOutputStream;
import org.apache.geode.pdx.internal.PdxReaderImpl;
import org.apache.geode.pdx.internal.PdxType;
import org.apache.geode.pdx.internal.PdxWriterImpl;
import org.apache.geode.pdx.internal.TypeRegistry;

/**
 * Contains static methods for data serializing instances of internal GemFire classes. It also
 * contains the implementation of the distribution messaging (and shared memory management) needed
 * to support data serialization.
 *
 * @since GemFire 3.5
 */
public abstract class InternalDataSerializer extends DataSerializer implements DSCODE {
  private static final Logger logger = LogService.getLogger();

  /**
   * Maps Class names to their DataSerializer. This is used to find a DataSerializer during
   * serialization.
   */
  private static final Map<String, DataSerializer> classesToSerializers = new ConcurrentHashMap<>();


  /**
   * This list contains classes that Geode's classes subclass, such as antlr AST classes which
   * are used by our Object Query Language. It also contains certain
   * classes that are DataSerializable but end up being serialized as part of other serializable
   * objects. VersionedObjectList, for instance, is serialized as part of a
   * partial putAll exception object.
   * <p>
   * Do not java-serialize objects that Geode does not have complete control over. This
   * leaves us open to security attacks such as Gadget Chains and compromises the ability
   * to do a rolling upgrade from one version of Geode to the next.
   * <p>
   * In general you shouldn't use java serialization and you should implement
   * DataSerializableFixedID
   * for internal Geode objects. This gives you better control over backward-compatibility.
   * <p>
   * Do not add to this list unless absolutely necessary. Instead put your classes either
   * in the sanctionedSerializables file for your module or in its excludedClasses file.
   * Run AnalyzeSerializables to generate the content for the file.
   * <p>
   */
  private static final String SANCTIONED_SERIALIZABLES_DEPENDENCIES_PATTERN =
      "java.**;javax.management.**" + ";javax.print.attribute.EnumSyntax" // used for some old enums
          + ";antlr.**" // query AST objects

          // old Admin API
          + ";org.apache.commons.modeler.AttributeInfo" + ";org.apache.commons.modeler.FeatureInfo"
          + ";org.apache.commons.modeler.ManagedBean"
          + ";org.apache.geode.distributed.internal.DistributionConfigSnapshot"
          + ";org.apache.geode.distributed.internal.RuntimeDistributionConfigImpl"
          + ";org.apache.geode.distributed.internal.DistributionConfigImpl"

          // WindowedExportFunction, RegionSnapshotService
          + ";org.apache.geode.distributed.internal.membership.InternalDistributedMember"
          // putAll
          + ";org.apache.geode.internal.cache.persistence.PersistentMemberID" // putAll
          + ";org.apache.geode.internal.cache.persistence.DiskStoreID" // putAll
          + ";org.apache.geode.internal.cache.tier.sockets.VersionedObjectList" // putAll

          // security services
          + ";org.apache.shiro.*;org.apache.shiro.authz.*;org.apache.shiro.authc.*"

          // export logs
          + ";org.apache.logging.log4j.Level" + ";org.apache.logging.log4j.spi.StandardLevel"

          // jar deployment
          + ";com.sun.proxy.$Proxy*" + ";com.healthmarketscience.rmiio.RemoteInputStream"

          // geode-modules
          + ";org.apache.geode.modules.util.SessionCustomExpiry" + ";";


  private static InputStreamFilter defaultSerializationFilter = new EmptyInputStreamFilter();

  /**
   * A deserialization filter for ObjectInputStreams
   */
  private static InputStreamFilter serializationFilter = defaultSerializationFilter;

  private static final String serializationVersionTxt =
      System.getProperty(DistributionConfig.GEMFIRE_PREFIX + "serializationVersion");

  /**
   * support for old GemFire clients and WAN sites - needed to enable moving from GemFire to Geode
   */
  private static OldClientSupportService oldClientSupportService;

  /**
   * For backward compatibility we must swizzle the package of some classes that had to be moved
   * when GemFire was open- sourced. This preserves backward-compatibility.
   *
   * @param name the fully qualified class name
   * @return the name of the class in this implementation
   */
  public static String processIncomingClassName(String name) {
    // TCPServer classes are used before a cache exists and support for old clients has been
    // initialized
    String oldPackage = "com.gemstone.org.jgroups.stack.tcpserver";
    String newPackage = "org.apache.geode.distributed.internal.tcpserver";
    if (name.startsWith(oldPackage)) {
      return newPackage + name.substring(oldPackage.length());
    }
    OldClientSupportService svc = getOldClientSupportService();
    if (svc != null) {
      return svc.processIncomingClassName(name);
    }
    return name;
  }

  /**
   * For backward compatibility we must swizzle the package of some classes that had to be moved
   * when GemFire was open- sourced. This preserves backward-compatibility.
   *
   * @param name the fully qualified class name
   * @param out the consumer of the serialized object
   * @return the name of the class in this implementation
   */
  public static String processOutgoingClassName(String name, DataOutput out) {
    // TCPServer classes are used before a cache exists and support for old clients has been
    // initialized
    String oldPackage = "com.gemstone.org.jgroups.stack.tcpserver";
    String newPackage = "org.apache.geode.distributed.internal.tcpserver";
    if (name.startsWith(newPackage)) {
      return oldPackage + name.substring(newPackage.length());
    }
    OldClientSupportService svc = getOldClientSupportService();
    if (svc != null) {
      return svc.processOutgoingClassName(name, out);
    }
    return name;
  }

  /**
   * Initializes the optional serialization "white list" if the user has requested it in the
   * DistributionConfig
   *
   * @param distributionConfig the DistributedSystem configuration
   * @param services DistributedSystem services that might have classes to white-list
   */
  public static void initialize(DistributionConfig distributionConfig,
      Collection<DistributedSystemService> services) {
    logger.info("initializing InternalDataSerializer with {} services", services.size());
    if (distributionConfig.getValidateSerializableObjects()) {
      if (!ClassUtils.isClassAvailable("sun.misc.ObjectInputFilter")
          && !ClassUtils.isClassAvailable("java.io.ObjectInputFilter")) {
        throw new GemFireConfigException(
            "A serialization filter has been specified but this version of Java does not support serialization filters - ObjectInputFilter is not available");
      }
      serializationFilter =
          new ObjectInputStreamFilterWrapper(SANCTIONED_SERIALIZABLES_DEPENDENCIES_PATTERN
              + distributionConfig.getSerializableObjectFilter() + ";!*", services);
    } else {
      clearSerializationFilter();
    }
  }

  private static void clearSerializationFilter() {
    serializationFilter = defaultSerializationFilter;
  }


  /**
   * {@link DistributedSystemService}s that need to whitelist Serializable objects can use this to
   * read them from a file and then return them via
   * {@link DistributedSystemService#getSerializationWhitelist}
   */
  public static Collection<String> loadClassNames(URL sanctionedSerializables) throws IOException {
    Collection<String> result = new ArrayList(1000);
    InputStream inputStream = sanctionedSerializables.openStream();
    InputStreamReader reader = new InputStreamReader(inputStream);
    BufferedReader in = new BufferedReader(reader);
    try {
      String line;
      while ((line = in.readLine()) != null) {
        line = line.trim();
        if (line.startsWith("#") || line.startsWith("//")) {
          // comment line
        } else {
          line = line.replaceAll("/", ".");
          result.add(line.substring(0, line.indexOf(',')));
        }
      }
    } finally {
      inputStream.close();
    }
    // logger.info("loaded {} class names from {}", result.size(), sanctionedSerializables);
    return result;

  }


  /**
   * Any time new serialization format is added then a new enum needs to be added here.
   *
   * @since GemFire 6.6.2
   */
  private enum SERIALIZATION_VERSION {
    vINVALID,
    // includes 6.6.0.x and 6.6.1.x. Note that no serialization changes were made in 6.6 until 6.6.2
    v660,
    // 6.6.2.x or later NOTE if you add a new constant make sure and update "latestVersion".
    v662
  }

  /**
   * Change this constant to be the last one in SERIALIZATION_VERSION
   */
  private static final SERIALIZATION_VERSION latestVersion = SERIALIZATION_VERSION.v662;

  private static SERIALIZATION_VERSION calculateSerializationVersion() {
    if (serializationVersionTxt == null || serializationVersionTxt.isEmpty()) {
      return latestVersion;
    } else if (serializationVersionTxt.startsWith("6.6.0")
        || serializationVersionTxt.startsWith("6.6.1")) {
      return SERIALIZATION_VERSION.v660;
    } else if (serializationVersionTxt.startsWith("6.6.2")) {
      return SERIALIZATION_VERSION.v662;
    } else {
      return SERIALIZATION_VERSION.vINVALID;
    }
  }

  private static final SERIALIZATION_VERSION serializationVersion = calculateSerializationVersion();

  public static boolean is662SerializationEnabled() {
    return serializationVersion.ordinal() >= SERIALIZATION_VERSION.v662.ordinal();
  }

  public static void checkSerializationVersion() {
    if (serializationVersion == SERIALIZATION_VERSION.vINVALID) {
      throw new IllegalArgumentException(
          "The system property \"gemfire.serializationVersion\" was set to \""
              + serializationVersionTxt
              + "\" which is not a valid serialization version. Valid versions must start with \"6.6.0\", \"6.6.1\", or \"6.6.2\"");
    }
  }

  static {
    initializeWellKnownSerializers();
  }

  private static void initializeWellKnownSerializers() {
    // ArrayBlockingQueue does not have zero-arg constructor
    // LinkedBlockingQueue does have zero-arg constructor but no way to get capacity

    classesToSerializers.put("java.lang.String", new WellKnownPdxDS() {
      @Override
      public boolean toData(Object o, DataOutput out) throws IOException {
        try {
          writeString((String) o, out);
        } catch (UTFDataFormatException ex) {
          // See bug 30428
          String s = "While writing a String of length " + ((String) o).length();
          UTFDataFormatException ex2 = new UTFDataFormatException(s);
          ex2.initCause(ex);
          throw ex2;
        }
        return true;
      }
    });
    classesToSerializers.put("java.net.InetAddress", new WellKnownDS() {
      @Override
      public boolean toData(Object o, DataOutput out) throws IOException {
        InetAddress address = (InetAddress) o;
        out.writeByte(INET_ADDRESS);
        writeInetAddress(address, out);
        return true;
      }
    });
    classesToSerializers.put("java.net.Inet4Address", new WellKnownDS() {
      @Override
      public boolean toData(Object o, DataOutput out) throws IOException {
        InetAddress address = (InetAddress) o;
        out.writeByte(INET_ADDRESS);
        writeInetAddress(address, out);
        return true;
      }
    });
    classesToSerializers.put("java.net.Inet6Address", new WellKnownDS() {
      @Override
      public boolean toData(Object o, DataOutput out) throws IOException {
        InetAddress address = (InetAddress) o;
        out.writeByte(INET_ADDRESS);
        writeInetAddress(address, out);
        return true;
      }
    });
    classesToSerializers.put("java.lang.Class", new WellKnownDS() {
      @Override
      public boolean toData(Object o, DataOutput out) throws IOException {
        Class c = (Class) o;
        if (c.isPrimitive()) {
          writePrimitiveClass(c, out);
        } else {
          out.writeByte(CLASS);
          writeClass(c, out);
        }
        return true;
      }
    });
    classesToSerializers.put("java.lang.Boolean", new WellKnownPdxDS() {
      @Override
      public boolean toData(Object o, DataOutput out) throws IOException {
        Boolean value = (Boolean) o;
        out.writeByte(BOOLEAN);
        writeBoolean(value, out);
        return true;
      }
    });
    classesToSerializers.put("java.lang.Character", new WellKnownPdxDS() {
      @Override
      public boolean toData(Object o, DataOutput out) throws IOException {
        Character value = (Character) o;
        out.writeByte(CHARACTER);
        writeCharacter(value, out);
        return true;
      }
    });
    classesToSerializers.put("java.lang.Byte", new WellKnownPdxDS() {
      @Override
      public boolean toData(Object o, DataOutput out) throws IOException {
        Byte value = (Byte) o;
        out.writeByte(BYTE);
        writeByte(value, out);
        return true;
      }
    });
    classesToSerializers.put("java.lang.Short", new WellKnownPdxDS() {
      @Override
      public boolean toData(Object o, DataOutput out) throws IOException {
        Short value = (Short) o;
        out.writeByte(SHORT);
        writeShort(value, out);
        return true;
      }
    });
    classesToSerializers.put("java.lang.Integer", new WellKnownPdxDS() {
      @Override
      public boolean toData(Object o, DataOutput out) throws IOException {
        Integer value = (Integer) o;
        out.writeByte(INTEGER);
        writeInteger(value, out);
        return true;
      }
    });
    classesToSerializers.put("java.lang.Long", new WellKnownPdxDS() {
      @Override
      public boolean toData(Object o, DataOutput out) throws IOException {
        Long value = (Long) o;
        out.writeByte(LONG);
        writeLong(value, out);
        return true;
      }
    });
    classesToSerializers.put("java.lang.Float", new WellKnownPdxDS() {
      @Override
      public boolean toData(Object o, DataOutput out) throws IOException {
        Float value = (Float) o;
        out.writeByte(FLOAT);
        writeFloat(value, out);
        return true;
      }
    });
    classesToSerializers.put("java.lang.Double", new WellKnownPdxDS() {
      @Override
      public boolean toData(Object o, DataOutput out) throws IOException {
        Double value = (Double) o;
        out.writeByte(DOUBLE);
        writeDouble(value, out);
        return true;
      }
    });
    classesToSerializers.put("[Z", // boolean[]
        new WellKnownPdxDS() {
          @Override
          public boolean toData(Object o, DataOutput out) throws IOException {
            out.writeByte(BOOLEAN_ARRAY);
            writeBooleanArray((boolean[]) o, out);
            return true;
          }
        });
    classesToSerializers.put("[B", // byte[]
        new WellKnownPdxDS() {
          @Override
          public boolean toData(Object o, DataOutput out) throws IOException {
            byte[] array = (byte[]) o;
            out.writeByte(BYTE_ARRAY);
            writeByteArray(array, out);
            return true;
          }
        });
    classesToSerializers.put("[C", // char[]
        new WellKnownPdxDS() {
          @Override
          public boolean toData(Object o, DataOutput out) throws IOException {
            out.writeByte(CHAR_ARRAY);
            writeCharArray((char[]) o, out);
            return true;
          }
        });
    classesToSerializers.put("[D", // double[]
        new WellKnownPdxDS() {
          @Override
          public boolean toData(Object o, DataOutput out) throws IOException {
            double[] array = (double[]) o;
            out.writeByte(DOUBLE_ARRAY);
            writeDoubleArray(array, out);
            return true;
          }
        });
    classesToSerializers.put("[F", // float[]
        new WellKnownPdxDS() {
          @Override
          public boolean toData(Object o, DataOutput out) throws IOException {
            float[] array = (float[]) o;
            out.writeByte(FLOAT_ARRAY);
            writeFloatArray(array, out);
            return true;
          }
        });
    classesToSerializers.put("[I", // int[]
        new WellKnownPdxDS() {
          @Override
          public boolean toData(Object o, DataOutput out) throws IOException {
            int[] array = (int[]) o;
            out.writeByte(INT_ARRAY);
            writeIntArray(array, out);
            return true;
          }
        });
    classesToSerializers.put("[J", // long[]
        new WellKnownPdxDS() {
          @Override
          public boolean toData(Object o, DataOutput out) throws IOException {
            long[] array = (long[]) o;
            out.writeByte(LONG_ARRAY);
            writeLongArray(array, out);
            return true;
          }
        });
    classesToSerializers.put("[S", // short[]
        new WellKnownPdxDS() {
          @Override
          public boolean toData(Object o, DataOutput out) throws IOException {
            short[] array = (short[]) o;
            out.writeByte(SHORT_ARRAY);
            writeShortArray(array, out);
            return true;
          }
        });
    classesToSerializers.put("[Ljava.lang.String;", // String[]
        new WellKnownPdxDS() {
          @Override
          public boolean toData(Object o, DataOutput out) throws IOException {
            String[] array = (String[]) o;
            out.writeByte(STRING_ARRAY);
            writeStringArray(array, out);
            return true;
          }
        });
    classesToSerializers.put(TimeUnit.NANOSECONDS.getClass().getName(), new WellKnownDS() {
      @Override
      public boolean toData(Object o, DataOutput out) throws IOException {
        out.writeByte(TIME_UNIT);
        out.writeByte(TIME_UNIT_NANOSECONDS);
        return true;
      }
    });
    classesToSerializers.put(TimeUnit.MICROSECONDS.getClass().getName(), new WellKnownDS() {
      @Override
      public boolean toData(Object o, DataOutput out) throws IOException {
        out.writeByte(TIME_UNIT);
        out.writeByte(TIME_UNIT_MICROSECONDS);
        return true;
      }
    });
    classesToSerializers.put(TimeUnit.MILLISECONDS.getClass().getName(), new WellKnownDS() {
      @Override
      public boolean toData(Object o, DataOutput out) throws IOException {
        out.writeByte(TIME_UNIT);
        out.writeByte(TIME_UNIT_MILLISECONDS);
        return true;
      }
    });
    classesToSerializers.put(TimeUnit.SECONDS.getClass().getName(), new WellKnownDS() {
      @Override
      public boolean toData(Object o, DataOutput out) throws IOException {
        out.writeByte(TIME_UNIT);
        out.writeByte(TIME_UNIT_SECONDS);
        return true;
      }
    });
    classesToSerializers.put("java.util.Date", new WellKnownPdxDS() {
      @Override
      public boolean toData(Object o, DataOutput out) throws IOException {
        Date date = (Date) o;
        out.writeByte(DATE);
        writeDate(date, out);
        return true;
      }
    });
    classesToSerializers.put("java.io.File", new WellKnownDS() {
      @Override
      public boolean toData(Object o, DataOutput out) throws IOException {
        File file = (File) o;
        out.writeByte(FILE);
        writeFile(file, out);
        return true;
      }
    });
    classesToSerializers.put("java.util.ArrayList", new WellKnownPdxDS() {
      @Override
      public boolean toData(Object o, DataOutput out) throws IOException {
        ArrayList list = (ArrayList) o;
        out.writeByte(ARRAY_LIST);
        writeArrayList(list, out);
        return true;
      }
    });
    classesToSerializers.put("java.util.LinkedList", new WellKnownDS() {
      @Override
      public boolean toData(Object o, DataOutput out) throws IOException {
        LinkedList list = (LinkedList) o;
        out.writeByte(LINKED_LIST);
        writeLinkedList(list, out);
        return true;
      }
    });
    classesToSerializers.put("java.util.Vector", new WellKnownPdxDS() {
      @Override
      public boolean toData(Object o, DataOutput out) throws IOException {
        out.writeByte(VECTOR);
        writeVector((Vector) o, out);
        return true;
      }
    });
    classesToSerializers.put("java.util.Stack", new WellKnownDS() {
      @Override
      public boolean toData(Object o, DataOutput out) throws IOException {
        out.writeByte(STACK);
        writeStack((Stack) o, out);
        return true;
      }
    });
    classesToSerializers.put("java.util.HashSet", new WellKnownPdxDS() {
      @Override
      public boolean toData(Object o, DataOutput out) throws IOException {
        HashSet list = (HashSet) o;
        out.writeByte(HASH_SET);
        writeHashSet(list, out);
        return true;
      }
    });
    classesToSerializers.put("java.util.LinkedHashSet", new WellKnownPdxDS() {
      @Override
      public boolean toData(Object o, DataOutput out) throws IOException {
        out.writeByte(LINKED_HASH_SET);
        writeLinkedHashSet((LinkedHashSet) o, out);
        return true;
      }
    });
    classesToSerializers.put("java.util.HashMap", new WellKnownPdxDS() {
      @Override
      public boolean toData(Object o, DataOutput out) throws IOException {
        HashMap list = (HashMap) o;
        out.writeByte(HASH_MAP);
        writeHashMap(list, out);
        return true;
      }
    });
    classesToSerializers.put("java.util.IdentityHashMap", new WellKnownDS() {
      @Override
      public boolean toData(Object o, DataOutput out) throws IOException {
        out.writeByte(IDENTITY_HASH_MAP);
        writeIdentityHashMap((IdentityHashMap) o, out);
        return true;
      }
    });
    classesToSerializers.put("java.util.Hashtable", new WellKnownPdxDS() {
      @Override
      public boolean toData(Object o, DataOutput out) throws IOException {
        out.writeByte(HASH_TABLE);
        writeHashtable((Hashtable) o, out);
        return true;
      }
    });
    classesToSerializers.put("java.util.Properties", new WellKnownDS() {
      @Override
      public boolean toData(Object o, DataOutput out) throws IOException {
        Properties props = (Properties) o;
        out.writeByte(PROPERTIES);
        writeProperties(props, out);
        return true;
      }
    });
    classesToSerializers.put("java.util.TreeMap", new WellKnownDS() {
      @Override
      public boolean toData(Object o, DataOutput out) throws IOException {
        out.writeByte(TREE_MAP);
        writeTreeMap((TreeMap) o, out);
        return true;
      }
    });
    classesToSerializers.put("java.util.TreeSet", new WellKnownDS() {
      @Override
      public boolean toData(Object o, DataOutput out) throws IOException {
        out.writeByte(TREE_SET);
        writeTreeSet((TreeSet) o, out);
        return true;
      }
    });
    if (is662SerializationEnabled()) {
      classesToSerializers.put("java.math.BigInteger", new WellKnownDS() {
        @Override
        public boolean toData(Object o, DataOutput out) throws IOException {
          out.writeByte(BIG_INTEGER);
          writeBigInteger((BigInteger) o, out);
          return true;
        }
      });
      classesToSerializers.put("java.math.BigDecimal", new WellKnownDS() {
        @Override
        public boolean toData(Object o, DataOutput out) throws IOException {
          out.writeByte(BIG_DECIMAL);
          writeBigDecimal((BigDecimal) o, out);
          return true;
        }
      });
      classesToSerializers.put("java.util.UUID", new WellKnownDS() {
        @Override
        public boolean toData(Object o, DataOutput out) throws IOException {
          out.writeByte(UUID);
          writeUUID((UUID) o, out);
          return true;
        }
      });
      classesToSerializers.put("java.sql.Timestamp", new WellKnownDS() {
        @Override
        public boolean toData(Object o, DataOutput out) throws IOException {
          out.writeByte(TIMESTAMP);
          writeTimestamp((Timestamp) o, out);
          return true;
        }
      });
    }
  }

  /**
   * Maps the id of a serializer to its {@code DataSerializer}.
   */
  private static final ConcurrentMap/* <Integer, DataSerializer|Marker> */ idsToSerializers =
      new ConcurrentHashMap();

  /**
   * Contains the classnames of the data serializers (and not the supported classes) not yet loaded
   * into the vm as keys and their corresponding holder instances as values.
   */
  private static final ConcurrentHashMap<String, SerializerAttributesHolder> dsClassesToHolders =
      new ConcurrentHashMap<>();

  /**
   * Contains the id of the data serializers not yet loaded into the vm as keys and their
   * corresponding holder instances as values.
   */
  private static final ConcurrentHashMap<Integer, SerializerAttributesHolder> idsToHolders =
      new ConcurrentHashMap<>();

  /**
   * Contains the classnames of supported classes as keys and their corresponding
   * SerializerAttributesHolder instances as values. This applies only to the data serializers which
   * have not been loaded into the vm.
   */
  private static final ConcurrentHashMap<String, SerializerAttributesHolder> supportedClassesToHolders =
      new ConcurrentHashMap<>();

  /**
   * {@code RegistrationListener}s that receive callbacks when {@code DataSerializer}s and
   * {@code Instantiator}s are registered. Note: copy-on-write access used for this set
   */
  private static volatile Set listeners = new HashSet();

  private static final Object listenersSync = new Object();

  /**
   * Convert the given unsigned byte to an int. The returned value will be in the range [0..255]
   * inclusive
   */
  private static int ubyteToInt(byte ub) {
    return ub & 0xFF;
  }

  public static void setOldClientSupportService(final OldClientSupportService svc) {
    oldClientSupportService = svc;
  }

  public static OldClientSupportService getOldClientSupportService() {
    return oldClientSupportService;
  }

  /**
   * Instantiates an instance of {@code DataSerializer}
   *
   * @throws IllegalArgumentException If the class can't be instantiated
   *
   * @see DataSerializer#register(Class)
   */
  private static DataSerializer newInstance(Class c) {
    if (!DataSerializer.class.isAssignableFrom(c)) {
      throw new IllegalArgumentException(
          LocalizedStrings.DataSerializer_0_DOES_NOT_EXTEND_DATASERIALIZER
              .toLocalizedString(c.getName()));
    }

    Constructor init;
    try {
      init = c.getDeclaredConstructor(new Class[0]);

    } catch (NoSuchMethodException ignored) {
      StringId s = LocalizedStrings.DataSerializer_CLASS_0_DOES_NOT_HAVE_A_ZEROARGUMENT_CONSTRUCTOR;
      Object[] args = new Object[] {c.getName()};
      if (c.getDeclaringClass() != null) {
        s = LocalizedStrings.DataSerializer_CLASS_0_DOES_NOT_HAVE_A_ZEROARGUMENT_CONSTRUCTOR_IT_IS_AN_INNER_CLASS_OF_1_SHOULD_IT_BE_A_STATIC_INNER_CLASS;
        args = new Object[] {c.getName(), c.getDeclaringClass()};
      }
      throw new IllegalArgumentException(s.toLocalizedString(args));
    }

    DataSerializer s;
    try {
      init.setAccessible(true);
      s = (DataSerializer) init.newInstance(new Object[0]);

    } catch (IllegalAccessException ignored) {
      throw new IllegalArgumentException(
          LocalizedStrings.DataSerializer_COULD_NOT_INSTANTIATE_AN_INSTANCE_OF_0
              .toLocalizedString(c.getName()));

    } catch (InstantiationException ex) {
      throw new IllegalArgumentException(
          LocalizedStrings.DataSerializer_COULD_NOT_INSTANTIATE_AN_INSTANCE_OF_0
              .toLocalizedString(c.getName()),
          ex);

    } catch (InvocationTargetException ex) {
      throw new IllegalArgumentException(
          LocalizedStrings.DataSerializer_WHILE_INSTANTIATING_AN_INSTANCE_OF_0
              .toLocalizedString(c.getName()),
          ex);
    }

    return s;
  }

  public static DataSerializer register(Class c, boolean distribute, EventID eventId,
      ClientProxyMembershipID context) {
    DataSerializer s = newInstance(c);
    // This method is only called when server connection and CacheClientUpdaterThread
    s.setEventId(eventId);
    s.setContext(context);
    return _register(s, distribute);
  }

  /**
   * Registers a {@code DataSerializer} instance with the data serialization framework.
   *
   * @param distribute Should the registered {@code DataSerializer} be distributed to other members
   *        of the distributed system?
   *
   * @see DataSerializer#register(Class)
   */
  public static DataSerializer register(Class c, boolean distribute) {
    final DataSerializer s = newInstance(c);
    return _register(s, distribute);
  }

  public static DataSerializer _register(DataSerializer s, boolean distribute) {
    final int id = s.getId();
    DataSerializer dsForMarkers = s;
    if (id == 0) {
      throw new IllegalArgumentException(
          LocalizedStrings.InternalDataSerializer_CANNOT_CREATE_A_DATASERIALIZER_WITH_ID_0
              .toLocalizedString());
    }
    final Class[] classes = s.getSupportedClasses();
    if (classes == null || classes.length == 0) {
      final StringId msg =
          LocalizedStrings.InternalDataSerializer_THE_DATASERIALIZER_0_HAS_NO_SUPPORTED_CLASSES_ITS_GETSUPPORTEDCLASSES_METHOD_MUST_RETURN_AT_LEAST_ONE_CLASS;
      throw new IllegalArgumentException(msg.toLocalizedString(s.getClass().getName()));
    }

    for (Class aClass : classes) {
      if (aClass == null) {
        final StringId msg =
            LocalizedStrings.InternalDataSerializer_THE_DATASERIALIZER_GETSUPPORTEDCLASSES_METHOD_FOR_0_RETURNED_AN_ARRAY_THAT_CONTAINED_A_NULL_ELEMENT;
        throw new IllegalArgumentException(msg.toLocalizedString(s.getClass().getName()));
      } else if (aClass.isArray()) {
        final StringId msg =
            LocalizedStrings.InternalDataSerializer_THE_DATASERIALIZER_GETSUPPORTEDCLASSES_METHOD_FOR_0_RETURNED_AN_ARRAY_THAT_CONTAINED_AN_ARRAY_CLASS_WHICH_IS_NOT_ALLOWED_SINCE_ARRAYS_HAVE_BUILTIN_SUPPORT;
        throw new IllegalArgumentException(msg.toLocalizedString(s.getClass().getName()));
      }
    }

    final Integer idx = id;
    boolean retry;
    Marker oldMarker = null;
    final Marker m = new InitMarker();
    do {
      retry = false;
      Object oldSerializer = idsToSerializers.putIfAbsent(idx, m);
      if (oldSerializer != null) {
        if (oldSerializer instanceof Marker) {
          retry = !idsToSerializers.replace(idx, oldSerializer, m);
          if (!retry) {
            oldMarker = (Marker) oldSerializer;
          }
        } else if (oldSerializer.getClass().equals(s.getClass())) {
          // We've already got one of these registered
          if (distribute) {
            sendRegistrationMessage(s);
          }
          return (DataSerializer) oldSerializer;
        } else {
          DataSerializer other = (DataSerializer) oldSerializer;
          throw new IllegalStateException(
              LocalizedStrings.InternalDataSerializer_A_DATASERIALIZER_OF_CLASS_0_IS_ALREADY_REGISTERED_WITH_ID_1_SO_THE_DATASERIALIZER_OF_CLASS_2_COULD_NOT_BE_REGISTERED
                  .toLocalizedString(new Object[] {other.getClass().getName(), other.getId()}));
        }
      }
    } while (retry);

    try {
      for (int i = 0; i < classes.length; i++) {
        DataSerializer oldS = classesToSerializers.putIfAbsent(classes[i].getName(), s);
        if (oldS != null) {
          if (!s.equals(oldS)) {
            // cleanup the ones we have already added
            for (int j = 0; j < i; j++) {
              classesToSerializers.remove(classes[j].getName(), s);
            }
            dsForMarkers = null;
            String oldMsg;
            if (oldS.getId() == 0) {
              oldMsg = "DataSerializer has built-in support for class ";
            } else {
              oldMsg = "A DataSerializer of class " + oldS.getClass().getName()
                  + " is already registered to support class ";
            }
            String msg = oldMsg + classes[i].getName() + " so the DataSerializer of class "
                + s.getClass().getName() + " could not be registered.";
            if (oldS.getId() == 0) {
              throw new IllegalArgumentException(msg);
            } else {
              throw new IllegalStateException(msg);
            }
          }
        }
      }
    } finally {
      if (dsForMarkers == null) {
        idsToSerializers.remove(idx, m);
      } else {
        idsToSerializers.replace(idx, m, dsForMarkers);
      }
      if (oldMarker != null) {
        oldMarker.setSerializer(dsForMarkers);
      }
      m.setSerializer(dsForMarkers);
    }

    // if dataserializer is getting registered for first time
    // its EventID will be null, so generate a new event id
    // the the distributed system is connected
    InternalCache cache = GemFireCacheImpl.getInstance();
    if (cache != null && s.getEventId() == null) {
      s.setEventId(new EventID(cache.getDistributedSystem()));
    }

    if (distribute) {
      // send a message to other peers telling them about a newly-registered
      // dataserializer, it also send event id of the originator along with the
      // dataserializer
      sendRegistrationMessage(s);
      // send it to cache servers if it is a client
      sendRegistrationMessageToServers(s);
    }
    // send it to all cache clients irrelevant of distribute
    // bridge servers send it all the clients irrelevant of
    // originator VM
    sendRegistrationMessageToClients(s);

    fireNewDataSerializer(s);

    return s;
  }

  /**
   * Marks a {@code DataSerializer} className for registration with the data serialization
   * framework. Does not necessarily load the classes into this VM.
   *
   * @param className Name of the DataSerializer class.
   * @param distribute If true, distribute this data serializer.
   * @param eventId Event id
   * @param proxyId proxy id
   * @see DataSerializer#register(Class)
   */
  public static void register(String className, boolean distribute, EventID eventId,
      ClientProxyMembershipID proxyId, int id) {
    register(className, distribute,
        new SerializerAttributesHolder(className, eventId, proxyId, id));
  }

  /**
   * Marks a {@code DataSerializer} className for registration with the data serialization
   * framework. Does not necessarily load the classes into this VM.
   *
   * @param distribute If true, distribute this data serializer.
   * @see DataSerializer#register(Class)
   */
  public static void register(String className, boolean distribute) {
    register(className, distribute, new SerializerAttributesHolder());
  }

  private static void register(String className, boolean distribute,
      SerializerAttributesHolder holder) {
    if (StringUtils.isBlank(className)) {
      throw new IllegalArgumentException("Class name cannot be null or empty.");
    }

    SerializerAttributesHolder oldValue = dsClassesToHolders.putIfAbsent(className, holder);
    if (oldValue != null) {
      if (oldValue.getId() != 0 && holder.getId() != 0 && oldValue.getId() != holder.getId()) {
        throw new IllegalStateException(
            LocalizedStrings.InternalDataSerializer_A_DATASERIALIZER_OF_CLASS_0_IS_ALREADY_REGISTERED_WITH_ID_1_SO_THE_DATASERIALIZER_OF_CLASS_2_COULD_NOT_BE_REGISTERED
                .toLocalizedString(new Object[] {oldValue.getClass().getName(), oldValue.getId()}));
      }
    }

    idsToHolders.putIfAbsent(holder.getId(), holder);

    Object ds = idsToSerializers.get(holder.getId());
    if (ds instanceof Marker) {
      synchronized (ds) {
        ((Marker) ds).notifyAll();
      }
    }

    if (distribute) {
      sendRegistrationMessageToServers(holder);
    }
  }

  public static void updateSupportedClassesMap(HashMap<Integer, ArrayList<String>> map) {
    for (Entry<Integer, ArrayList<String>> e : map.entrySet()) {
      for (String supportedClassName : e.getValue()) {
        supportedClassesToHolders.putIfAbsent(supportedClassName, idsToHolders.get(e.getKey()));
      }
    }
  }

  public static void updateSupportedClassesMap(String dsClassName, String supportedClassName) {
    supportedClassesToHolders.putIfAbsent(supportedClassName, dsClassesToHolders.get(dsClassName));
  }

  public static class SerializerAttributesHolder {
    private String className = "";
    private EventID eventId = null;
    private ClientProxyMembershipID proxyId = null;
    private int id = 0;

    SerializerAttributesHolder() {}

    SerializerAttributesHolder(String name, EventID event, ClientProxyMembershipID proxy, int id) {
      this.className = name;
      this.eventId = event;
      this.proxyId = proxy;
      this.id = id;
    }

    /**
     *
     * @return String the classname of the data serializer this instance represents.
     */
    public String getClassName() {
      return this.className;
    }

    public EventID getEventId() {
      return this.eventId;
    }

    public ClientProxyMembershipID getProxyId() {
      return this.proxyId;
    }

    public int getId() {
      return this.id;
    }

    @Override
    public String toString() {
      return "SerializerAttributesHolder[name=" + this.className + ",id=" + this.id + ",eventId="
          + this.eventId + ']';
    }
  }

  private static void sendRegistrationMessageToServers(DataSerializer dataSerializer) {
    PoolManagerImpl.allPoolsRegisterDataSerializers(dataSerializer);
  }

  private static void sendRegistrationMessageToServers(SerializerAttributesHolder holder) {
    PoolManagerImpl.allPoolsRegisterDataSerializers(holder);
  }

  private static void sendRegistrationMessageToClients(DataSerializer dataSerializer) {
    InternalCache cache = GemFireCacheImpl.getInstance();
    if (cache == null) {
      // A cache has not yet been created.
      // we can't propagate it to clients
      return;
    }
    byte[][] serializedDataSerializer = new byte[2][];
    try {
      serializedDataSerializer[0] =
          CacheServerHelper.serialize(dataSerializer.getClass().toString().substring(6));

      byte[] idBytes = new byte[4];
      Part.encodeInt(dataSerializer.getId(), idBytes);
      serializedDataSerializer[1] = idBytes;
    } catch (IOException ignored) {
      if (logger.isTraceEnabled(LogMarker.SERIALIZER_VERBOSE)) {
        logger.trace(LogMarker.SERIALIZER_VERBOSE,
            "InternalDataSerializer encountered an IOException while serializing DataSerializer :{}",
            dataSerializer);
      }
    }
    ClientDataSerializerMessage clientDataSerializerMessage =
        new ClientDataSerializerMessage(EnumListenerEvent.AFTER_REGISTER_DATASERIALIZER,
            serializedDataSerializer, (ClientProxyMembershipID) dataSerializer.getContext(),
            (EventID) dataSerializer.getEventId(),
            new Class[][] {dataSerializer.getSupportedClasses()});
    // Deliver it to all the clients
    CacheClientNotifier.routeClientMessage(clientDataSerializerMessage);
  }

  public static EventID generateEventId() {
    InternalCache cache = GemFireCacheImpl.getInstance();
    if (cache == null) {
      // A cache has not yet created
      return null;
    }
    return new EventID(InternalDistributedSystem.getAnyInstance());
  }

  /**
   * Unregisters a {@code Serializer} that was previously registered with the data serialization
   * framework.
   */
  public static void unregister(int id) {
    final Integer idx = id;
    Object o = idsToSerializers.remove(idx);
    if (o != null) {
      if (o instanceof InitMarker) {
        o = ((Marker) o).getSerializer();
      }
    }
    if (o instanceof DataSerializer) {
      DataSerializer s = (DataSerializer) o;
      Class[] classes = s.getSupportedClasses();
      for (Class aClass : classes) {
        classesToSerializers.remove(aClass.getName(), s);
        supportedClassesToHolders.remove(aClass.getName());
      }
      dsClassesToHolders.remove(s.getClass().getName());
      idsToHolders.remove(idx);
    }
  }

  // testHook used to clean up any registered DataSerializers
  public static void reinitialize() {
    idsToSerializers.clear();
    classesToSerializers.clear();
    supportedClassesToHolders.clear();
    dsClassesToHolders.clear();
    idsToHolders.clear();
    initializeWellKnownSerializers();
  }

  /**
   * Returns the {@code DataSerializer} for the given class. If no class has been registered,
   * {@code null} is returned. Remember that it is okay to return {@code null} in this case. This
   * method is invoked when writing an object. If a serializer isn't available, then its the user's
   * fault.
   */
  private static DataSerializer getSerializer(Class c) {
    DataSerializer ds = classesToSerializers.get(c.getName());
    if (ds == null) {
      SerializerAttributesHolder sah = supportedClassesToHolders.get(c.getName());
      if (sah != null) {
        Class dsClass = null;
        try {
          dsClass = getCachedClass(sah.getClassName());

          DataSerializer serializer = register(dsClass, false);
          dsClassesToHolders.remove(dsClass.getName());
          idsToHolders.remove(serializer.getId());
          for (Class clazz : serializer.getSupportedClasses()) {
            supportedClassesToHolders.remove(clazz.getName());
          }
          return serializer;
        } catch (ClassNotFoundException ignored) {
          logger.info(LogMarker.SERIALIZER_MARKER,
              LocalizedMessage.create(
                  LocalizedStrings.InternalDataSerializer_COULD_NOT_LOAD_DATASERIALIZER_CLASS_0,
                  dsClass));
        }
      }
    }
    return ds;
  }

  /**
   * Returns the {@code DataSerializer} with the given id.
   */
  public static DataSerializer getSerializer(int id) {
    final Integer idx = id;
    final GetMarker marker = new GetMarker();
    DataSerializer result = null;
    boolean timedOut = false;
    SerializerAttributesHolder sah = idsToHolders.get(idx);
    while (result == null && !timedOut && sah == null) {
      Object o = idsToSerializers.putIfAbsent(idx, marker);
      if (o == null) {
        result = marker.getSerializer();
        if (result == null) {
          // timed out
          timedOut = true;
          idsToSerializers.remove(idx, marker);
        }
      } else if (o instanceof Marker) {
        result = ((Marker) o).getSerializer();
      } else {
        result = (DataSerializer) o;
      }
    }
    if (result == null) {
      if (sah != null) {
        Class dsClass = null;
        try {
          dsClass = getCachedClass(sah.getClassName());

          DataSerializer ds = register(dsClass, false);
          dsClassesToHolders.remove(sah.getClassName());
          idsToHolders.remove(id);
          for (Class clazz : ds.getSupportedClasses()) {
            supportedClassesToHolders.remove(clazz.getName());
          }
          return ds;
        } catch (ClassNotFoundException ignored) {
          logger.info(LogMarker.SERIALIZER_MARKER,
              LocalizedMessage.create(
                  LocalizedStrings.InternalDataSerializer_COULD_NOT_LOAD_DATASERIALIZER_CLASS_0,
                  dsClass));
        }
      }
    }
    return result;
  }

  /**
   * Returns all of the currently registered serializers
   */
  public static DataSerializer[] getSerializers() {
    final int size = idsToSerializers.size();
    Collection coll = new ArrayList(size);
    for (Object v : idsToSerializers.values()) {
      if (v instanceof InitMarker) {
        v = ((Marker) v).getSerializer();
      }
      if (v instanceof DataSerializer) {
        coll.add(v);
      }
    }

    Iterator<Entry<String, SerializerAttributesHolder>> iterator =
        dsClassesToHolders.entrySet().iterator();
    while (iterator.hasNext()) {
      Entry<String, SerializerAttributesHolder> entry = iterator.next();
      String name = entry.getKey();
      SerializerAttributesHolder holder = entry.getValue();
      try {
        Class cl = getCachedClass(name);
        DataSerializer ds;
        if (holder.getEventId() != null) {
          ds = register(cl, false, holder.getEventId(), holder.getProxyId());
        } else {
          ds = register(cl, false);
        }
        coll.add(ds);
        iterator.remove();
        idsToHolders.remove(ds.getId());
        for (Class clazz : ds.getSupportedClasses()) {
          supportedClassesToHolders.remove(clazz.getName());
        }
      } catch (ClassNotFoundException ignored) {
        logger.info(LogMarker.SERIALIZER_MARKER, LocalizedMessage.create(
            LocalizedStrings.InternalDataSerializer_COULD_NOT_LOAD_DATASERIALIZER_CLASS_0, name));
      }
    }

    return (DataSerializer[]) coll.toArray(new DataSerializer[coll.size()]);
  }

  /**
   * Returns all the data serializers in this vm. This method, unlike {@link #getSerializers()},
   * does not force loading of the data serializers which were not loaded in the vm earlier.
   *
   * @return Array of {@link SerializerAttributesHolder}
   */
  public static SerializerAttributesHolder[] getSerializersForDistribution() {

    final int size = idsToSerializers.size() + dsClassesToHolders.size();
    Collection<SerializerAttributesHolder> coll = new ArrayList<>(size);

    for (Object v : idsToSerializers.values()) {
      if (v instanceof InitMarker) {
        v = ((Marker) v).getSerializer();
      }
      if (v instanceof DataSerializer) {
        DataSerializer s = (DataSerializer) v;
        coll.add(new SerializerAttributesHolder(s.getClass().getName(), (EventID) s.getEventId(),
            (ClientProxyMembershipID) s.getContext(), s.getId()));
      }
    }

    for (final Entry<String, SerializerAttributesHolder> stringSerializerAttributesHolderEntry : dsClassesToHolders
        .entrySet()) {
      SerializerAttributesHolder v = stringSerializerAttributesHolderEntry.getValue();
      coll.add(v);
    }

    return coll.toArray(new SerializerAttributesHolder[coll.size()]);
  }

  /**
   * Persist this class's map to out TODO: saveRegistrations is unused
   */
  public static void saveRegistrations(DataOutput out) throws IOException {
    for (Object v : idsToSerializers.values()) {
      if (v instanceof InitMarker) {
        v = ((Marker) v).getSerializer();
      }
      if (v instanceof DataSerializer) {
        DataSerializer ds = (DataSerializer) v;
        out.writeInt(ds.getId()); // since 5.7 an int instead of a byte
        DataSerializer.writeClass(ds.getClass(), out);
      }
    }
    if (!dsClassesToHolders.isEmpty()) {
      Iterator<Entry<String, SerializerAttributesHolder>> iterator =
          dsClassesToHolders.entrySet().iterator();
      Class dsClass = null;
      while (iterator.hasNext()) {
        try {
          dsClass = getCachedClass(iterator.next().getKey());
        } catch (ClassNotFoundException ignored) {
          logger.info(LogMarker.SERIALIZER_MARKER,
              LocalizedMessage.create(
                  LocalizedStrings.InternalDataSerializer_COULD_NOT_LOAD_DATASERIALIZER_CLASS_0,
                  dsClass));
          continue;
        }
        DataSerializer ds = register(dsClass, false);
        iterator.remove();
        idsToHolders.remove(ds.getId());
        for (Class clazz : ds.getSupportedClasses()) {
          supportedClassesToHolders.remove(clazz.getName());
        }

        out.writeInt(ds.getId()); // since 5.7 an int instead of a byte
        DataSerializer.writeClass(ds.getClass(), out);
      }
    }
    // We know that DataSerializer's id must be > 0 so write a zero
    // to mark the end of the ds list.
    out.writeInt(0); // since 5.7 an int instead of a byte
  }

  /**
   * Read the data from in and register it with this class. TODO: loadRegistrations is unused
   *
   * @throws IllegalArgumentException if a registration fails
   */
  public static void loadRegistrations(DataInput in) throws IOException {
    while (in.readInt() != 0) {
      Class dsClass = null;
      boolean skip = false;
      try {
        dsClass = DataSerializer.readClass(in);
      } catch (ClassNotFoundException ignored) {
        skip = true;
      }
      if (skip) {
        continue;
      }
      register(dsClass, /* dsId, */ true);
    }
  }

  /**
   * Adds a {@code RegistrationListener} that will receive callbacks when {@code DataSerializer}s
   * and {@code Instantiator}s are registered.
   */
  public static void addRegistrationListener(RegistrationListener l) {
    synchronized (listenersSync) {
      Set newSet = new HashSet(listeners);
      newSet.add(l);
      listeners = newSet;
    }
  }

  /**
   * Removes a {@code RegistrationListener} so that it no longer receives callbacks.
   */
  public static void removeRegistrationListener(RegistrationListener l) {
    synchronized (listenersSync) {
      Set newSet = new HashSet(listeners);
      newSet.remove(l);
      listeners = newSet;
    }
  }

  /**
   * Alerts all {@code RegistrationListener}s that a new {@code DataSerializer} has been registered
   *
   * @see InternalDataSerializer.RegistrationListener#newDataSerializer
   */
  private static void fireNewDataSerializer(DataSerializer ds) {
    for (Object listener1 : listeners) {
      RegistrationListener listener = (RegistrationListener) listener1;
      listener.newDataSerializer(ds);
    }
  }

  /**
   * Alerts all {@code RegistrationListener}s that a new {@code Instantiator} has been registered
   *
   * @see InternalDataSerializer.RegistrationListener#newInstantiator
   */
  static void fireNewInstantiator(Instantiator instantiator) {
    for (Object listener1 : listeners) {
      RegistrationListener listener = (RegistrationListener) listener1;
      listener.newInstantiator(instantiator);
    }
  }

  /**
   * If we are connected to a distributed system, send a message to other members telling them about
   * a newly-registered serializer.
   */
  private static void sendRegistrationMessage(DataSerializer s) {
    InternalDistributedSystem system = InternalDistributedSystem.getConnectedInstance();
    if (system != null) {
      RegistrationMessage m = new RegistrationMessage(s);
      system.getDistributionManager().putOutgoing(m);
    }
  }

  // Writes just the header of a DataSerializableFixedID to out.
  public static void writeDSFIDHeader(int dsfid, DataOutput out) throws IOException {
    if (dsfid == DataSerializableFixedID.ILLEGAL) {
      throw new IllegalStateException(
          LocalizedStrings.InternalDataSerializer_ATTEMPTED_TO_SERIALIZE_ILLEGAL_DSFID
              .toLocalizedString());
    }
    if (dsfid <= Byte.MAX_VALUE && dsfid >= Byte.MIN_VALUE) {
      out.writeByte(DS_FIXED_ID_BYTE);
      out.writeByte(dsfid);
    } else if (dsfid <= Short.MAX_VALUE && dsfid >= Short.MIN_VALUE) {
      out.writeByte(DS_FIXED_ID_SHORT);
      out.writeShort(dsfid);
    } else {
      out.writeByte(DS_FIXED_ID_INT);
      out.writeInt(dsfid);
    }
  }

  public static void writeDSFID(DataSerializableFixedID o, DataOutput out) throws IOException {
    int dsfid = o.getDSFID();
    if (dsfidToClassMap != null
        && logger.isTraceEnabled(LogMarker.SERIALIZER_WRITE_DSFID_VERBOSE)) {
      logger.trace(LogMarker.SERIALIZER_WRITE_DSFID_VERBOSE, "writeDSFID {} class={}", dsfid,
          o.getClass());
      if (dsfid != DataSerializableFixedID.NO_FIXED_ID
          && dsfid != DataSerializableFixedID.ILLEGAL) {
        // consistency check to make sure that the same DSFID is not used
        // for two different classes
        String newClassName = o.getClass().getName();
        String existingClassName = (String) dsfidToClassMap.putIfAbsent(dsfid, newClassName);
        if (existingClassName != null && !existingClassName.equals(newClassName)) {
          logger.trace(LogMarker.SERIALIZER_WRITE_DSFID_VERBOSE,
              "dsfid={} is used for class {} and class {}", dsfid, existingClassName, newClassName);
        }
      }
    }
    if (dsfid == DataSerializableFixedID.NO_FIXED_ID) {
      out.writeByte(DS_NO_FIXED_ID);
      DataSerializer.writeClass(o.getClass(), out);
    } else {
      writeDSFIDHeader(dsfid, out);
    }
    try {
      invokeToData(o, out);
    } catch (IOException | CancelException | ToDataException | GemFireRethrowable io) {
      // Note: this is not a user code toData but one from our
      // internal code since only GemFire product code implements DSFID

      // Serializing a PDX can result in a cache closed exception. Just rethrow

      throw io;
    } catch (VirtualMachineError err) {
      SystemFailure.initiateFailure(err);
      // If this ever returns, rethrow the error. We're poisoned
      // now, so don't let this thread continue.
      throw err;
    } catch (Throwable t) {
      // Whenever you catch Error or Throwable, you must also
      // catch VirtualMachineError (see above). However, there is
      // _still_ a possibility that you are dealing with a cascading
      // error condition, so you also need to check to see if the JVM
      // is still usable:
      SystemFailure.checkFailure();
      throw new ToDataException("toData failed on dsfid=" + dsfid + " msg:" + t.getMessage(), t);
    }
  }

  /**
   * Data serializes an instance of a well-known class to the given {@code DataOutput}.
   *
   * @return {@code true} if {@code o} was actually written to {@code out}
   */
  private static boolean writeWellKnownObject(Object o, DataOutput out,
      boolean ensurePdxCompatibility) throws IOException {
    return writeUserObject(o, out, ensurePdxCompatibility);
  }

  /**
   * Data serializes an instance of a "user class" (that is, a class that can be handled by a
   * registered {@code DataSerializer}) to the given {@code DataOutput}.
   *
   * @return {@code true} if {@code o} was written to {@code out}.
   */
  private static boolean writeUserObject(Object o, DataOutput out, boolean ensurePdxCompatibility)
      throws IOException {

    final Class<?> c = o.getClass();
    final DataSerializer serializer = InternalDataSerializer.getSerializer(c);
    if (serializer != null) {
      int id = serializer.getId();
      if (id != 0) {
        checkPdxCompatible(o, ensurePdxCompatibility);
        // id will be 0 if it is a WellKnowDS
        if (id <= Byte.MAX_VALUE && id >= Byte.MIN_VALUE) {
          out.writeByte(USER_CLASS);
          out.writeByte((byte) id);
        } else if (id <= Short.MAX_VALUE && id >= Short.MIN_VALUE) {
          out.writeByte(USER_CLASS_2);
          out.writeShort(id);
        } else {
          out.writeByte(USER_CLASS_4);
          out.writeInt(id);
        }
      } else {
        if (ensurePdxCompatibility) {
          if (!(serializer instanceof WellKnownPdxDS)) {
            checkPdxCompatible(o, ensurePdxCompatibility);
          }
        }
      }
      boolean toDataResult;
      try {
        toDataResult = serializer.toData(o, out);
      } catch (IOException io) {
        if (serializer instanceof WellKnownDS) {
          // this is not user code so throw IOException
          throw io; // see bug 44659
        } else {
          // We no longer rethrow IOException here
          // because if user code throws an IOException we want
          // to create a ToDataException to report it as a problem
          // with the plugin code.
          throw new ToDataException(
              "toData failed on DataSerializer with id=" + id + " for class " + c, io);
        }
      } catch (CancelException | ToDataException | GemFireRethrowable ex) {
        // Serializing a PDX can result in a cache closed exception. Just rethrow
        throw ex;
      } catch (VirtualMachineError err) {
        SystemFailure.initiateFailure(err);
        // If this ever returns, rethrow the error. We're poisoned
        // now, so don't let this thread continue.
        throw err;
      } catch (Throwable t) {
        // Whenever you catch Error or Throwable, you must also
        // catch VirtualMachineError (see above). However, there is
        // _still_ a possibility that you are dealing with a cascading
        // error condition, so you also need to check to see if the JVM
        // is still usable:
        SystemFailure.checkFailure();
        throw new ToDataException(
            "toData failed on DataSerializer with id=" + id + " for class " + c, t);
      }
      if (toDataResult) {
        return true;
      } else {
        throw new ToDataException(
            LocalizedStrings.DataSerializer_SERIALIZER_0_A_1_SAID_THAT_IT_COULD_SERIALIZE_AN_INSTANCE_OF_2_BUT_ITS_TODATA_METHOD_RETURNED_FALSE
                .toLocalizedString(serializer.getId(), serializer.getClass().getName(),
                    o.getClass().getName()));
      }
      // Do byte[][] and Object[] here to fix bug 44060
    } else if (o instanceof byte[][]) {
      byte[][] byteArrays = (byte[][]) o;
      out.writeByte(ARRAY_OF_BYTE_ARRAYS);
      writeArrayOfByteArrays(byteArrays, out);
      return true;
    } else if (o instanceof Object[]) {
      Object[] array = (Object[]) o;
      out.writeByte(OBJECT_ARRAY);
      writeObjectArray(array, out, ensurePdxCompatibility);
      return true;
    } else if (is662SerializationEnabled()
        && (o.getClass().isEnum()/* for bug 52271 */ || (o.getClass().getSuperclass() != null
            && o.getClass().getSuperclass().isEnum()))) {
      if (isPdxSerializationInProgress()) {
        writePdxEnum((Enum<?>) o, out);
      } else {
        checkPdxCompatible(o, ensurePdxCompatibility);
        writeGemFireEnum((Enum<?>) o, out);
      }
      return true;
    } else {
      PdxSerializer pdxSerializer = TypeRegistry.getPdxSerializer();
      return pdxSerializer != null && writePdx(out, null, o, pdxSerializer);
    }
  }


  public static boolean autoSerialized(Object o, DataOutput out) throws IOException {
    AutoSerializableManager asm = TypeRegistry.getAutoSerializableManager();
    if (asm != null) {
      AutoClassInfo aci = asm.getExistingClassInfo(o.getClass());
      if (aci != null) {
        InternalCache internalCache = GemFireCacheImpl
            .getForPdx("PDX registry is unavailable because the Cache has been closed.");
        TypeRegistry tr = internalCache.getPdxRegistry();

        PdxOutputStream os;
        if (out instanceof HeapDataOutputStream) {
          os = new PdxOutputStream((HeapDataOutputStream) out);
        } else {
          os = new PdxOutputStream();
        }
        PdxWriterImpl writer = new PdxWriterImpl(tr, o, aci, os);

        try {
          if (is662SerializationEnabled()) {
            boolean alreadyInProgress = isPdxSerializationInProgress();
            if (!alreadyInProgress) {
              setPdxSerializationInProgress(true);
              try {
                asm.writeData(writer, o, aci);
              } finally {
                setPdxSerializationInProgress(false);
              }
            } else {
              asm.writeData(writer, o, aci);
            }
          } else {
            asm.writeData(writer, o, aci);
          }
        } catch (ToDataException | CancelException | NonPortableClassException
            | GemFireRethrowable ex) {
          throw ex;
        } catch (VirtualMachineError err) {
          SystemFailure.initiateFailure(err);
          // If this ever returns, rethrow the error. We're poisoned
          // now, so don't let this thread continue.
          throw err;
        } catch (Throwable t) {
          // Whenever you catch Error or Throwable, you must also
          // catch VirtualMachineError (see above). However, there is
          // _still_ a possibility that you are dealing with a cascading
          // error condition, so you also need to check to see if the JVM
          // is still usable:
          SystemFailure.checkFailure();
          throw new ToDataException("PdxSerializer failed when calling toData on " + o.getClass(),
              t);
        }
        int bytesWritten = writer.completeByteStreamGeneration();
        getDMStats(internalCache).incPdxSerialization(bytesWritten);
        if (!(out instanceof HeapDataOutputStream)) {
          writer.sendTo(out);
        }
        return true;
      }
    }
    return false;
  }

  private static void checkPdxCompatible(Object o, boolean ensurePdxCompatibility) {
    if (ensurePdxCompatibility) {
      throw new NonPortableClassException(
          "Instances of " + o.getClass() + " are not compatible with non-java PDX.");
    }
  }

  /**
   * Test to see if the object is in the gemfire package, to see if we should pass it on to a user's
   * custom serializater.
   */
  static boolean isGemfireObject(Object o) {
    return (o instanceof Function // fixes 43691
        || o.getClass().getName().startsWith("org.apache.geode."))
        && !(o instanceof PdxSerializerObject);
  }

  /**
   * Reads an object that was serialized by a customer ("user") {@code DataSerializer} from the
   * given {@code DataInput}.
   *
   * @throws IOException If the serializer that can deserialize the object is not registered.
   */
  private static Object readUserClass(DataInput in, int serializerId)
      throws IOException, ClassNotFoundException {
    DataSerializer serializer = InternalDataSerializer.getSerializer(serializerId);

    if (serializer == null) {
      throw new IOException(LocalizedStrings.DataSerializer_SERIALIZER_0_IS_NOT_REGISTERED
          .toLocalizedString(new Object[] {serializerId}));
    }

    return serializer.fromData(in);
  }

  /**
   * Checks to make sure a {@code DataOutput} is not {@code null}.
   *
   * @throws NullPointerException If {@code out} is {@code null}
   */
  public static void checkOut(DataOutput out) {
    if (out == null) {
      String s = "Null DataOutput";
      throw new NullPointerException(s);
    }
  }

  /**
   * Checks to make sure a {@code DataInput} is not {@code null}.
   *
   * @throws NullPointerException If {@code in} is {@code null}
   */
  public static void checkIn(DataInput in) {
    if (in == null) {
      String s = "Null DataInput";
      throw new NullPointerException(s);
    }
  }

  /**
   * Writes a {@code Set} to a {@code DataOutput}.
   * <P>
   * This method is internal because its semantics (that is, its ability to write any kind of
   * {@code Set}) are different from the {@code write}XXX methods of the external
   * {@code DataSerializer}.
   *
   * @throws IOException A problem occurs while writing to {@code out}
   *
   * @see #readSet
   *
   * @since GemFire 4.0
   */
  public static void writeSet(Collection<?> set, DataOutput out) throws IOException {
    checkOut(out);

    int size;
    if (set == null) {
      size = -1;
    } else {
      size = set.size();
    }
    writeArrayLength(size, out);
    if (logger.isTraceEnabled(LogMarker.SERIALIZER_VERBOSE)) {
      logger.trace(LogMarker.SERIALIZER_VERBOSE, "Writing HashSet with {} elements: {}", size, set);
    }
    if (size > 0) {
      for (Object element : set) {
        writeObject(element, out);
      }
    }
  }

  /**
   * Reads a {@code Set} from a {@code DataInput}.
   *
   * @throws IOException A problem occurs while writing to {@code out}
   * @throws ClassNotFoundException The class of one of the {@code HashSet}'s elements cannot be
   *         found.
   *
   * @see #writeSet
   *
   * @since GemFire 4.0
   */
  public static Set readSet(DataInput in) throws IOException, ClassNotFoundException {
    return readHashSet(in);
  }

  /**
   * Reads a {@code Set} from a {@code DataInput} into the given non-null collection. Returns true
   * if collection read is non-null else returns false. TODO: readCollection is unused
   *
   * @throws IOException A problem occurs while reading from {@code in}
   * @throws ClassNotFoundException The class of one of the {@code Set}'s elements cannot be found.
   *
   * @see #writeSet
   */
  public static <E> boolean readCollection(DataInput in, Collection<E> c)
      throws IOException, ClassNotFoundException {

    checkIn(in);

    final int size = readArrayLength(in);
    if (size >= 0) {
      for (int index = 0; index < size; ++index) {
        E element = DataSerializer.readObject(in);
        c.add(element);
      }

      if (logger.isTraceEnabled(LogMarker.SERIALIZER_VERBOSE)) {
        logger.trace(LogMarker.SERIALIZER_VERBOSE, "Read Collection with {} elements: {}", size, c);
      }
      return true;
    }
    return false;
  }

  /**
   * write a set of Long objects
   *
   * @param set the set of Long objects
   * @param hasLongIDs if false, write only ints, not longs
   * @param out the output stream
   */
  public static void writeSetOfLongs(Set set, boolean hasLongIDs, DataOutput out)
      throws IOException {
    if (set == null) {
      out.writeInt(-1);
    } else {
      out.writeInt(set.size());
      out.writeBoolean(hasLongIDs);
      for (Object aSet : set) {
        Long l = (Long) aSet;
        if (hasLongIDs) {
          out.writeLong(l);
        } else {
          out.writeInt((int) l.longValue());
        }
      }
    }
  }

  /** read a set of Long objects */
  public static Set<Long> readSetOfLongs(DataInput in) throws IOException {
    int size = in.readInt();
    if (size < 0) {
      return null;
    } else {
      Set result = new HashSet(size);
      boolean longIDs = in.readBoolean();
      for (int i = 0; i < size; i++) {
        long l = longIDs ? in.readLong() : in.readInt();
        result.add(l);
      }
      return result;
    }
  }

  /**
   * write a set of Long objects TODO: writeListOfLongs is unused
   *
   * @param list the set of Long objects
   * @param hasLongIDs if false, write only ints, not longs
   * @param out the output stream
   */
  public static void writeListOfLongs(List list, boolean hasLongIDs, DataOutput out)
      throws IOException {
    if (list == null) {
      out.writeInt(-1);
    } else {
      out.writeInt(list.size());
      out.writeBoolean(hasLongIDs);
      for (Object aList : list) {
        Long l = (Long) aList;
        if (hasLongIDs) {
          out.writeLong(l);
        } else {
          out.writeInt((int) l.longValue());
        }
      }
    }
  }

  /** read a set of Long objects */
  public static List<Long> readListOfLongs(DataInput in) throws IOException {
    int size = in.readInt();
    if (size < 0) {
      return null;
    } else {
      List result = new LinkedList();
      boolean longIDs = in.readBoolean();
      for (int i = 0; i < size; i++) {
        long l = longIDs ? in.readLong() : in.readInt();
        result.add(l);
      }
      return result;
    }
  }



  /**
   * Writes the type code for a primitive type Class to {@code DataOutput}.
   */
  public static void writePrimitiveClass(Class c, DataOutput out) throws IOException {
    if (c == Boolean.TYPE) {
      out.writeByte(BOOLEAN_TYPE);
    } else if (c == Character.TYPE) {
      out.writeByte(CHARACTER_TYPE);
    } else if (c == Byte.TYPE) {
      out.writeByte(BYTE_TYPE);
    } else if (c == Short.TYPE) {
      out.writeByte(SHORT_TYPE);
    } else if (c == Integer.TYPE) {
      out.writeByte(INTEGER_TYPE);
    } else if (c == Long.TYPE) {
      out.writeByte(LONG_TYPE);
    } else if (c == Float.TYPE) {
      out.writeByte(FLOAT_TYPE);
    } else if (c == Double.TYPE) {
      out.writeByte(DOUBLE_TYPE);
    } else if (c == Void.TYPE) {
      out.writeByte(VOID_TYPE);
    } else if (c == null) {
      out.writeByte(NULL);
    } else {
      throw new InternalGemFireError(
          LocalizedStrings.InternalDataSerializer_UNKNOWN_PRIMITIVE_TYPE_0
              .toLocalizedString(c.getName()));
    }
  }

  public static Class decodePrimitiveClass(byte typeCode) {
    switch (typeCode) {
      case BOOLEAN_TYPE:
        return Boolean.TYPE;
      case CHARACTER_TYPE:
        return Character.TYPE;
      case BYTE_TYPE:
        return Byte.TYPE;
      case SHORT_TYPE:
        return Short.TYPE;
      case INTEGER_TYPE:
        return Integer.TYPE;
      case LONG_TYPE:
        return Long.TYPE;
      case FLOAT_TYPE:
        return Float.TYPE;
      case DOUBLE_TYPE:
        return Double.TYPE;
      case VOID_TYPE:
        return Void.TYPE;
      case NULL:
        return null;
      default:
        throw new InternalGemFireError(LocalizedStrings.InternalDataSerializer_UNEXPECTED_TYPECODE_0
            .toLocalizedString(typeCode));
    }
  }

  private static final byte TIME_UNIT_NANOSECONDS = -1;
  private static final byte TIME_UNIT_MICROSECONDS = -2;
  private static final byte TIME_UNIT_MILLISECONDS = -3;
  private static final byte TIME_UNIT_SECONDS = -4;

  /**
   * Reads a {@code TimeUnit} from a {@code DataInput}.
   *
   * @throws IOException A problem occurs while writing to {@code out}
   */
  private static TimeUnit readTimeUnit(DataInput in) throws IOException {
    InternalDataSerializer.checkIn(in);

    byte type = in.readByte();

    TimeUnit unit;
    switch (type) {
      case TIME_UNIT_NANOSECONDS:
        unit = TimeUnit.NANOSECONDS;
        break;
      case TIME_UNIT_MICROSECONDS:
        unit = TimeUnit.MICROSECONDS;
        break;
      case TIME_UNIT_MILLISECONDS:
        unit = TimeUnit.MILLISECONDS;
        break;
      case TIME_UNIT_SECONDS:
        unit = TimeUnit.SECONDS;
        break;
      default:
        throw new IOException(
            LocalizedStrings.DataSerializer_UNKNOWN_TIMEUNIT_TYPE_0.toLocalizedString(type));
    }

    if (logger.isTraceEnabled(LogMarker.SERIALIZER_VERBOSE)) {
      logger.trace(LogMarker.SERIALIZER_VERBOSE, "Read TimeUnit: {}", unit);
    }

    return unit;
  }

  private static void writeTimestamp(Timestamp o, DataOutput out) throws IOException {
    InternalDataSerializer.checkOut(out);

    if (logger.isTraceEnabled(LogMarker.SERIALIZER_VERBOSE)) {
      logger.trace(LogMarker.SERIALIZER_VERBOSE, "Writing Timestamp: {}", o);
    }
    DataSerializer.writePrimitiveLong(o.getTime(), out);
  }

  private static Timestamp readTimestamp(DataInput in) throws IOException {
    InternalDataSerializer.checkIn(in);
    Timestamp result = new Timestamp(DataSerializer.readPrimitiveLong(in));
    if (logger.isTraceEnabled(LogMarker.SERIALIZER_VERBOSE)) {
      logger.trace(LogMarker.SERIALIZER_VERBOSE, "Read Timestamp: {}", result);
    }
    return result;
  }

  private static void writeUUID(java.util.UUID o, DataOutput out) throws IOException {
    InternalDataSerializer.checkOut(out);

    if (logger.isTraceEnabled(LogMarker.SERIALIZER_VERBOSE)) {
      logger.trace(LogMarker.SERIALIZER_VERBOSE, "Writing UUID: {}", o);
    }
    DataSerializer.writePrimitiveLong(o.getMostSignificantBits(), out);
    DataSerializer.writePrimitiveLong(o.getLeastSignificantBits(), out);
  }

  private static UUID readUUID(DataInput in) throws IOException {
    InternalDataSerializer.checkIn(in);
    long mb = DataSerializer.readPrimitiveLong(in);
    long lb = DataSerializer.readPrimitiveLong(in);
    UUID result = new UUID(mb, lb);
    if (logger.isTraceEnabled(LogMarker.SERIALIZER_VERBOSE)) {
      logger.trace(LogMarker.SERIALIZER_VERBOSE, "Read UUID: {}", result);
    }
    return result;
  }

  private static void writeBigDecimal(BigDecimal o, DataOutput out) throws IOException {
    InternalDataSerializer.checkOut(out);

    if (logger.isTraceEnabled(LogMarker.SERIALIZER_VERBOSE)) {
      logger.trace(LogMarker.SERIALIZER_VERBOSE, "Writing BigDecimal: {}", o);
    }
    DataSerializer.writeString(o.toString(), out);
  }

  private static BigDecimal readBigDecimal(DataInput in) throws IOException {
    InternalDataSerializer.checkIn(in);
    BigDecimal result = new BigDecimal(DataSerializer.readString(in));
    if (logger.isTraceEnabled(LogMarker.SERIALIZER_VERBOSE)) {
      logger.trace(LogMarker.SERIALIZER_VERBOSE, "Read BigDecimal: {}", result);
    }
    return result;
  }

  private static void writeBigInteger(BigInteger o, DataOutput out) throws IOException {
    InternalDataSerializer.checkOut(out);

    if (logger.isTraceEnabled(LogMarker.SERIALIZER_VERBOSE)) {
      logger.trace(LogMarker.SERIALIZER_VERBOSE, "Writing BigInteger: {}", o);
    }
    DataSerializer.writeByteArray(o.toByteArray(), out);
  }

  private static BigInteger readBigInteger(DataInput in) throws IOException {
    InternalDataSerializer.checkIn(in);
    BigInteger result = new BigInteger(DataSerializer.readByteArray(in));
    if (logger.isTraceEnabled(LogMarker.SERIALIZER_VERBOSE)) {
      logger.trace(LogMarker.SERIALIZER_VERBOSE, "Read BigInteger: {}", result);
    }
    return result;
  }

  private static final ConcurrentMap dsfidToClassMap =
      logger.isTraceEnabled(LogMarker.SERIALIZER_WRITE_DSFID_VERBOSE) ? new ConcurrentHashMap()
          : null;

  public static void writeUserDataSerializableHeader(int classId, DataOutput out)
      throws IOException {
    if (classId <= Byte.MAX_VALUE && classId >= Byte.MIN_VALUE) {
      out.writeByte(USER_DATA_SERIALIZABLE);
      out.writeByte(classId);
    } else if (classId <= Short.MAX_VALUE && classId >= Short.MIN_VALUE) {
      out.writeByte(USER_DATA_SERIALIZABLE_2);
      out.writeShort(classId);
    } else {
      out.writeByte(USER_DATA_SERIALIZABLE_4);
      out.writeInt(classId);
    }
  }

  /**
   * Writes given number of characters from array of {@code char}s to a {@code DataOutput}.
   *
   * @throws IOException A problem occurs while writing to {@code out}
   *
   * @see DataSerializer#readCharArray
   * @since GemFire 6.6
   */
  public static void writeCharArray(char[] array, int length, DataOutput out) throws IOException {
    checkOut(out);

    if (array == null) {
      length = -1;
    }
    writeArrayLength(length, out);
    if (logger.isTraceEnabled(LogMarker.SERIALIZER_VERBOSE)) {
      logger.trace(LogMarker.SERIALIZER_VERBOSE, "Writing char array of length {}", length);
    }
    if (length > 0) {
      for (int i = 0; i < length; i++) {
        out.writeChar(array[i]);
      }
    }
  }

  /**
   * returns true if the byte array is the serialized form of a null reference
   *
   * @param serializedForm the serialized byte array
   */
  public static boolean isSerializedNull(byte[] serializedForm) {
    return serializedForm.length == 1 && serializedForm[0] == NULL;
  }

  public static void basicWriteObject(Object o, DataOutput out, boolean ensurePdxCompatibility)
      throws IOException {
    checkOut(out);

    final boolean isDebugEnabled_SERIALIZER = logger.isTraceEnabled(LogMarker.SERIALIZER_VERBOSE);
    if (isDebugEnabled_SERIALIZER) {
      logger.trace(LogMarker.SERIALIZER_VERBOSE, "basicWriteObject: {}", o);
    }

    // Handle special objects first
    if (o == null) {
      out.writeByte(NULL);

    } else if (o instanceof DataSerializableFixedID) {
      checkPdxCompatible(o, ensurePdxCompatibility);
      DataSerializableFixedID dsfid = (DataSerializableFixedID) o;
      writeDSFID(dsfid, out);
    } else if (autoSerialized(o, out)) {
      // all done
    } else if (o instanceof DataSerializable.Replaceable) {
      // do this first to fix bug 31609
      // do this before DataSerializable
      Object replacement = ((DataSerializable.Replaceable) o).replace();
      basicWriteObject(replacement, out, ensurePdxCompatibility);

    } else if (o instanceof PdxSerializable) {
      writePdx(out, GemFireCacheImpl
          .getForPdx("PDX registry is unavailable because the Cache has been closed."), o, null);
    } else if (o instanceof DataSerializable) {
      if (isDebugEnabled_SERIALIZER) {
        logger.trace(LogMarker.SERIALIZER_VERBOSE, "Writing DataSerializable: {}", o);
      }
      checkPdxCompatible(o, ensurePdxCompatibility);

      Class c = o.getClass();
      // Is "c" a user class registered with an Instantiator?
      int classId = InternalInstantiator.getClassId(c);
      if (classId != 0) {
        writeUserDataSerializableHeader(classId, out);
      } else {
        out.writeByte(DATA_SERIALIZABLE);
        DataSerializer.writeClass(c, out);
      }
      DataSerializable ds = (DataSerializable) o;
      invokeToData(ds, out);

    } else if (o instanceof Sendable) {
      if (!(o instanceof PdxInstance) || o instanceof PdxInstanceEnum) {
        checkPdxCompatible(o, ensurePdxCompatibility);
      }
      ((Sendable) o).sendTo(out);
    } else if (writeWellKnownObject(o, out, ensurePdxCompatibility)) {
      // Nothing more to do...
    } else {
      checkPdxCompatible(o, ensurePdxCompatibility);
      if (logger.isTraceEnabled(LogMarker.SERIALIZER_ANNOUNCE_TYPE_WRITTEN_VERBOSE)) {
        logger.trace(LogMarker.SERIALIZER_ANNOUNCE_TYPE_WRITTEN_VERBOSE,
            "DataSerializer Serializing an instance of {}", o.getClass().getName());
      }

      /*
       * If the (internally known) ThreadLocal named "DataSerializer.DISALLOW_JAVA_SERIALIZATION" is
       * set, then an exception will be thrown if we try to do standard Java Serialization. This is
       * used to catch Java serialization early for the case where the data is being sent to a
       * non-Java client
       */
      if (disallowJavaSerialization() && o instanceof Serializable) {
        throw new NotSerializableException(
            LocalizedStrings.DataSerializer_0_IS_NOT_DATASERIALIZABLE_AND_JAVA_SERIALIZATION_IS_DISALLOWED
                .toLocalizedString(o.getClass().getName()));
      }

      writeSerializableObject(o, out);
    }
  }

  private static boolean disallowJavaSerialization() {
    Boolean v = disallowJavaSerializationForThread.get();
    return v != null && v;
  }

  /**
   * @since GemFire 6.6.2
   */
  private static void writePdxEnum(Enum<?> e, DataOutput out) throws IOException {
    TypeRegistry tr =
        GemFireCacheImpl.getForPdx("PDX registry is unavailable because the Cache has been closed.")
            .getPdxRegistry();
    int eId = tr.getEnumId(e);
    if (logger.isTraceEnabled(LogMarker.SERIALIZER_VERBOSE)) {
      logger.trace(LogMarker.SERIALIZER_VERBOSE, "write PdxEnum id={} enum={}", eId, e);
    }
    writePdxEnumId(eId, out);
  }

  public static void writePdxEnumId(int eId, DataOutput out) throws IOException {
    out.writeByte(PDX_ENUM);
    out.writeByte(eId >> 24);
    writeArrayLength(eId & 0xFFFFFF, out);
  }

  /**
   * @throws IOException since 6.6.2
   */
  private static Object readPdxEnum(DataInput in) throws IOException {
    int dsId = in.readByte();
    int tmp = readArrayLength(in);
    int enumId = dsId << 24 | tmp & 0xFFFFFF;
    if (logger.isTraceEnabled(LogMarker.SERIALIZER_VERBOSE)) {
      logger.trace(LogMarker.SERIALIZER_VERBOSE, "read PdxEnum id={}", enumId);
    }
    InternalCache internalCache = GemFireCacheImpl
        .getForPdx("PDX registry is unavailable because the Cache has been closed.");
    TypeRegistry tr = internalCache.getPdxRegistry();

    Object result = tr.getEnumById(enumId);
    if (result instanceof PdxInstance) {
      getDMStats(internalCache).incPdxInstanceCreations();
    }
    return result;
  }

  private static void writeGemFireEnum(Enum<?> e, DataOutput out) throws IOException {
    boolean isGemFireObject = isGemfireObject(e);
    DataSerializer.writePrimitiveByte(isGemFireObject ? GEMFIRE_ENUM : PDX_INLINE_ENUM, out);
    DataSerializer.writeString(e.getDeclaringClass().getName(), out);
    DataSerializer.writeString(e.name(), out);
    if (!isGemFireObject) {
      InternalDataSerializer.writeArrayLength(e.ordinal(), out);
    }
  }

  @SuppressWarnings("unchecked")
  private static Enum<?> readGemFireEnum(DataInput in) throws IOException, ClassNotFoundException {
    String className = DataSerializer.readString(in);
    String enumName = DataSerializer.readString(in);
    @SuppressWarnings("rawtypes")
    Class c = getCachedClass(className);
    return Enum.valueOf(c, enumName);
  }

  private static Object readPdxInlineEnum(DataInput in) throws IOException, ClassNotFoundException {
    InternalCache internalCache = GemFireCacheImpl.getInstance();
    if (internalCache != null && internalCache.getPdxReadSerializedByAnyGemFireServices()) {
      String className = DataSerializer.readString(in);
      String enumName = DataSerializer.readString(in);
      int enumOrdinal = InternalDataSerializer.readArrayLength(in);
      getDMStats(internalCache).incPdxInstanceCreations();
      return new PdxInstanceEnum(className, enumName, enumOrdinal);
    } else {
      Enum<?> e = readGemFireEnum(in);
      InternalDataSerializer.readArrayLength(in);
      return e;
    }
  }

  /**
   * write an object in java Serializable form with a SERIALIZABLE DSCODE so that it can be
   * deserialized with DataSerializer.readObject()
   *
   * @param o the object to serialize
   * @param out the data output to serialize to
   */
  public static void writeSerializableObject(Object o, DataOutput out) throws IOException {
    out.writeByte(SERIALIZABLE);
    if (out instanceof ObjectOutputStream) {
      ((ObjectOutputStream) out).writeObject(o);
    } else {
      OutputStream stream;
      if (out instanceof OutputStream) {
        stream = (OutputStream) out;

      } else {
        final DataOutput out2 = out;
        stream = new OutputStream() {
          @Override
          public void write(int b) throws IOException {
            out2.write(b);
          }
        };
      }
      boolean wasDoNotCopy = false;
      if (out instanceof HeapDataOutputStream) {
        // To fix bug 52197 disable doNotCopy mode
        // while serialize with an ObjectOutputStream.
        // The problem is that ObjectOutputStream keeps
        // an internal byte array that it reuses while serializing.
        wasDoNotCopy = ((HeapDataOutputStream) out).setDoNotCopy(false);
      }
      try {
        ObjectOutput oos = new ObjectOutputStream(stream);
        if (stream instanceof VersionedDataStream) {
          Version v = ((VersionedDataStream) stream).getVersion();
          if (v != null && v != Version.CURRENT) {
            oos = new VersionedObjectOutput(oos, v);
          }
        }
        oos.writeObject(o);
        // To fix bug 35568 just call flush. We can't call close because
        // it calls close on the wrapped OutputStream.
        oos.flush();
      } finally {
        if (wasDoNotCopy) {
          ((HeapDataOutputStream) out).setDoNotCopy(true);
        }
      }
    }
  }

  /**
   * For backward compatibility this method should be used to invoke toData on a DSFID or
   * DataSerializable. It will invoke the correct toData method based on the class's version
   * information. This method does not write information about the class of the object. When
   * deserializing use the method invokeFromData to read the contents of the object.
   *
   * @param ds the object to write
   * @param out the output stream.
   */
  public static void invokeToData(Object ds, DataOutput out) throws IOException {
    boolean isDSFID = ds instanceof DataSerializableFixedID;
    try {
      boolean invoked = false;
      Version v = InternalDataSerializer.getVersionForDataStreamOrNull(out);

      if (v != null && v != Version.CURRENT) {
        // get versions where DataOutput was upgraded
        Version[] versions = null;
        if (ds instanceof SerializationVersions) {
          SerializationVersions sv = (SerializationVersions) ds;
          versions = sv.getSerializationVersions();
        }
        // check if the version of the peer or diskstore is different and
        // there has been a change in the message
        if (versions != null && versions.length > 0) {
          for (Version version : versions) {
            // if peer version is less than the greatest upgraded version
            if (v.compareTo(version) < 0) {
              ds.getClass().getMethod("toDataPre_" + version.getMethodSuffix(),
                  new Class[] {DataOutput.class}).invoke(ds, out);
              invoked = true;
              break;
            }
          }
        }
      }

      if (!invoked) {
        if (isDSFID) {
          ((DataSerializableFixedID) ds).toData(out);
        } else {
          ((DataSerializable) ds).toData(out);
        }
      }
    } catch (IOException io) {
      // DSFID serialization expects an IOException but otherwise
      // we want to catch it and transform into a ToDataException
      // since it might be in user code and we want to report it
      // as a problem with the plugin code
      if (isDSFID) {
        throw io;
      } else {
        throw new ToDataException("toData failed on DataSerializable " + ds.getClass(), io);
      }
    } catch (CancelException | ToDataException | GemFireRethrowable ex) {
      // Serializing a PDX can result in a cache closed exception. Just rethrow
      throw ex;
    } catch (VirtualMachineError err) {
      SystemFailure.initiateFailure(err);
      // If this ever returns, rethrow the error. We're poisoned
      // now, so don't let this thread continue.
      throw err;
    } catch (Throwable t) {
      // Whenever you catch Error or Throwable, you must also
      // catch VirtualMachineError (see above). However, there is
      // _still_ a possibility that you are dealing with a cascading
      // error condition, so you also need to check to see if the JVM
      // is still usable:
      SystemFailure.checkFailure();
      throw new ToDataException("toData failed on DataSerializable " + ds.getClass(), t);
    }
  }

  /**
   * For backward compatibility this method should be used to invoke fromData on a DSFID or
   * DataSerializable. It will invoke the correct fromData method based on the class's version
   * information. This method does not read information about the class of the object. When
   * serializing use the method invokeToData to write the contents of the object.
   *
   * @param ds the object to write
   * @param in the input stream.
   */
  public static void invokeFromData(Object ds, DataInput in)
      throws IOException, ClassNotFoundException {
    try {
      boolean invoked = false;
      Version v = InternalDataSerializer.getVersionForDataStreamOrNull(in);
      if (v != null && v != Version.CURRENT) {
        // get versions where DataOutput was upgraded
        Version[] versions = null;
        if (ds instanceof SerializationVersions) {
          SerializationVersions vds = (SerializationVersions) ds;
          versions = vds.getSerializationVersions();
        }
        // check if the version of the peer or diskstore is different and
        // there has been a change in the message
        if (versions != null && versions.length > 0) {
          for (Version version : versions) {
            // if peer version is less than the greatest upgraded version
            if (v.compareTo(version) < 0) {
              ds.getClass().getMethod("fromDataPre" + '_' + version.getMethodSuffix(),
                  new Class[] {DataInput.class}).invoke(ds, in);
              invoked = true;
              break;
            }
          }
        }
      }
      if (!invoked) {
        if (ds instanceof DataSerializableFixedID) {
          ((DataSerializableFixedID) ds).fromData(in);
        } else {
          ((DataSerializable) ds).fromData(in);
        }
      }
    } catch (EOFException | ClassNotFoundException | CacheClosedException ex) {
      // client went away - ignore
      throw ex;
    } catch (Exception ex) {
      throw new SerializationException(
          LocalizedStrings.DataSerializer_COULD_NOT_CREATE_AN_INSTANCE_OF_0
              .toLocalizedString(ds.getClass().getName()),
          ex);
    }
  }


  private static Object readDataSerializable(final DataInput in)
      throws IOException, ClassNotFoundException {
    Class c = readClass(in);
    try {
      Constructor init = c.getConstructor(new Class[0]);
      init.setAccessible(true);
      Object o = init.newInstance(new Object[0]);
      Assert.assertTrue(o instanceof DataSerializable);
      invokeFromData(o, in);

      if (logger.isTraceEnabled(LogMarker.SERIALIZER_VERBOSE)) {
        logger.trace(LogMarker.SERIALIZER_VERBOSE, "Read DataSerializable {}", o);
      }

      return o;

    } catch (EOFException ex) {
      // client went away - ignore
      throw ex;
    } catch (Exception ex) {
      throw new SerializationException(
          LocalizedStrings.DataSerializer_COULD_NOT_CREATE_AN_INSTANCE_OF_0
              .toLocalizedString(c.getName()),
          ex);
    }
  }

  private static Object readDataSerializableFixedID(final DataInput in)
      throws IOException, ClassNotFoundException {
    boolean readSerializedOverride = TypeRegistry.getPdxReadSerialized();
    TypeRegistry.setPdxReadSerialized(false);
    try {
      Class c = readClass(in);
      try {
        Constructor init = c.getConstructor(new Class[0]);
        init.setAccessible(true);
        Object o = init.newInstance(new Object[0]);

        invokeFromData(o, in);

<<<<<<< HEAD
      if (logger.isTraceEnabled(LogMarker.SERIALIZER_VERBOSE)) {
        logger.trace(LogMarker.SERIALIZER_VERBOSE, "Read DataSerializableFixedID {}", o);
      }
=======
        if (logger.isTraceEnabled(LogMarker.SERIALIZER)) {
          logger.trace(LogMarker.SERIALIZER, "Read DataSerializableFixedID {}", o);
        }
>>>>>>> dde0ae7a

        return o;

      } catch (Exception ex) {
        throw new SerializationException(
            LocalizedStrings.DataSerializer_COULD_NOT_CREATE_AN_INSTANCE_OF_0
                .toLocalizedString(c.getName()),
            ex);
      }
    } finally {
      TypeRegistry.setPdxReadSerialized(readSerializedOverride);
    }
  }

  /**
   * Get the {@link Version} of the peer or disk store that created this {@link DataInput}.
   */
  public static Version getVersionForDataStream(DataInput in) {
    // check if this is a versioned data input
    if (in instanceof VersionedDataStream) {
      final Version v = ((VersionedDataStream) in).getVersion();
      return v != null ? v : Version.CURRENT;
    } else {
      // assume latest version
      return Version.CURRENT;
    }
  }

  /**
   * Get the {@link Version} of the peer or disk store that created this {@link DataInput}. Returns
   * null if the version is same as this member's.
   */
  public static Version getVersionForDataStreamOrNull(DataInput in) {
    // check if this is a versioned data input
    if (in instanceof VersionedDataStream) {
      return ((VersionedDataStream) in).getVersion();
    } else {
      // assume latest version
      return null;
    }
  }

  /**
   * Get the {@link Version} of the peer or disk store that created this {@link DataOutput}.
   */
  public static Version getVersionForDataStream(DataOutput out) {
    // check if this is a versioned data output
    if (out instanceof VersionedDataStream) {
      final Version v = ((VersionedDataStream) out).getVersion();
      return v != null ? v : Version.CURRENT;
    } else {
      // assume latest version
      return Version.CURRENT;
    }
  }

  /**
   * Get the {@link Version} of the peer or disk store that created this {@link DataOutput}. Returns
   * null if the version is same as this member's.
   */
  public static Version getVersionForDataStreamOrNull(DataOutput out) {
    // check if this is a versioned data output
    if (out instanceof VersionedDataStream) {
      return ((VersionedDataStream) out).getVersion();
    } else {
      // assume latest version
      return null;
    }
  }

  // array is null
  public static final byte NULL_ARRAY = -1;

  /**
   * array len encoded as unsigned short in next 2 bytes
   *
   * @since GemFire 5.7
   */
  private static final byte SHORT_ARRAY_LEN = -2;

  /**
   * array len encoded as int in next 4 bytes
   *
   * @since GemFire 5.7
   */
  public static final byte INT_ARRAY_LEN = -3;

  private static final int MAX_BYTE_ARRAY_LEN = (byte) -4 & 0xFF;

  public static void writeArrayLength(int len, DataOutput out) throws IOException {
    if (len == -1) {
      out.writeByte(NULL_ARRAY);
    } else if (len <= MAX_BYTE_ARRAY_LEN) {
      out.writeByte(len);
    } else if (len <= 0xFFFF) {
      out.writeByte(SHORT_ARRAY_LEN);
      out.writeShort(len);
    } else {
      out.writeByte(INT_ARRAY_LEN);
      out.writeInt(len);
    }
  }

  public static int readArrayLength(DataInput in) throws IOException {
    byte code = in.readByte();
    if (code == NULL_ARRAY) {
      return -1;
    } else {
      int result = ubyteToInt(code);
      if (result > MAX_BYTE_ARRAY_LEN) {
        if (code == SHORT_ARRAY_LEN) {
          result = in.readUnsignedShort();
        } else if (code == INT_ARRAY_LEN) {
          result = in.readInt();
        } else {
          throw new IllegalStateException("unexpected array length code=" + code);
        }
      }
      return result;
    }
  }

  /**
   * Serializes a list of Integers. The argument may be null. Deserialize with readListOfIntegers().
   *
   * TODO: writeListOfIntegers is unused
   */
  public void writeListOfIntegers(List<Integer> list, DataOutput out) throws IOException {
    int size;
    if (list == null) {
      size = -1;
    } else {
      size = list.size();
    }
    InternalDataSerializer.writeArrayLength(size, out);
    if (size > 0) {
      for (int i = 0; i < size; i++) {
        out.writeInt(list.get(i));
      }
    }
  }

  public static Object readDSFID(final DataInput in) throws IOException, ClassNotFoundException {
    checkIn(in);
    byte header = in.readByte();
    if (logger.isTraceEnabled(LogMarker.SERIALIZER_VERBOSE)) {
      logger.trace(LogMarker.SERIALIZER_VERBOSE, "readDSFID: header={}", header);
    }
    if (header == DS_FIXED_ID_BYTE) {
      return DSFIDFactory.create(in.readByte(), in);
    } else if (header == DS_FIXED_ID_SHORT) {
      return DSFIDFactory.create(in.readShort(), in);
    } else if (header == DS_NO_FIXED_ID) {
      return readDataSerializableFixedID(in);
    } else if (header == DS_FIXED_ID_INT) {
      return DSFIDFactory.create(in.readInt(), in);
    } else {
      throw new IllegalStateException("unexpected byte: " + header + " while reading dsfid");
    }
  }

  public static int readDSFIDHeader(final DataInput in) throws IOException {
    checkIn(in);
    byte header = in.readByte();
    if (header == DS_FIXED_ID_BYTE) {
      return in.readByte();
    } else if (header == DS_FIXED_ID_SHORT) {
      return in.readShort();
    } else if (header == DS_NO_FIXED_ID) {
      // is that correct??
      return Integer.MAX_VALUE;
    } else if (header == DS_FIXED_ID_INT) {
      return in.readInt();
    } else {
      throw new IllegalStateException("unexpected byte: " + header + " while reading dsfid");
    }
  }

  /**
   * Reads an instance of {@code String} from a {@code DataInput} given the header byte already
   * being read. The return value may be {@code null}.
   *
   * @throws IOException A problem occurs while reading from {@code in}
   *
   * @since GemFire 5.7
   */
  public static String readString(DataInput in, byte header) throws IOException {
    if (header == DSCODE.STRING_BYTES) {
      int len = in.readUnsignedShort();
      if (logger.isTraceEnabled(LogMarker.SERIALIZER_VERBOSE)) {
        logger.trace(LogMarker.SERIALIZER_VERBOSE, "Reading STRING_BYTES of len={}", len);
      }
      byte[] buf = new byte[len];
      in.readFully(buf, 0, len);
      return new String(buf, 0); // intentionally using deprecated constructor
    } else if (header == DSCODE.STRING) {
      if (logger.isTraceEnabled(LogMarker.SERIALIZER_VERBOSE)) {
        logger.trace(LogMarker.SERIALIZER_VERBOSE, "Reading utf STRING");
      }
      return in.readUTF();
    } else if (header == DSCODE.NULL_STRING) {
      if (logger.isTraceEnabled(LogMarker.SERIALIZER_VERBOSE)) {
        logger.trace(LogMarker.SERIALIZER_VERBOSE, "Reading NULL_STRING");
      }
      return null;
    } else if (header == DSCODE.HUGE_STRING_BYTES) {
      int len = in.readInt();
      if (logger.isTraceEnabled(LogMarker.SERIALIZER_VERBOSE)) {
        logger.trace(LogMarker.SERIALIZER_VERBOSE, "Reading HUGE_STRING_BYTES of len={}", len);
      }
      byte[] buf = new byte[len];
      in.readFully(buf, 0, len);
      return new String(buf, 0); // intentionally using deprecated constructor
    } else if (header == DSCODE.HUGE_STRING) {
      int len = in.readInt();
      if (logger.isTraceEnabled(LogMarker.SERIALIZER_VERBOSE)) {
        logger.trace(LogMarker.SERIALIZER_VERBOSE, "Reading HUGE_STRING of len={}", len);
      }
      char[] buf = new char[len];
      for (int i = 0; i < len; i++) {
        buf[i] = in.readChar();
      }
      return new String(buf);
    } else {
      String s = "Unknown String header " + header;
      throw new IOException(s);
    }
  }

  /**
   * Just like readObject but make sure and pdx deserialized is not a PdxInstance.
   *
   * @since GemFire 6.6.2
   */
  public static <T> T readDeserializedObject(final DataInput in)
      throws IOException, ClassNotFoundException {
    boolean wouldReadSerialized = TypeRegistry.getPdxReadSerialized();
    if (!wouldReadSerialized) {
      return DataSerializer.readObject(in);
    } else {
      TypeRegistry.setPdxReadSerialized(false);
      try {
        return DataSerializer.readObject(in);
      } finally {
        TypeRegistry.setPdxReadSerialized(true);
      }
    }
  }

  /**
   * Just like readObject but override PdxInstanceImpl.getPdxReadSerialized(), allowing
   * the result to be a PdxInstance if pdx-read-serialized is enabled on the cache.
   * Use this to read cache keys, values and callback values in DataSerializableFixedID
   * fromData methods, which have pdx-read-serialize disabled.
   */
  public static <T> T readUserObject(final DataInput in)
      throws IOException, ClassNotFoundException {
    boolean wouldReadSerialized = TypeRegistry.getPdxReadSerialized();
    if (wouldReadSerialized) {
      return DataSerializer.readObject(in);
    } else {
      TypeRegistry.setPdxReadSerialized(true);
      try {
        return DataSerializer.readObject(in);
      } finally {
        TypeRegistry.setPdxReadSerialized(false);
      }
    }
  }

  /**
   * This method is used by DataSerializableFixedID objects in their fromData methods
   * to deserialize application objects such as keys, values and callback arguments.
   * It allows the value to be read as a PdxInstance instead of being completely
   * deserialized into a POJO.
   *
   * @param runnable code performing deserialization with PdxInstanceImpl.setPdxReadSerialized set
   *        to true
   * @throws ClassNotFoundException
   * @throws IOException
   */
  public static void doWithPdxReadSerialized(RunnableThrowingException runnable)
      throws ClassNotFoundException, IOException {
    boolean isAlreadySet = TypeRegistry.getPdxReadSerialized();
    if (!isAlreadySet) {
      TypeRegistry.setPdxReadSerialized(true);
    }
    try {
      runnable.run();
    } finally {
      if (!isAlreadySet) {
        TypeRegistry.setPdxReadSerialized(false);
      }
    }

  }

  public static Object basicReadObject(final DataInput in)
      throws IOException, ClassNotFoundException {
    checkIn(in);

    // Read the header byte
    byte header = in.readByte();
    if (logger.isTraceEnabled(LogMarker.SERIALIZER_VERBOSE)) {
      logger.trace(LogMarker.SERIALIZER_VERBOSE, "basicReadObject: header={}", header);
    }
    switch (header) {
      case DS_FIXED_ID_BYTE:
        return DSFIDFactory.create(in.readByte(), in);
      case DS_FIXED_ID_SHORT:
        return DSFIDFactory.create(in.readShort(), in);
      case DS_FIXED_ID_INT:
        return DSFIDFactory.create(in.readInt(), in);
      case DS_NO_FIXED_ID:
        return readDataSerializableFixedID(in);
      case NULL:
        return null;
      case NULL_STRING:
      case STRING:
      case HUGE_STRING:
      case STRING_BYTES:
      case HUGE_STRING_BYTES:
        return readString(in, header);
      case CLASS:
        return readClass(in);
      case DATE:
        return readDate(in);
      case FILE:
        return readFile(in);
      case INET_ADDRESS:
        return readInetAddress(in);
      case BOOLEAN:
        return readBoolean(in);
      case CHARACTER:
        return readCharacter(in);
      case BYTE:
        return readByte(in);
      case SHORT:
        return readShort(in);
      case INTEGER:
        return readInteger(in);
      case LONG:
        return readLong(in);
      case FLOAT:
        return readFloat(in);
      case DOUBLE:
        return readDouble(in);
      case BYTE_ARRAY:
        return readByteArray(in);
      case ARRAY_OF_BYTE_ARRAYS:
        return readArrayOfByteArrays(in);
      case SHORT_ARRAY:
        return readShortArray(in);
      case STRING_ARRAY:
        return readStringArray(in);
      case INT_ARRAY:
        return readIntArray(in);
      case LONG_ARRAY:
        return readLongArray(in);
      case FLOAT_ARRAY:
        return readFloatArray(in);
      case DOUBLE_ARRAY:
        return readDoubleArray(in);
      case BOOLEAN_ARRAY:
        return readBooleanArray(in);
      case CHAR_ARRAY:
        return readCharArray(in);
      case OBJECT_ARRAY:
        return readObjectArray(in);
      case ARRAY_LIST:
        return readArrayList(in);
      case LINKED_LIST:
        return readLinkedList(in);
      case HASH_SET:
        return readHashSet(in);
      case LINKED_HASH_SET:
        return readLinkedHashSet(in);
      case HASH_MAP:
        return readHashMap(in);
      case IDENTITY_HASH_MAP:
        return readIdentityHashMap(in);
      case HASH_TABLE:
        return readHashtable(in);
      case CONCURRENT_HASH_MAP:
        return readConcurrentHashMap(in);
      case PROPERTIES:
        return readProperties(in);
      case TIME_UNIT:
        return readTimeUnit(in);
      case USER_CLASS:
        return readUserClass(in, in.readByte());
      case USER_CLASS_2:
        return readUserClass(in, in.readShort());
      case USER_CLASS_4:
        return readUserClass(in, in.readInt());
      case VECTOR:
        return readVector(in);
      case STACK:
        return readStack(in);
      case TREE_MAP:
        return readTreeMap(in);
      case TREE_SET:
        return readTreeSet(in);
      case BOOLEAN_TYPE:
        return Boolean.TYPE;
      case CHARACTER_TYPE:
        return Character.TYPE;
      case BYTE_TYPE:
        return Byte.TYPE;
      case SHORT_TYPE:
        return Short.TYPE;
      case INTEGER_TYPE:
        return Integer.TYPE;
      case LONG_TYPE:
        return Long.TYPE;
      case FLOAT_TYPE:
        return Float.TYPE;
      case DOUBLE_TYPE:
        return Double.TYPE;
      case VOID_TYPE:
        return Void.TYPE;

      case USER_DATA_SERIALIZABLE:
        return readUserDataSerializable(in, in.readByte());
      case USER_DATA_SERIALIZABLE_2:
        return readUserDataSerializable(in, in.readShort());
      case USER_DATA_SERIALIZABLE_4:
        return readUserDataSerializable(in, in.readInt());

      case DATA_SERIALIZABLE:
        return readDataSerializable(in);

      case SERIALIZABLE: {
        final boolean isDebugEnabled_SERIALIZER =
            logger.isTraceEnabled(LogMarker.SERIALIZER_VERBOSE);
        Object serializableResult;
        if (in instanceof DSObjectInputStream) {
          serializableResult = ((DSObjectInputStream) in).readObject();
        } else {
          InputStream stream;
          if (in instanceof InputStream) {
            stream = (InputStream) in;
          } else {
            stream = new InputStream() {
              @Override
              public int read() throws IOException {
                try {
                  return in.readUnsignedByte(); // fix for bug 47249
                } catch (EOFException ignored) {
                  return -1;
                }
              }

            };
          }

          ObjectInput ois = new DSObjectInputStream(stream);
          serializationFilter.setFilterOn((ObjectInputStream) ois);
          if (stream instanceof VersionedDataStream) {
            Version v = ((VersionedDataStream) stream).getVersion();
            if (v != null && v != Version.CURRENT) {
              ois = new VersionedObjectInput(ois, v);
            }
          }

          serializableResult = ois.readObject();

          if (isDebugEnabled_SERIALIZER) {
            logger.trace(LogMarker.SERIALIZER_VERBOSE, "Read Serializable object: {}",
                serializableResult);
          }
        }
        if (isDebugEnabled_SERIALIZER) {
          logger.trace(LogMarker.SERIALIZER_VERBOSE, "deserialized instanceof {}",
              serializableResult.getClass());
        }
        return serializableResult;
      }
      case PDX:
        return readPdxSerializable(in);
      case PDX_ENUM:
        return readPdxEnum(in);
      case GEMFIRE_ENUM:
        return readGemFireEnum(in);
      case PDX_INLINE_ENUM:
        return readPdxInlineEnum(in);
      case BIG_INTEGER:
        return readBigInteger(in);
      case BIG_DECIMAL:
        return readBigDecimal(in);
      case UUID:
        return readUUID(in);
      case TIMESTAMP:
        return readTimestamp(in);
      default:
        String s = "Unknown header byte: " + header;
        throw new IOException(s);
    }
  }

  private static Object readUserDataSerializable(final DataInput in, int classId)
      throws IOException {
    Instantiator instantiator = InternalInstantiator.getInstantiator(classId);
    if (instantiator == null) {
      logger.error(LogMarker.SERIALIZER_MARKER,
          LocalizedMessage.create(
              LocalizedStrings.DataSerializer_NO_INSTANTIATOR_HAS_BEEN_REGISTERED_FOR_CLASS_WITH_ID_0,
              classId));
      throw new IOException(
          LocalizedStrings.DataSerializer_NO_INSTANTIATOR_HAS_BEEN_REGISTERED_FOR_CLASS_WITH_ID_0
              .toLocalizedString(classId));

    } else {
      try {
        DataSerializable ds;
        if (instantiator instanceof CanonicalInstantiator) {
          CanonicalInstantiator ci = (CanonicalInstantiator) instantiator;
          ds = ci.newInstance(in);
        } else {
          ds = instantiator.newInstance();
        }
        ds.fromData(in);
        return ds;

      } catch (Exception ex) {
        throw new SerializationException(
            LocalizedStrings.DataSerializer_COULD_NOT_DESERIALIZE_AN_INSTANCE_OF_0
                .toLocalizedString(instantiator.getInstantiatedClass().getName()),
            ex);
      }
    }
  }

  private static final ThreadLocal<Boolean> pdxSerializationInProgress = new ThreadLocal<>();

  public static boolean isPdxSerializationInProgress() {
    Boolean v = pdxSerializationInProgress.get();
    return v != null && v;
  }

  public static void setPdxSerializationInProgress(boolean v) {
    if (v) {
      pdxSerializationInProgress.set(true);
    } else {
      pdxSerializationInProgress.set(false);
    }
  }

  public static boolean writePdx(DataOutput out, InternalCache internalCache, Object pdx,
      PdxSerializer pdxSerializer) throws IOException {
    TypeRegistry tr = null;
    if (internalCache != null) {
      tr = internalCache.getPdxRegistry();
    }

    PdxOutputStream os;
    if (out instanceof HeapDataOutputStream) {
      os = new PdxOutputStream((HeapDataOutputStream) out);
    } else {
      os = new PdxOutputStream();
    }
    PdxWriterImpl writer = new PdxWriterImpl(tr, pdx, os);

    try {
      if (pdxSerializer != null) {
        // Hack to make sure we don't pass internal objects to the user's
        // serializer
        if (isGemfireObject(pdx)) {
          return false;
        }
        if (is662SerializationEnabled()) {
          boolean alreadyInProgress = isPdxSerializationInProgress();
          if (!alreadyInProgress) {
            setPdxSerializationInProgress(true);
            try {
              if (!pdxSerializer.toData(pdx, writer)) {
                return false;
              }
            } finally {
              setPdxSerializationInProgress(false);
            }
          } else {
            if (!pdxSerializer.toData(pdx, writer)) {
              return false;
            }
          }
        } else {
          if (!pdxSerializer.toData(pdx, writer)) {
            return false;
          }
        }
      } else {
        if (is662SerializationEnabled()) {
          boolean alreadyInProgress = isPdxSerializationInProgress();
          if (!alreadyInProgress) {
            setPdxSerializationInProgress(true);
            try {
              ((PdxSerializable) pdx).toData(writer);
            } finally {
              setPdxSerializationInProgress(false);
            }
          } else {
            ((PdxSerializable) pdx).toData(writer);
          }
        } else {
          ((PdxSerializable) pdx).toData(writer);
        }
      }
    } catch (ToDataException | CancelException | NonPortableClassException
        | GemFireRethrowable ex) {
      throw ex;
    } catch (VirtualMachineError err) {
      SystemFailure.initiateFailure(err);
      // If this ever returns, rethrow the error. We're poisoned
      // now, so don't let this thread continue.
      throw err;
    } catch (Throwable t) {
      // Whenever you catch Error or Throwable, you must also
      // catch VirtualMachineError (see above). However, there is
      // _still_ a possibility that you are dealing with a cascading
      // error condition, so you also need to check to see if the JVM
      // is still usable:
      SystemFailure.checkFailure();
      if (pdxSerializer != null) {
        throw new ToDataException("PdxSerializer failed when calling toData on " + pdx.getClass(),
            t);
      } else {
        throw new ToDataException("toData failed on PdxSerializable " + pdx.getClass(), t);
      }
    }
    int bytesWritten = writer.completeByteStreamGeneration();
    getDMStats(internalCache).incPdxSerialization(bytesWritten);
    if (!(out instanceof HeapDataOutputStream)) {
      writer.sendTo(out);
    }
    return true;
  }

  public static DMStats getDMStats(InternalCache internalCache) {
    if (internalCache != null) {
      return internalCache.getDistributionManager().getStats();
    } else {
      DMStats result = InternalDistributedSystem.getDMStats();
      if (result == null) {
        result = new LonerDistributionManager.DummyDMStats();
      }
      return result;
    }
  }

  private static Object readPdxSerializable(final DataInput in)
      throws IOException, ClassNotFoundException {
    int len = in.readInt();
    int typeId = in.readInt();

    InternalCache internalCache = GemFireCacheImpl
        .getForPdx("PDX registry is unavailable because the Cache has been closed.");
    PdxType pdxType = internalCache.getPdxRegistry().getType(typeId);
    if (logger.isTraceEnabled(LogMarker.SERIALIZER_VERBOSE)) {
      logger.trace(LogMarker.SERIALIZER_VERBOSE, "readPdxSerializable pdxType={}", pdxType);
    }
    if (pdxType == null) {
      throw new IllegalStateException("Unknown pdx type=" + typeId);
    }

    DMStats dmStats = getDMStats(internalCache);
    dmStats.incPdxDeserialization(len + 9);

    // check if PdxInstance needs to be returned.
    if (pdxType.getNoDomainClass() || internalCache.getPdxReadSerializedByAnyGemFireServices()) {
      dmStats.incPdxInstanceCreations();
      return new PdxInstanceImpl(pdxType, in, len);
    } else {
      PdxReaderImpl pdxReader = new PdxReaderImpl(pdxType, in, len);
      return pdxReader.getObject();
    }
  }

  /**
   * Reads a PdxInstance from dataBytes and returns it. If the first object read is not pdx encoded
   * returns null.
   */
  public static PdxInstance readPdxInstance(final byte[] dataBytes, InternalCache internalCache) {
    try {
      byte type = dataBytes[0];
      if (type == PDX) {
        PdxInputStream in = new PdxInputStream(dataBytes);
        in.readByte(); // throw away the type byte
        int len = in.readInt();
        int typeId = in.readInt();
        PdxType pdxType = internalCache.getPdxRegistry().getType(typeId);
        if (pdxType == null) {
          throw new IllegalStateException("Unknown pdx type=" + typeId);
        }

        return new PdxInstanceImpl(pdxType, in, len);
      } else if (type == DSCODE.PDX_ENUM) {
        PdxInputStream in = new PdxInputStream(dataBytes);
        in.readByte(); // throw away the type byte
        int dsId = in.readByte();
        int tmp = readArrayLength(in);
        int enumId = dsId << 24 | tmp & 0xFFFFFF;
        TypeRegistry tr = internalCache.getPdxRegistry();
        EnumInfo ei = tr.getEnumInfoById(enumId);
        if (ei == null) {
          throw new IllegalStateException("Unknown pdx enum id=" + enumId);
        }
        return ei.getPdxInstance(enumId);
      } else if (type == DSCODE.PDX_INLINE_ENUM) {
        PdxInputStream in = new PdxInputStream(dataBytes);
        in.readByte(); // throw away the type byte
        String className = DataSerializer.readString(in);
        String enumName = DataSerializer.readString(in);
        int enumOrdinal = InternalDataSerializer.readArrayLength(in);
        return new PdxInstanceEnum(className, enumName, enumOrdinal);
      }
    } catch (IOException ignore) {
    }
    return null;
  }

  public static int getLoadedDataSerializers() {
    return idsToSerializers.size();
  }

  public static Map getDsClassesToHoldersMap() {
    return dsClassesToHolders;
  }

  public static Map getIdsToHoldersMap() {
    return idsToHolders;
  }

  public static Map getSupportedClassesToHoldersMap() {
    return supportedClassesToHolders;
  }

  /**
   * A marker object for {@code DataSerializer}s that have not been registered. Using this marker
   * object allows us to asynchronously send {@code DataSerializer} registration updates. If the
   * serialized bytes arrive at a VM before the registration message does, the deserializer will
   * wait an amount of time for the registration message to arrive.
   */
  abstract static class Marker {
    /** The DataSerializer that is filled in upon registration */
    protected DataSerializer serializer = null;

    /** set to true once setSerializer is called. */
    boolean hasBeenSet = false;

    abstract DataSerializer getSerializer();

    /**
     * Sets the serializer associated with this marker. It will notify any threads that are waiting
     * for the serializer to be registered.
     */
    void setSerializer(DataSerializer serializer) {
      synchronized (this) {
        this.hasBeenSet = true;
        this.serializer = serializer;
        this.notifyAll();
      }
    }
  }
  /**
   * A marker object for {@code DataSerializer}s that have not been registered. Using this marker
   * object allows us to asynchronously send {@code DataSerializer} registration updates. If the
   * serialized bytes arrive at a VM before the registration message does, the deserializer will
   * wait an amount of time for the registration message to arrive. Made public for unit test
   * access.
   *
   * @since GemFire 5.7
   */
  public static class GetMarker extends Marker {
    /**
     * Number of milliseconds to wait. Also used by InternalInstantiator. Note that some tests set
     * this to a small amount to speed up failures. Made public for unit test access.
     */
    public static int WAIT_MS = Integer.getInteger(
        DistributionConfig.GEMFIRE_PREFIX + "InternalDataSerializer.WAIT_MS", 60 * 1000);

    /**
     * Returns the serializer associated with this marker. If the serializer has not been registered
     * yet, then this method will wait until the serializer is registered. If this method has to
     * wait for too long, then {@code null} is returned.
     */
    @Override
    DataSerializer getSerializer() {
      synchronized (this) {
        boolean firstTime = true;
        long endTime = 0;
        while (!this.hasBeenSet) {
          if (firstTime) {
            firstTime = false;
            endTime = System.currentTimeMillis() + WAIT_MS;
          }
          try {
            long remainingMs = endTime - System.currentTimeMillis();
            if (remainingMs > 0) {
              this.wait(remainingMs); // spurious wakeup ok
            } else {
              // timed out call setSerializer just to make sure that anyone else
              // also waiting on this marker times out also
              setSerializer(null);
              break;
            }
          } catch (InterruptedException ignored) {
            Thread.currentThread().interrupt();
            // Just return null, let it fail
            return null;
          }
        }
        return this.serializer;
      }
    }
  }

  /**
   * A marker object for {@code DataSerializer}s that is in the process of being registered. It is
   * possible for getSerializer to return {@code null}
   *
   * @since GemFire 5.7
   */
  static class InitMarker extends Marker {
    /*
     * Returns the serializer associated with this marker. If the serializer has not been registered
     * yet, then this method will wait until the serializer is registered. If this method has to
     * wait for too long, then {@code null} is returned.
     */
    /**
     * Returns the serializer associated with this marker. Waits forever (unless interrupted) for it
     * to be initialized. Returns null if this Marker failed to initialize.
     */
    @Override
    DataSerializer getSerializer() {
      synchronized (this) {
        while (!this.hasBeenSet) {
          try {
            this.wait(); // spurious wakeup ok
          } catch (InterruptedException ignored) {
            Thread.currentThread().interrupt();
            // Just return null, let it fail
            return null;
          }
        }
        return this.serializer;
      }
    }
  }
  /**
   * A distribution message that alerts other members of the distributed cache of a new
   * {@code DataSerializer} being registered.
   */
  public static class RegistrationMessage extends SerialDistributionMessage {
    /**
     * The id of the {@code DataSerializer} that was registered since 5.7 an int instead of a byte
     */
    private int id;

    /**
     * The eventId of the {@code DataSerializer} that was registered
     */
    protected EventID eventId;

    /** The name of the {@code DataSerializer} class */
    private String className;

    /** The versions in which this message was modified */
    private static final Version[] dsfidVersions = new Version[] {};

    /**
     * Constructor for {@code DataSerializable}
     */
    public RegistrationMessage() {}

    /**
     * Creates a new {@code RegistrationMessage} that broadcasts that the given
     * {@code DataSerializer} was registered.
     */
    public RegistrationMessage(DataSerializer s) {
      this.className = s.getClass().getName();
      this.id = s.getId();
      this.eventId = (EventID) s.getEventId();
    }

    static String getFullMessage(Throwable t) {
      StringBuffer sb = new StringBuffer();
      getFullMessage(sb, t);
      return sb.toString();
    }

    private static void getFullMessage(StringBuffer sb, Throwable t) {
      if (t.getMessage() != null) {
        sb.append(t.getMessage());
      } else {
        sb.append(t.getClass());
      }
      if (t.getCause() != null) {
        sb.append(" caused by: ");
        getFullMessage(sb, t.getCause());
      }
    }

    @Override
    protected void process(ClusterDistributionManager dm) {
      if (CacheClientNotifier.getInstance() != null) {
        // This is a server so we need to send the dataserializer to clients
        // right away. For that we need to load the class as the constructor of
        // ClientDataSerializerMessage requires list of supported classes.
        Class<?> c;
        try {
          c = getCachedClass(this.className); // fix for bug 41206
        } catch (ClassNotFoundException ex) {
          // fixes bug 44112
          logger.warn(
              "Could not load data serializer class {} so both clients of this server and this server will not have this data serializer. Load failed because: {}",
              this.className, getFullMessage(ex));
          return;
        }
        DataSerializer s;
        try {
          s = newInstance(c);
        } catch (IllegalArgumentException ex) {
          // fixes bug 44112
          logger.warn(
              "Could not create an instance of data serializer for class {} so both clients of this server and this server will not have this data serializer. Create failed because: {}",
              this.className, getFullMessage(ex));
          return;
        }
        s.setEventId(this.eventId);
        try {
          InternalDataSerializer._register(s, false);
        } catch (IllegalArgumentException ex) {
          logger.warn(
              "Could not register data serializer for class {} so both clients of this server and this server will not have this data serializer. Registration failed because: {}",
              this.className, getFullMessage(ex));
        } catch (IllegalStateException ex) {
          logger.warn(
              "Could not register data serializer for class {} so both clients of this server and this server will not have this data serializer. Registration failed because: {}",
              this.className, getFullMessage(ex));
        }
      } else {
        try {
          InternalDataSerializer.register(this.className, false, this.eventId, null, this.id);
        } catch (IllegalArgumentException ex) {
          logger.warn(
              "Could not register data serializer for class {} so it will not be available in this JVM. Registration failed because: {}",
              this.className, getFullMessage(ex));
        } catch (IllegalStateException ex) {
          logger.warn(
              "Could not register data serializer for class {} so it will not be available in this JVM. Registration failed because: {}",
              this.className, getFullMessage(ex));
        }
      }
    }

    @Override
    public int getDSFID() {
      return IDS_REGISTRATION_MESSAGE;
    }

    @Override
    public void toData(DataOutput out) throws IOException {
      super.toData(out);
      DataSerializer.writeNonPrimitiveClassName(this.className, out);
      out.writeInt(this.id);
      DataSerializer.writeObject(this.eventId, out);
    }

    @Override
    public void fromData(DataInput in) throws IOException, ClassNotFoundException {
      super.fromData(in);
      InternalDataSerializer.checkIn(in);
      this.className = DataSerializer.readNonPrimitiveClassName(in);
      this.id = in.readInt();
      this.eventId = (EventID) DataSerializer.readObject(in);
    }

    @Override
    public String toString() {
      return LocalizedStrings.InternalDataSerializer_REGISTER_DATASERIALIZER_0_OF_CLASS_1
          .toLocalizedString(this.id, this.className);
    }

    @Override
    public Version[] getSerializationVersions() {
      return dsfidVersions;
    }
  }

  /**
   * A listener whose listener methods are invoked when {@link DataSerializer}s and
   * {@link Instantiator}s are registered. This is part of the fix for bug 31422.
   *
   * @see InternalDataSerializer#addRegistrationListener
   * @see InternalDataSerializer#removeRegistrationListener
   */
  public interface RegistrationListener {

    /**
     * Invoked when a new {@code Instantiator} is {@linkplain Instantiator#register(Instantiator)
     * registered}.
     */
    void newInstantiator(Instantiator instantiator);

    /**
     * Invoked when a new {@code DataSerializer} is {@linkplain DataSerializer#register(Class)
     * registered}.
     */
    void newDataSerializer(DataSerializer ds);
  }

  /**
   * An {@code ObjectInputStream} whose {@link #resolveClass} method loads classes from the current
   * context class loader.
   */
  private static class DSObjectInputStream extends ObjectInputStream {

    /**
     * Creates a new {@code DSObjectInputStream} that delegates its behavior to a given
     * {@code InputStream}.
     */
    DSObjectInputStream(InputStream stream) throws IOException {
      super(stream);
    }

    @Override
    protected Class resolveClass(ObjectStreamClass desc)
        throws IOException, ClassNotFoundException {

      String className = desc.getName();

      OldClientSupportService svc = getOldClientSupportService();
      if (svc != null) {
        className = svc.processIncomingClassName(className);
      }
      try {
        return getCachedClass(className);
      } catch (ClassNotFoundException ignored) {
        return super.resolveClass(desc);
      }
    }

    @Override
    protected Class resolveProxyClass(String[] interfaces)
        throws IOException, ClassNotFoundException {

      ClassLoader nonPublicLoader = null;
      boolean hasNonPublicInterface = false;

      // define proxy in class loader of non-public
      // interface(s), if any
      Class[] classObjs = new Class[interfaces.length];
      for (int i = 0; i < interfaces.length; i++) {
        Class cl = getCachedClass(interfaces[i]);
        if ((cl.getModifiers() & Modifier.PUBLIC) == 0) {
          if (hasNonPublicInterface) {
            if (nonPublicLoader != cl.getClassLoader()) {
              String s = "conflicting non-public interface class loaders";
              throw new IllegalAccessError(s);
            }

          } else {
            nonPublicLoader = cl.getClassLoader();
            hasNonPublicInterface = true;
          }
        }
        classObjs[i] = cl;
      }

      try {
        if (hasNonPublicInterface) {
          return Proxy.getProxyClass(nonPublicLoader, classObjs);
        } else {
          return ClassPathLoader.getLatest().getProxyClass(classObjs);
        }
      } catch (IllegalArgumentException e) {
        throw new ClassNotFoundException(null, e);
      }
    }
  }

  /**
   * Used to implement serialization code for the well known classes we support in DataSerializer.
   *
   * @since GemFire 5.7
   */
  protected abstract static class WellKnownDS extends DataSerializer {
    @Override
    public int getId() {
      // illegal for a customer to use but since our WellKnownDS is never registered
      // with this id it gives us one to use
      return 0;
    }

    @Override
    public Class[] getSupportedClasses() {
      // illegal for a customer to return null but we can do it since we never register
      // this serializer.
      return null;
    }

    @Override
    public Object fromData(DataInput in) throws IOException, ClassNotFoundException {
      throw new IllegalStateException(LocalizedStrings.SHOULDNT_INVOKE.toLocalizedString());
    }
    // subclasses need to implement toData
  }

  /**
   * Just like a WellKnownDS but its type is compatible with PDX.
   *
   */
  protected abstract static class WellKnownPdxDS extends WellKnownDS {
    // subclasses need to implement toData
  }

  public static void writeObjectArray(Object[] array, DataOutput out, boolean ensureCompatibility)
      throws IOException {
    InternalDataSerializer.checkOut(out);
    int length;
    if (array == null) {
      length = -1;
    } else {
      length = array.length;
    }
    InternalDataSerializer.writeArrayLength(length, out);
    if (logger.isTraceEnabled(LogMarker.SERIALIZER_VERBOSE)) {
      logger.trace(LogMarker.SERIALIZER_VERBOSE, "Writing Object array of length {}", length);
    }
    if (length >= 0) {
      writeClass(array.getClass().getComponentType(), out);
      for (int i = 0; i < length; i++) {
        basicWriteObject(array[i], out, ensureCompatibility);
      }
    }
  }

  // Variable Length long encoded as int in next 4 bytes
  private static final byte INT_VL = 126;

  // Variable Length long encoded as long in next 8 bytes
  private static final byte LONG_VL = 127;

  private static final int MAX_BYTE_VL = 125;

  /**
   * Write a variable length long the old way (pre 7.0). Use this only in contexts where you might
   * need to communicate with pre 7.0 members or files.
   */
  public static void writeVLOld(long data, DataOutput out) throws IOException {
    if (data < 0) {
      Assert.fail("Data expected to be >=0 is " + data);
    }
    if (data <= MAX_BYTE_VL) {
      out.writeByte((byte) data);
    } else if (data <= 0x7FFF) {
      // set the sign bit to indicate a short
      out.write(((int) data >>> 8 | 0x80) & 0xFF);
      out.write((int) data >>> 0 & 0xFF);
    } else if (data <= Integer.MAX_VALUE) {
      out.writeByte(INT_VL);
      out.writeInt((int) data);
    } else {
      out.writeByte(LONG_VL);
      out.writeLong(data);
    }
  }

  /**
   * Write a variable length long the old way (pre 7.0). Use this only in contexts where you might
   * need to communicate with pre 7.0 members or files.
   */
  public static long readVLOld(DataInput in) throws IOException {
    byte code = in.readByte();
    long result;
    if (code < 0) {
      // mask off sign bit
      result = code & 0x7F;
      result <<= 8;
      result |= in.readByte() & 0xFF;
    } else if (code <= MAX_BYTE_VL) {
      result = code;
    } else if (code == INT_VL) {
      result = in.readInt();
    } else if (code == LONG_VL) {
      result = in.readLong();
    } else {
      throw new IllegalStateException("unexpected variable length code=" + code);
    }
    return result;
  }

  /**
   * Encode a long as a variable length array.
   *
   * This method is appropriate for unsigned integers. For signed integers, negative values will
   * always consume 10 bytes, so it is recommended to use writeSignedVL instead.
   *
   * This is taken from the varint encoding in protobufs (BSD licensed). See
   * https://developers.google.com/protocol-buffers/docs/encoding
   */
  public static void writeUnsignedVL(long data, DataOutput out) throws IOException {
    while (true) {
      if ((data & ~0x7FL) == 0) {
        out.writeByte((int) data);
        return;
      } else {
        out.writeByte((int) data & 0x7F | 0x80);
        data >>>= 7;
      }
    }
  }

  /**
   * Decode a long as a variable length array.
   *
   * This is taken from the varint encoding in protobufs (BSD licensed). See
   * https://developers.google.com/protocol-buffers/docs/encoding
   */
  public static long readUnsignedVL(DataInput in) throws IOException {
    int shift = 0;
    long result = 0;
    while (shift < 64) {
      final byte b = in.readByte();
      result |= (long) (b & 0x7F) << shift;
      if ((b & 0x80) == 0) {
        return result;
      }
      shift += 7;
    }
    throw new GemFireIOException("Malformed variable length integer");
  }

  /**
   * Encode a signed long as a variable length array.
   *
   * This method is appropriate for signed integers. It uses zig zag encoding to so that negative
   * numbers will be represented more compactly. For unsigned values, writeUnsignedVL will be more
   * efficient.
   */
  public static void writeSignedVL(long data, DataOutput out) throws IOException {
    writeUnsignedVL(encodeZigZag64(data), out);
  }

  /**
   * Decode a signed long as a variable length array.
   *
   * This method is appropriate for signed integers. It uses zig zag encoding to so that negative
   * numbers will be represented more compactly. For unsigned values, writeUnsignedVL will be more
   * efficient.
   */
  public static long readSignedVL(DataInput in) throws IOException {
    return decodeZigZag64(readUnsignedVL(in));
  }

  /**
   * Decode a ZigZag-encoded 64-bit value. ZigZag encodes signed integers into values that can be
   * efficiently encoded with varint. (Otherwise, negative values must be sign-extended to 64 bits
   * to be varint encoded, thus always taking 10 bytes on the wire.)
   *
   * @param n An unsigned 64-bit integer, stored in a signed int because Java has no explicit
   *        unsigned support.
   * @return A signed 64-bit integer.
   *
   *         This is taken from the varint encoding in protobufs (BSD licensed). See
   *         https://developers.google.com/protocol-buffers/docs/encoding
   */
  private static long decodeZigZag64(final long n) {
    return n >>> 1 ^ -(n & 1);
  }

  /**
   * Encode a ZigZag-encoded 64-bit value. ZigZag encodes signed integers into values that can be
   * efficiently encoded with varint. (Otherwise, negative values must be sign-extended to 64 bits
   * to be varint encoded, thus always taking 10 bytes on the wire.)
   *
   * @param n A signed 64-bit integer.
   * @return An unsigned 64-bit integer, stored in a signed int because Java has no explicit
   *         unsigned support.
   *
   *         This is taken from the varint encoding in protobufs (BSD licensed). See
   *         https://developers.google.com/protocol-buffers/docs/encoding
   */
  private static long encodeZigZag64(final long n) {
    // Note: the right-shift must be arithmetic
    return n << 1 ^ n >> 63;
  }

  /* test only method */
  public static int calculateBytesForTSandDSID(int dsid) {
    HeapDataOutputStream out = new HeapDataOutputStream(4 + 8, Version.CURRENT);
    long now = System.currentTimeMillis();
    try {
      writeUnsignedVL(now, out);
      writeUnsignedVL(InternalDataSerializer.encodeZigZag64(dsid), out);
    } catch (IOException ignored) {
      return 0;
    }
    return out.size();
  }

  public static final boolean LOAD_CLASS_EACH_TIME =
      Boolean.getBoolean(DistributionConfig.GEMFIRE_PREFIX + "loadClassOnEveryDeserialization");

  private static final CopyOnWriteHashMap<String, WeakReference<Class<?>>> classCache =
      LOAD_CLASS_EACH_TIME ? null : new CopyOnWriteHashMap<>();

  private static final Object cacheAccessLock = new Object();

  public static Class<?> getCachedClass(String p_className) throws ClassNotFoundException {
    String className = processIncomingClassName(p_className);
    if (LOAD_CLASS_EACH_TIME) {
      return ClassPathLoader.getLatest().forName(className);
    } else {
      Class<?> result = getExistingCachedClass(className);
      if (result == null) {
        // Do the forName call outside the sync to fix bug 46172
        result = ClassPathLoader.getLatest().forName(className);
        synchronized (cacheAccessLock) {
          Class<?> cachedClass = getExistingCachedClass(className);
          if (cachedClass == null) {
            classCache.put(className, new WeakReference<>(result));
          } else {
            result = cachedClass;
          }
        }
      }
      return result;
    }
  }

  private static Class<?> getExistingCachedClass(String className) {
    WeakReference<Class<?>> wr = classCache.get(className);
    Class<?> result = null;
    if (wr != null) {
      result = wr.get();
    }
    return result;
  }

  public static void flushClassCache() {
    if (classCache != null) {
      // Not locking classCache during clear as doing so causes a deadlock in the DeployedJar
      classCache.clear();
    }
  }


  /**
   * @see #doWithPdxReadSerialized
   */
  @FunctionalInterface
  public interface RunnableThrowingException {
    void run() throws ClassNotFoundException, IOException;
  }

}<|MERGE_RESOLUTION|>--- conflicted
+++ resolved
@@ -2551,15 +2551,9 @@
 
         invokeFromData(o, in);
 
-<<<<<<< HEAD
-      if (logger.isTraceEnabled(LogMarker.SERIALIZER_VERBOSE)) {
-        logger.trace(LogMarker.SERIALIZER_VERBOSE, "Read DataSerializableFixedID {}", o);
-      }
-=======
-        if (logger.isTraceEnabled(LogMarker.SERIALIZER)) {
-          logger.trace(LogMarker.SERIALIZER, "Read DataSerializableFixedID {}", o);
-        }
->>>>>>> dde0ae7a
+        if (logger.isTraceEnabled(LogMarker.SERIALIZER_VERBOSE)) {
+          logger.trace(LogMarker.SERIALIZER_VERBOSE, "Read DataSerializableFixedID {}", o);
+        }
 
         return o;
 
