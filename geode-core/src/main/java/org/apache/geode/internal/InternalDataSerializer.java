/*
 * Licensed to the Apache Software Foundation (ASF) under one or more contributor license
 * agreements. See the NOTICE file distributed with this work for additional information regarding
 * copyright ownership. The ASF licenses this file to You under the Apache License, Version 2.0 (the
 * "License"); you may not use this file except in compliance with the License. You may obtain a
 * copy of the License at
 *
 * http://www.apache.org/licenses/LICENSE-2.0
 *
 * Unless required by applicable law or agreed to in writing, software distributed under the License
 * is distributed on an "AS IS" BASIS, WITHOUT WARRANTIES OR CONDITIONS OF ANY KIND, either express
 * or implied. See the License for the specific language governing permissions and limitations under
 * the License.
 */
package org.apache.geode.internal;

import java.io.BufferedReader;
import java.io.DataInput;
import java.io.DataOutput;
import java.io.EOFException;
import java.io.File;
import java.io.IOException;
import java.io.InputStream;
import java.io.InputStreamReader;
import java.io.NotSerializableException;
import java.io.ObjectInput;
import java.io.ObjectInputStream;
import java.io.ObjectOutput;
import java.io.ObjectOutputStream;
import java.io.ObjectStreamClass;
import java.io.OutputStream;
import java.io.Serializable;
import java.io.UTFDataFormatException;
import java.lang.ref.WeakReference;
import java.lang.reflect.Constructor;
import java.lang.reflect.InvocationTargetException;
import java.lang.reflect.Modifier;
import java.lang.reflect.Proxy;
import java.math.BigDecimal;
import java.math.BigInteger;
import java.net.InetAddress;
import java.net.URL;
import java.sql.Timestamp;
import java.util.ArrayList;
import java.util.Collection;
import java.util.Date;
import java.util.HashMap;
import java.util.HashSet;
import java.util.Hashtable;
import java.util.IdentityHashMap;
import java.util.Iterator;
import java.util.LinkedHashSet;
import java.util.LinkedList;
import java.util.List;
import java.util.Map;
import java.util.Map.Entry;
import java.util.Properties;
import java.util.Set;
import java.util.Stack;
import java.util.TreeMap;
import java.util.TreeSet;
import java.util.UUID;
import java.util.Vector;
import java.util.concurrent.ConcurrentHashMap;
import java.util.concurrent.ConcurrentMap;
import java.util.concurrent.TimeUnit;

import org.apache.commons.lang.StringUtils;
import org.apache.logging.log4j.Logger;

import org.apache.geode.CancelException;
import org.apache.geode.CanonicalInstantiator;
import org.apache.geode.DataSerializable;
import org.apache.geode.DataSerializer;
import org.apache.geode.GemFireConfigException;
import org.apache.geode.GemFireIOException;
import org.apache.geode.GemFireRethrowable;
import org.apache.geode.Instantiator;
import org.apache.geode.InternalGemFireError;
import org.apache.geode.SerializationException;
import org.apache.geode.SystemFailure;
import org.apache.geode.ToDataException;
import org.apache.geode.cache.CacheClosedException;
import org.apache.geode.cache.execute.Function;
import org.apache.geode.distributed.internal.ClusterDistributionManager;
import org.apache.geode.distributed.internal.DMStats;
import org.apache.geode.distributed.internal.DistributedSystemService;
import org.apache.geode.distributed.internal.DistributionConfig;
import org.apache.geode.distributed.internal.InternalDistributedSystem;
import org.apache.geode.distributed.internal.LonerDistributionManager;
import org.apache.geode.distributed.internal.SerialDistributionMessage;
import org.apache.geode.i18n.StringId;
import org.apache.geode.internal.cache.EnumListenerEvent;
import org.apache.geode.internal.cache.EventID;
import org.apache.geode.internal.cache.GemFireCacheImpl;
import org.apache.geode.internal.cache.InternalCache;
import org.apache.geode.internal.cache.PoolManagerImpl;
import org.apache.geode.internal.cache.tier.sockets.CacheClientNotifier;
import org.apache.geode.internal.cache.tier.sockets.CacheServerHelper;
import org.apache.geode.internal.cache.tier.sockets.ClientDataSerializerMessage;
import org.apache.geode.internal.cache.tier.sockets.ClientProxyMembershipID;
import org.apache.geode.internal.cache.tier.sockets.OldClientSupportService;
import org.apache.geode.internal.cache.tier.sockets.Part;
import org.apache.geode.internal.i18n.LocalizedStrings;
import org.apache.geode.internal.lang.ClassUtils;
import org.apache.geode.internal.logging.LogService;
import org.apache.geode.internal.logging.log4j.LocalizedMessage;
import org.apache.geode.internal.logging.log4j.LogMarker;
import org.apache.geode.internal.util.concurrent.CopyOnWriteHashMap;
import org.apache.geode.pdx.NonPortableClassException;
import org.apache.geode.pdx.PdxInstance;
import org.apache.geode.pdx.PdxSerializable;
import org.apache.geode.pdx.PdxSerializer;
import org.apache.geode.pdx.internal.AutoSerializableManager;
import org.apache.geode.pdx.internal.AutoSerializableManager.AutoClassInfo;
import org.apache.geode.pdx.internal.EnumInfo;
import org.apache.geode.pdx.internal.PdxInputStream;
import org.apache.geode.pdx.internal.PdxInstanceEnum;
import org.apache.geode.pdx.internal.PdxInstanceImpl;
import org.apache.geode.pdx.internal.PdxOutputStream;
import org.apache.geode.pdx.internal.PdxReaderImpl;
import org.apache.geode.pdx.internal.PdxType;
import org.apache.geode.pdx.internal.PdxWriterImpl;
import org.apache.geode.pdx.internal.TypeRegistry;

/**
 * Contains static methods for data serializing instances of internal GemFire classes. It also
 * contains the implementation of the distribution messaging (and shared memory management) needed
 * to support data serialization.
 *
 * @since GemFire 3.5
 */
public abstract class InternalDataSerializer extends DataSerializer {
  private static final Logger logger = LogService.getLogger();

  /**
   * Maps Class names to their DataSerializer. This is used to find a DataSerializer during
   * serialization.
   */
  private static final Map<String, DataSerializer> classesToSerializers = new ConcurrentHashMap<>();


  /**
   * This list contains classes that Geode's classes subclass, such as antlr AST classes which
   * are used by our Object Query Language. It also contains certain
   * classes that are DataSerializable but end up being serialized as part of other serializable
   * objects. VersionedObjectList, for instance, is serialized as part of a
   * partial putAll exception object.
   * <p>
   * Do not java-serialize objects that Geode does not have complete control over. This
   * leaves us open to security attacks such as Gadget Chains and compromises the ability
   * to do a rolling upgrade from one version of Geode to the next.
   * <p>
   * In general you shouldn't use java serialization and you should implement
   * DataSerializableFixedID
   * for internal Geode objects. This gives you better control over backward-compatibility.
   * <p>
   * Do not add to this list unless absolutely necessary. Instead put your classes either
   * in the sanctionedSerializables file for your module or in its excludedClasses file.
   * Run AnalyzeSerializables to generate the content for the file.
   * <p>
   */
  private static final String SANCTIONED_SERIALIZABLES_DEPENDENCIES_PATTERN =
      "java.**;javax.management.**" + ";javax.print.attribute.EnumSyntax" // used for some old enums
          + ";antlr.**" // query AST objects

          // old Admin API
          + ";org.apache.commons.modeler.AttributeInfo" + ";org.apache.commons.modeler.FeatureInfo"
          + ";org.apache.commons.modeler.ManagedBean"
          + ";org.apache.geode.distributed.internal.DistributionConfigSnapshot"
          + ";org.apache.geode.distributed.internal.RuntimeDistributionConfigImpl"
          + ";org.apache.geode.distributed.internal.DistributionConfigImpl"

          // WindowedExportFunction, RegionSnapshotService
          + ";org.apache.geode.distributed.internal.membership.InternalDistributedMember"
          // putAll
          + ";org.apache.geode.internal.cache.persistence.PersistentMemberID" // putAll
          + ";org.apache.geode.internal.cache.persistence.DiskStoreID" // putAll
          + ";org.apache.geode.internal.cache.tier.sockets.VersionedObjectList" // putAll

          // security services
          + ";org.apache.shiro.*;org.apache.shiro.authz.*;org.apache.shiro.authc.*"

          // export logs
          + ";org.apache.logging.log4j.Level" + ";org.apache.logging.log4j.spi.StandardLevel"

          // jar deployment
          + ";com.sun.proxy.$Proxy*" + ";com.healthmarketscience.rmiio.RemoteInputStream"
          + ";javax.rmi.ssl.SslRMIClientSocketFactory" + ";javax.net.ssl.SSLHandshakeException"
          + ";javax.net.ssl.SSLException;sun.security.validator.ValidatorException"
          + ";sun.security.provider.certpath.SunCertPathBuilderException"

          // geode-modules
          + ";org.apache.geode.modules.util.SessionCustomExpiry" + ";";


  private static InputStreamFilter defaultSerializationFilter = new EmptyInputStreamFilter();

  /**
   * A deserialization filter for ObjectInputStreams
   */
  private static InputStreamFilter serializationFilter = defaultSerializationFilter;

  private static final String serializationVersionTxt =
      System.getProperty(DistributionConfig.GEMFIRE_PREFIX + "serializationVersion");

  /**
   * support for old GemFire clients and WAN sites - needed to enable moving from GemFire to Geode
   */
  private static OldClientSupportService oldClientSupportService;

  /**
   * For backward compatibility we must swizzle the package of some classes that had to be moved
   * when GemFire was open- sourced. This preserves backward-compatibility.
   *
   * @param name the fully qualified class name
   * @return the name of the class in this implementation
   */
  public static String processIncomingClassName(String name) {
    // TCPServer classes are used before a cache exists and support for old clients has been
    // initialized
    String oldPackage = "com.gemstone.org.jgroups.stack.tcpserver";
    String newPackage = "org.apache.geode.distributed.internal.tcpserver";
    if (name.startsWith(oldPackage)) {
      return newPackage + name.substring(oldPackage.length());
    }
    OldClientSupportService svc = getOldClientSupportService();
    if (svc != null) {
      return svc.processIncomingClassName(name);
    }
    return name;
  }

  /**
   * For backward compatibility we must swizzle the package of some classes that had to be moved
   * when GemFire was open- sourced. This preserves backward-compatibility.
   *
   * @param name the fully qualified class name
   * @param out the consumer of the serialized object
   * @return the name of the class in this implementation
   */
  public static String processOutgoingClassName(String name, DataOutput out) {
    // TCPServer classes are used before a cache exists and support for old clients has been
    // initialized
    String oldPackage = "com.gemstone.org.jgroups.stack.tcpserver";
    String newPackage = "org.apache.geode.distributed.internal.tcpserver";
    if (name.startsWith(newPackage)) {
      return oldPackage + name.substring(newPackage.length());
    }
    OldClientSupportService svc = getOldClientSupportService();
    if (svc != null) {
      return svc.processOutgoingClassName(name, out);
    }
    return name;
  }

  /**
   * Initializes the optional serialization "white list" if the user has requested it in the
   * DistributionConfig
   *
   * @param distributionConfig the DistributedSystem configuration
   * @param services DistributedSystem services that might have classes to white-list
   */
  public static void initialize(DistributionConfig distributionConfig,
      Collection<DistributedSystemService> services) {
    logger.info("initializing InternalDataSerializer with {} services", services.size());
    if (distributionConfig.getValidateSerializableObjects()) {
      if (!ClassUtils.isClassAvailable("sun.misc.ObjectInputFilter")
          && !ClassUtils.isClassAvailable("java.io.ObjectInputFilter")) {
        throw new GemFireConfigException(
            "A serialization filter has been specified but this version of Java does not support serialization filters - ObjectInputFilter is not available");
      }
      serializationFilter =
          new ObjectInputStreamFilterWrapper(SANCTIONED_SERIALIZABLES_DEPENDENCIES_PATTERN
              + distributionConfig.getSerializableObjectFilter() + ";!*", services);
    } else {
      clearSerializationFilter();
    }
  }

  private static void clearSerializationFilter() {
    serializationFilter = defaultSerializationFilter;
  }


  /**
   * {@link DistributedSystemService}s that need to whitelist Serializable objects can use this to
   * read them from a file and then return them via
   * {@link DistributedSystemService#getSerializationWhitelist}
   */
  public static Collection<String> loadClassNames(URL sanctionedSerializables) throws IOException {
    Collection<String> result = new ArrayList(1000);
    InputStream inputStream = sanctionedSerializables.openStream();
    InputStreamReader reader = new InputStreamReader(inputStream);
    BufferedReader in = new BufferedReader(reader);
    try {
      String line;
      while ((line = in.readLine()) != null) {
        line = line.trim();
        if (line.startsWith("#") || line.startsWith("//")) {
          // comment line
        } else {
          line = line.replaceAll("/", ".");
          result.add(line.substring(0, line.indexOf(',')));
        }
      }
    } finally {
      inputStream.close();
    }
    // logger.info("loaded {} class names from {}", result.size(), sanctionedSerializables);
    return result;

  }


  /**
   * Any time new serialization format is added then a new enum needs to be added here.
   *
   * @since GemFire 6.6.2
   */
  private enum SERIALIZATION_VERSION {
    vINVALID,
    // includes 6.6.0.x and 6.6.1.x. Note that no serialization changes were made in 6.6 until 6.6.2
    v660,
    // 6.6.2.x or later NOTE if you add a new constant make sure and update "latestVersion".
    v662
  }

  /**
   * Change this constant to be the last one in SERIALIZATION_VERSION
   */
  private static final SERIALIZATION_VERSION latestVersion = SERIALIZATION_VERSION.v662;

  private static SERIALIZATION_VERSION calculateSerializationVersion() {
    if (serializationVersionTxt == null || serializationVersionTxt.isEmpty()) {
      return latestVersion;
    } else if (serializationVersionTxt.startsWith("6.6.0")
        || serializationVersionTxt.startsWith("6.6.1")) {
      return SERIALIZATION_VERSION.v660;
    } else if (serializationVersionTxt.startsWith("6.6.2")) {
      return SERIALIZATION_VERSION.v662;
    } else {
      return SERIALIZATION_VERSION.vINVALID;
    }
  }

  private static final SERIALIZATION_VERSION serializationVersion = calculateSerializationVersion();

  public static boolean is662SerializationEnabled() {
    return serializationVersion.ordinal() >= SERIALIZATION_VERSION.v662.ordinal();
  }

  public static void checkSerializationVersion() {
    if (serializationVersion == SERIALIZATION_VERSION.vINVALID) {
      throw new IllegalArgumentException(
          "The system property \"gemfire.serializationVersion\" was set to \""
              + serializationVersionTxt
              + "\" which is not a valid serialization version. Valid versions must start with \"6.6.0\", \"6.6.1\", or \"6.6.2\"");
    }
  }

  static {
    initializeWellKnownSerializers();
  }

  private static void initializeWellKnownSerializers() {
    // ArrayBlockingQueue does not have zero-arg constructor
    // LinkedBlockingQueue does have zero-arg constructor but no way to get capacity

    classesToSerializers.put("java.lang.String", new WellKnownPdxDS() {
      @Override
      public boolean toData(Object o, DataOutput out) throws IOException {
        try {
          writeString((String) o, out);
        } catch (UTFDataFormatException ex) {
          // See bug 30428
          String s = "While writing a String of length " + ((String) o).length();
          UTFDataFormatException ex2 = new UTFDataFormatException(s);
          ex2.initCause(ex);
          throw ex2;
        }
        return true;
      }
    });
    classesToSerializers.put("java.net.InetAddress", new WellKnownDS() {
      @Override
      public boolean toData(Object o, DataOutput out) throws IOException {
        InetAddress address = (InetAddress) o;
        out.writeByte(DSCODE.INET_ADDRESS.toByte());
        writeInetAddress(address, out);
        return true;
      }
    });
    classesToSerializers.put("java.net.Inet4Address", new WellKnownDS() {
      @Override
      public boolean toData(Object o, DataOutput out) throws IOException {
        InetAddress address = (InetAddress) o;
        out.writeByte(DSCODE.INET_ADDRESS.toByte());
        writeInetAddress(address, out);
        return true;
      }
    });
    classesToSerializers.put("java.net.Inet6Address", new WellKnownDS() {
      @Override
      public boolean toData(Object o, DataOutput out) throws IOException {
        InetAddress address = (InetAddress) o;
        out.writeByte(DSCODE.INET_ADDRESS.toByte());
        writeInetAddress(address, out);
        return true;
      }
    });
    classesToSerializers.put("java.lang.Class", new WellKnownDS() {
      @Override
      public boolean toData(Object o, DataOutput out) throws IOException {
        Class c = (Class) o;
        if (c.isPrimitive()) {
          writePrimitiveClass(c, out);
        } else {
          out.writeByte(DSCODE.CLASS.toByte());
          writeClass(c, out);
        }
        return true;
      }
    });
    classesToSerializers.put("java.lang.Boolean", new WellKnownPdxDS() {
      @Override
      public boolean toData(Object o, DataOutput out) throws IOException {
        Boolean value = (Boolean) o;
        out.writeByte(DSCODE.BOOLEAN.toByte());
        writeBoolean(value, out);
        return true;
      }
    });
    classesToSerializers.put("java.lang.Character", new WellKnownPdxDS() {
      @Override
      public boolean toData(Object o, DataOutput out) throws IOException {
        Character value = (Character) o;
        out.writeByte(DSCODE.CHARACTER.toByte());
        writeCharacter(value, out);
        return true;
      }
    });
    classesToSerializers.put("java.lang.Byte", new WellKnownPdxDS() {
      @Override
      public boolean toData(Object o, DataOutput out) throws IOException {
        Byte value = (Byte) o;
        out.writeByte(DSCODE.BYTE.toByte());
        writeByte(value, out);
        return true;
      }
    });
    classesToSerializers.put("java.lang.Short", new WellKnownPdxDS() {
      @Override
      public boolean toData(Object o, DataOutput out) throws IOException {
        Short value = (Short) o;
        out.writeByte(DSCODE.SHORT.toByte());
        writeShort(value, out);
        return true;
      }
    });
    classesToSerializers.put("java.lang.Integer", new WellKnownPdxDS() {
      @Override
      public boolean toData(Object o, DataOutput out) throws IOException {
        Integer value = (Integer) o;
        out.writeByte(DSCODE.INTEGER.toByte());
        writeInteger(value, out);
        return true;
      }
    });
    classesToSerializers.put("java.lang.Long", new WellKnownPdxDS() {
      @Override
      public boolean toData(Object o, DataOutput out) throws IOException {
        Long value = (Long) o;
        out.writeByte(DSCODE.LONG.toByte());
        writeLong(value, out);
        return true;
      }
    });
    classesToSerializers.put("java.lang.Float", new WellKnownPdxDS() {
      @Override
      public boolean toData(Object o, DataOutput out) throws IOException {
        Float value = (Float) o;
        out.writeByte(DSCODE.FLOAT.toByte());
        writeFloat(value, out);
        return true;
      }
    });
    classesToSerializers.put("java.lang.Double", new WellKnownPdxDS() {
      @Override
      public boolean toData(Object o, DataOutput out) throws IOException {
        Double value = (Double) o;
        out.writeByte(DSCODE.DOUBLE.toByte());
        writeDouble(value, out);
        return true;
      }
    });
    classesToSerializers.put("[Z", // boolean[]
        new WellKnownPdxDS() {
          @Override
          public boolean toData(Object o, DataOutput out) throws IOException {
            out.writeByte(DSCODE.BOOLEAN_ARRAY.toByte());
            writeBooleanArray((boolean[]) o, out);
            return true;
          }
        });
    classesToSerializers.put("[B", // byte[]
        new WellKnownPdxDS() {
          @Override
          public boolean toData(Object o, DataOutput out) throws IOException {
            byte[] array = (byte[]) o;
            out.writeByte(DSCODE.BYTE_ARRAY.toByte());
            writeByteArray(array, out);
            return true;
          }
        });
    classesToSerializers.put("[C", // char[]
        new WellKnownPdxDS() {
          @Override
          public boolean toData(Object o, DataOutput out) throws IOException {
            out.writeByte(DSCODE.CHAR_ARRAY.toByte());
            writeCharArray((char[]) o, out);
            return true;
          }
        });
    classesToSerializers.put("[D", // double[]
        new WellKnownPdxDS() {
          @Override
          public boolean toData(Object o, DataOutput out) throws IOException {
            double[] array = (double[]) o;
            out.writeByte(DSCODE.DOUBLE_ARRAY.toByte());
            writeDoubleArray(array, out);
            return true;
          }
        });
    classesToSerializers.put("[F", // float[]
        new WellKnownPdxDS() {
          @Override
          public boolean toData(Object o, DataOutput out) throws IOException {
            float[] array = (float[]) o;
            out.writeByte(DSCODE.FLOAT_ARRAY.toByte());
            writeFloatArray(array, out);
            return true;
          }
        });
    classesToSerializers.put("[I", // int[]
        new WellKnownPdxDS() {
          @Override
          public boolean toData(Object o, DataOutput out) throws IOException {
            int[] array = (int[]) o;
            out.writeByte(DSCODE.INT_ARRAY.toByte());
            writeIntArray(array, out);
            return true;
          }
        });
    classesToSerializers.put("[J", // long[]
        new WellKnownPdxDS() {
          @Override
          public boolean toData(Object o, DataOutput out) throws IOException {
            long[] array = (long[]) o;
            out.writeByte(DSCODE.LONG_ARRAY.toByte());
            writeLongArray(array, out);
            return true;
          }
        });
    classesToSerializers.put("[S", // short[]
        new WellKnownPdxDS() {
          @Override
          public boolean toData(Object o, DataOutput out) throws IOException {
            short[] array = (short[]) o;
            out.writeByte(DSCODE.SHORT_ARRAY.toByte());
            writeShortArray(array, out);
            return true;
          }
        });
    classesToSerializers.put("[Ljava.lang.String;", // String[]
        new WellKnownPdxDS() {
          @Override
          public boolean toData(Object o, DataOutput out) throws IOException {
            String[] array = (String[]) o;
            out.writeByte(DSCODE.STRING_ARRAY.toByte());
            writeStringArray(array, out);
            return true;
          }
        });
    classesToSerializers.put(TimeUnit.NANOSECONDS.getClass().getName(), new WellKnownDS() {
      @Override
      public boolean toData(Object o, DataOutput out) throws IOException {
        out.writeByte(DSCODE.TIME_UNIT.toByte());
        out.writeByte(TIME_UNIT_NANOSECONDS);
        return true;
      }
    });
    classesToSerializers.put(TimeUnit.MICROSECONDS.getClass().getName(), new WellKnownDS() {
      @Override
      public boolean toData(Object o, DataOutput out) throws IOException {
        out.writeByte(DSCODE.TIME_UNIT.toByte());
        out.writeByte(TIME_UNIT_MICROSECONDS);
        return true;
      }
    });
    classesToSerializers.put(TimeUnit.MILLISECONDS.getClass().getName(), new WellKnownDS() {
      @Override
      public boolean toData(Object o, DataOutput out) throws IOException {
        out.writeByte(DSCODE.TIME_UNIT.toByte());
        out.writeByte(TIME_UNIT_MILLISECONDS);
        return true;
      }
    });
    classesToSerializers.put(TimeUnit.SECONDS.getClass().getName(), new WellKnownDS() {
      @Override
      public boolean toData(Object o, DataOutput out) throws IOException {
        out.writeByte(DSCODE.TIME_UNIT.toByte());
        out.writeByte(TIME_UNIT_SECONDS);
        return true;
      }
    });
    classesToSerializers.put("java.util.Date", new WellKnownPdxDS() {
      @Override
      public boolean toData(Object o, DataOutput out) throws IOException {
        Date date = (Date) o;
        out.writeByte(DSCODE.DATE.toByte());
        writeDate(date, out);
        return true;
      }
    });
    classesToSerializers.put("java.io.File", new WellKnownDS() {
      @Override
      public boolean toData(Object o, DataOutput out) throws IOException {
        File file = (File) o;
        out.writeByte(DSCODE.FILE.toByte());
        writeFile(file, out);
        return true;
      }
    });
    classesToSerializers.put("java.util.ArrayList", new WellKnownPdxDS() {
      @Override
      public boolean toData(Object o, DataOutput out) throws IOException {
        ArrayList list = (ArrayList) o;
        out.writeByte(DSCODE.ARRAY_LIST.toByte());
        writeArrayList(list, out);
        return true;
      }
    });
    classesToSerializers.put("java.util.LinkedList", new WellKnownDS() {
      @Override
      public boolean toData(Object o, DataOutput out) throws IOException {
        LinkedList list = (LinkedList) o;
        out.writeByte(DSCODE.LINKED_LIST.toByte());
        writeLinkedList(list, out);
        return true;
      }
    });
    classesToSerializers.put("java.util.Vector", new WellKnownPdxDS() {
      @Override
      public boolean toData(Object o, DataOutput out) throws IOException {
        out.writeByte(DSCODE.VECTOR.toByte());
        writeVector((Vector) o, out);
        return true;
      }
    });
    classesToSerializers.put("java.util.Stack", new WellKnownDS() {
      @Override
      public boolean toData(Object o, DataOutput out) throws IOException {
        out.writeByte(DSCODE.STACK.toByte());
        writeStack((Stack) o, out);
        return true;
      }
    });
    classesToSerializers.put("java.util.HashSet", new WellKnownPdxDS() {
      @Override
      public boolean toData(Object o, DataOutput out) throws IOException {
        HashSet list = (HashSet) o;
        out.writeByte(DSCODE.HASH_SET.toByte());
        writeHashSet(list, out);
        return true;
      }
    });
    classesToSerializers.put("java.util.LinkedHashSet", new WellKnownPdxDS() {
      @Override
      public boolean toData(Object o, DataOutput out) throws IOException {
        out.writeByte(DSCODE.LINKED_HASH_SET.toByte());
        writeLinkedHashSet((LinkedHashSet) o, out);
        return true;
      }
    });
    classesToSerializers.put("java.util.HashMap", new WellKnownPdxDS() {
      @Override
      public boolean toData(Object o, DataOutput out) throws IOException {
        HashMap list = (HashMap) o;
        out.writeByte(DSCODE.HASH_MAP.toByte());
        writeHashMap(list, out);
        return true;
      }
    });
    classesToSerializers.put("java.util.IdentityHashMap", new WellKnownDS() {
      @Override
      public boolean toData(Object o, DataOutput out) throws IOException {
        out.writeByte(DSCODE.IDENTITY_HASH_MAP.toByte());
        writeIdentityHashMap((IdentityHashMap) o, out);
        return true;
      }
    });
    classesToSerializers.put("java.util.Hashtable", new WellKnownPdxDS() {
      @Override
      public boolean toData(Object o, DataOutput out) throws IOException {
        out.writeByte(DSCODE.HASH_TABLE.toByte());
        writeHashtable((Hashtable) o, out);
        return true;
      }
    });
    classesToSerializers.put("java.util.Properties", new WellKnownDS() {
      @Override
      public boolean toData(Object o, DataOutput out) throws IOException {
        Properties props = (Properties) o;
        out.writeByte(DSCODE.PROPERTIES.toByte());
        writeProperties(props, out);
        return true;
      }
    });
    classesToSerializers.put("java.util.TreeMap", new WellKnownDS() {
      @Override
      public boolean toData(Object o, DataOutput out) throws IOException {
        out.writeByte(DSCODE.TREE_MAP.toByte());
        writeTreeMap((TreeMap) o, out);
        return true;
      }
    });
    classesToSerializers.put("java.util.TreeSet", new WellKnownDS() {
      @Override
      public boolean toData(Object o, DataOutput out) throws IOException {
        out.writeByte(DSCODE.TREE_SET.toByte());
        writeTreeSet((TreeSet) o, out);
        return true;
      }
    });
    if (is662SerializationEnabled()) {
      classesToSerializers.put("java.math.BigInteger", new WellKnownDS() {
        @Override
        public boolean toData(Object o, DataOutput out) throws IOException {
          out.writeByte(DSCODE.BIG_INTEGER.toByte());
          writeBigInteger((BigInteger) o, out);
          return true;
        }
      });
      classesToSerializers.put("java.math.BigDecimal", new WellKnownDS() {
        @Override
        public boolean toData(Object o, DataOutput out) throws IOException {
          out.writeByte(DSCODE.BIG_DECIMAL.toByte());
          writeBigDecimal((BigDecimal) o, out);
          return true;
        }
      });
      classesToSerializers.put("java.util.UUID", new WellKnownDS() {
        @Override
        public boolean toData(Object o, DataOutput out) throws IOException {
          out.writeByte(DSCODE.UUID.toByte());
          writeUUID((UUID) o, out);
          return true;
        }
      });
      classesToSerializers.put("java.sql.Timestamp", new WellKnownDS() {
        @Override
        public boolean toData(Object o, DataOutput out) throws IOException {
          out.writeByte(DSCODE.TIMESTAMP.toByte());
          writeTimestamp((Timestamp) o, out);
          return true;
        }
      });
    }
  }

  /**
   * Maps the id of a serializer to its {@code DataSerializer}.
   */
  private static final ConcurrentMap/* <Integer, DataSerializer|Marker> */ idsToSerializers =
      new ConcurrentHashMap();

  /**
   * Contains the classnames of the data serializers (and not the supported classes) not yet loaded
   * into the vm as keys and their corresponding holder instances as values.
   */
  private static final ConcurrentHashMap<String, SerializerAttributesHolder> dsClassesToHolders =
      new ConcurrentHashMap<>();

  /**
   * Contains the id of the data serializers not yet loaded into the vm as keys and their
   * corresponding holder instances as values.
   */
  private static final ConcurrentHashMap<Integer, SerializerAttributesHolder> idsToHolders =
      new ConcurrentHashMap<>();

  /**
   * Contains the classnames of supported classes as keys and their corresponding
   * SerializerAttributesHolder instances as values. This applies only to the data serializers which
   * have not been loaded into the vm.
   */
  private static final ConcurrentHashMap<String, SerializerAttributesHolder> supportedClassesToHolders =
      new ConcurrentHashMap<>();

  /**
   * {@code RegistrationListener}s that receive callbacks when {@code DataSerializer}s and
   * {@code Instantiator}s are registered. Note: copy-on-write access used for this set
   */
  private static volatile Set listeners = new HashSet();

  private static final Object listenersSync = new Object();

  /**
   * Convert the given unsigned byte to an int. The returned value will be in the range [0..255]
   * inclusive
   */
  private static int ubyteToInt(byte ub) {
    return ub & 0xFF;
  }

  public static void setOldClientSupportService(final OldClientSupportService svc) {
    oldClientSupportService = svc;
  }

  public static OldClientSupportService getOldClientSupportService() {
    return oldClientSupportService;
  }

  /**
   * Instantiates an instance of {@code DataSerializer}
   *
   * @throws IllegalArgumentException If the class can't be instantiated
   *
   * @see DataSerializer#register(Class)
   */
  private static DataSerializer newInstance(Class c) {
    if (!DataSerializer.class.isAssignableFrom(c)) {
      throw new IllegalArgumentException(
          LocalizedStrings.DataSerializer_0_DOES_NOT_EXTEND_DATASERIALIZER
              .toLocalizedString(c.getName()));
    }

    Constructor init;
    try {
      init = c.getDeclaredConstructor(new Class[0]);

    } catch (NoSuchMethodException ignored) {
      StringId s = LocalizedStrings.DataSerializer_CLASS_0_DOES_NOT_HAVE_A_ZEROARGUMENT_CONSTRUCTOR;
      Object[] args = new Object[] {c.getName()};
      if (c.getDeclaringClass() != null) {
        s = LocalizedStrings.DataSerializer_CLASS_0_DOES_NOT_HAVE_A_ZEROARGUMENT_CONSTRUCTOR_IT_IS_AN_INNER_CLASS_OF_1_SHOULD_IT_BE_A_STATIC_INNER_CLASS;
        args = new Object[] {c.getName(), c.getDeclaringClass()};
      }
      throw new IllegalArgumentException(s.toLocalizedString(args));
    }

    DataSerializer s;
    try {
      init.setAccessible(true);
      s = (DataSerializer) init.newInstance(new Object[0]);

    } catch (IllegalAccessException ignored) {
      throw new IllegalArgumentException(
          LocalizedStrings.DataSerializer_COULD_NOT_INSTANTIATE_AN_INSTANCE_OF_0
              .toLocalizedString(c.getName()));

    } catch (InstantiationException ex) {
      throw new IllegalArgumentException(
          LocalizedStrings.DataSerializer_COULD_NOT_INSTANTIATE_AN_INSTANCE_OF_0
              .toLocalizedString(c.getName()),
          ex);

    } catch (InvocationTargetException ex) {
      throw new IllegalArgumentException(
          LocalizedStrings.DataSerializer_WHILE_INSTANTIATING_AN_INSTANCE_OF_0
              .toLocalizedString(c.getName()),
          ex);
    }

    return s;
  }

  public static DataSerializer register(Class c, boolean distribute, EventID eventId,
      ClientProxyMembershipID context) {
    DataSerializer s = newInstance(c);
    // This method is only called when server connection and CacheClientUpdaterThread
    s.setEventId(eventId);
    s.setContext(context);
    return _register(s, distribute);
  }

  /**
   * Registers a {@code DataSerializer} instance with the data serialization framework.
   *
   * @param distribute Should the registered {@code DataSerializer} be distributed to other members
   *        of the distributed system?
   *
   * @see DataSerializer#register(Class)
   */
  public static DataSerializer register(Class c, boolean distribute) {
    final DataSerializer s = newInstance(c);
    return _register(s, distribute);
  }

  public static DataSerializer _register(DataSerializer s, boolean distribute) {
    final int id = s.getId();
    DataSerializer dsForMarkers = s;
    if (id == 0) {
      throw new IllegalArgumentException(
          LocalizedStrings.InternalDataSerializer_CANNOT_CREATE_A_DATASERIALIZER_WITH_ID_0
              .toLocalizedString());
    }
    final Class[] classes = s.getSupportedClasses();
    if (classes == null || classes.length == 0) {
      final StringId msg =
          LocalizedStrings.InternalDataSerializer_THE_DATASERIALIZER_0_HAS_NO_SUPPORTED_CLASSES_ITS_GETSUPPORTEDCLASSES_METHOD_MUST_RETURN_AT_LEAST_ONE_CLASS;
      throw new IllegalArgumentException(msg.toLocalizedString(s.getClass().getName()));
    }

    for (Class aClass : classes) {
      if (aClass == null) {
        final StringId msg =
            LocalizedStrings.InternalDataSerializer_THE_DATASERIALIZER_GETSUPPORTEDCLASSES_METHOD_FOR_0_RETURNED_AN_ARRAY_THAT_CONTAINED_A_NULL_ELEMENT;
        throw new IllegalArgumentException(msg.toLocalizedString(s.getClass().getName()));
      } else if (aClass.isArray()) {
        final StringId msg =
            LocalizedStrings.InternalDataSerializer_THE_DATASERIALIZER_GETSUPPORTEDCLASSES_METHOD_FOR_0_RETURNED_AN_ARRAY_THAT_CONTAINED_AN_ARRAY_CLASS_WHICH_IS_NOT_ALLOWED_SINCE_ARRAYS_HAVE_BUILTIN_SUPPORT;
        throw new IllegalArgumentException(msg.toLocalizedString(s.getClass().getName()));
      }
    }

    final Integer idx = id;
    boolean retry;
    Marker oldMarker = null;
    final Marker m = new InitMarker();
    do {
      retry = false;
      Object oldSerializer = idsToSerializers.putIfAbsent(idx, m);
      if (oldSerializer != null) {
        if (oldSerializer instanceof Marker) {
          retry = !idsToSerializers.replace(idx, oldSerializer, m);
          if (!retry) {
            oldMarker = (Marker) oldSerializer;
          }
        } else if (oldSerializer.getClass().equals(s.getClass())) {
          // We've already got one of these registered
          if (distribute) {
            sendRegistrationMessage(s);
          }
          return (DataSerializer) oldSerializer;
        } else {
          DataSerializer other = (DataSerializer) oldSerializer;
          throw new IllegalStateException(
              LocalizedStrings.InternalDataSerializer_A_DATASERIALIZER_OF_CLASS_0_IS_ALREADY_REGISTERED_WITH_ID_1_SO_THE_DATASERIALIZER_OF_CLASS_2_COULD_NOT_BE_REGISTERED
                  .toLocalizedString(new Object[] {other.getClass().getName(), other.getId()}));
        }
      }
    } while (retry);

    try {
      for (int i = 0; i < classes.length; i++) {
        DataSerializer oldS = classesToSerializers.putIfAbsent(classes[i].getName(), s);
        if (oldS != null) {
          if (!s.equals(oldS)) {
            // cleanup the ones we have already added
            for (int j = 0; j < i; j++) {
              classesToSerializers.remove(classes[j].getName(), s);
            }
            dsForMarkers = null;
            String oldMsg;
            if (oldS.getId() == 0) {
              oldMsg = "DataSerializer has built-in support for class ";
            } else {
              oldMsg = "A DataSerializer of class " + oldS.getClass().getName()
                  + " is already registered to support class ";
            }
            String msg = oldMsg + classes[i].getName() + " so the DataSerializer of class "
                + s.getClass().getName() + " could not be registered.";
            if (oldS.getId() == 0) {
              throw new IllegalArgumentException(msg);
            } else {
              throw new IllegalStateException(msg);
            }
          }
        }
      }
    } finally {
      if (dsForMarkers == null) {
        idsToSerializers.remove(idx, m);
      } else {
        idsToSerializers.replace(idx, m, dsForMarkers);
      }
      if (oldMarker != null) {
        oldMarker.setSerializer(dsForMarkers);
      }
      m.setSerializer(dsForMarkers);
    }

    // if dataserializer is getting registered for first time
    // its EventID will be null, so generate a new event id
    // the the distributed system is connected
    InternalCache cache = GemFireCacheImpl.getInstance();
    if (cache != null && s.getEventId() == null) {
      s.setEventId(new EventID(cache.getDistributedSystem()));
    }

    if (distribute) {
      // send a message to other peers telling them about a newly-registered
      // dataserializer, it also send event id of the originator along with the
      // dataserializer
      sendRegistrationMessage(s);
      // send it to cache servers if it is a client
      sendRegistrationMessageToServers(s);
    }
    // send it to all cache clients irrelevant of distribute
    // bridge servers send it all the clients irrelevant of
    // originator VM
    sendRegistrationMessageToClients(s);

    fireNewDataSerializer(s);

    return s;
  }

  /**
   * Marks a {@code DataSerializer} className for registration with the data serialization
   * framework. Does not necessarily load the classes into this VM.
   *
   * @param className Name of the DataSerializer class.
   * @param distribute If true, distribute this data serializer.
   * @param eventId Event id
   * @param proxyId proxy id
   * @see DataSerializer#register(Class)
   */
  public static void register(String className, boolean distribute, EventID eventId,
      ClientProxyMembershipID proxyId, int id) {
    register(className, distribute,
        new SerializerAttributesHolder(className, eventId, proxyId, id));
  }

  /**
   * Marks a {@code DataSerializer} className for registration with the data serialization
   * framework. Does not necessarily load the classes into this VM.
   *
   * @param distribute If true, distribute this data serializer.
   * @see DataSerializer#register(Class)
   */
  public static void register(String className, boolean distribute) {
    register(className, distribute, new SerializerAttributesHolder());
  }

  private static void register(String className, boolean distribute,
      SerializerAttributesHolder holder) {
    if (StringUtils.isBlank(className)) {
      throw new IllegalArgumentException("Class name cannot be null or empty.");
    }

    SerializerAttributesHolder oldValue = dsClassesToHolders.putIfAbsent(className, holder);
    if (oldValue != null) {
      if (oldValue.getId() != 0 && holder.getId() != 0 && oldValue.getId() != holder.getId()) {
        throw new IllegalStateException(
            LocalizedStrings.InternalDataSerializer_A_DATASERIALIZER_OF_CLASS_0_IS_ALREADY_REGISTERED_WITH_ID_1_SO_THE_DATASERIALIZER_OF_CLASS_2_COULD_NOT_BE_REGISTERED
                .toLocalizedString(new Object[] {oldValue.getClass().getName(), oldValue.getId()}));
      }
    }

    idsToHolders.putIfAbsent(holder.getId(), holder);

    Object ds = idsToSerializers.get(holder.getId());
    if (ds instanceof Marker) {
      synchronized (ds) {
        ((Marker) ds).notifyAll();
      }
    }

    if (distribute) {
      sendRegistrationMessageToServers(holder);
    }
  }

  public static void updateSupportedClassesMap(HashMap<Integer, ArrayList<String>> map) {
    for (Entry<Integer, ArrayList<String>> e : map.entrySet()) {
      for (String supportedClassName : e.getValue()) {
        supportedClassesToHolders.putIfAbsent(supportedClassName, idsToHolders.get(e.getKey()));
      }
    }
  }

  public static void updateSupportedClassesMap(String dsClassName, String supportedClassName) {
    supportedClassesToHolders.putIfAbsent(supportedClassName, dsClassesToHolders.get(dsClassName));
  }

  public static class SerializerAttributesHolder {
    private String className = "";
    private EventID eventId = null;
    private ClientProxyMembershipID proxyId = null;
    private int id = 0;

    SerializerAttributesHolder() {}

    SerializerAttributesHolder(String name, EventID event, ClientProxyMembershipID proxy, int id) {
      this.className = name;
      this.eventId = event;
      this.proxyId = proxy;
      this.id = id;
    }

    /**
     *
     * @return String the classname of the data serializer this instance represents.
     */
    public String getClassName() {
      return this.className;
    }

    public EventID getEventId() {
      return this.eventId;
    }

    public ClientProxyMembershipID getProxyId() {
      return this.proxyId;
    }

    public int getId() {
      return this.id;
    }

    @Override
    public String toString() {
      return "SerializerAttributesHolder[name=" + this.className + ",id=" + this.id + ",eventId="
          + this.eventId + ']';
    }
  }

  private static void sendRegistrationMessageToServers(DataSerializer dataSerializer) {
    PoolManagerImpl.allPoolsRegisterDataSerializers(dataSerializer);
  }

  private static void sendRegistrationMessageToServers(SerializerAttributesHolder holder) {
    PoolManagerImpl.allPoolsRegisterDataSerializers(holder);
  }

  private static void sendRegistrationMessageToClients(DataSerializer dataSerializer) {
    InternalCache cache = GemFireCacheImpl.getInstance();
    if (cache == null) {
      // A cache has not yet been created.
      // we can't propagate it to clients
      return;
    }
    byte[][] serializedDataSerializer = new byte[2][];
    try {
      serializedDataSerializer[0] =
          CacheServerHelper.serialize(dataSerializer.getClass().toString().substring(6));

      byte[] idBytes = new byte[4];
      Part.encodeInt(dataSerializer.getId(), idBytes);
      serializedDataSerializer[1] = idBytes;
    } catch (IOException ignored) {
      if (logger.isTraceEnabled(LogMarker.SERIALIZER_VERBOSE)) {
        logger.trace(LogMarker.SERIALIZER_VERBOSE,
            "InternalDataSerializer encountered an IOException while serializing DataSerializer :{}",
            dataSerializer);
      }
    }
    ClientDataSerializerMessage clientDataSerializerMessage =
        new ClientDataSerializerMessage(EnumListenerEvent.AFTER_REGISTER_DATASERIALIZER,
            serializedDataSerializer, (ClientProxyMembershipID) dataSerializer.getContext(),
            (EventID) dataSerializer.getEventId(),
            new Class[][] {dataSerializer.getSupportedClasses()});
    // Deliver it to all the clients
    CacheClientNotifier.routeClientMessage(clientDataSerializerMessage);
  }

  public static EventID generateEventId() {
    InternalCache cache = GemFireCacheImpl.getInstance();
    if (cache == null) {
      // A cache has not yet created
      return null;
    }
    return new EventID(InternalDistributedSystem.getAnyInstance());
  }

  /**
   * Unregisters a {@code Serializer} that was previously registered with the data serialization
   * framework.
   */
  public static void unregister(int id) {
    final Integer idx = id;
    Object o = idsToSerializers.remove(idx);
    if (o != null) {
      if (o instanceof InitMarker) {
        o = ((Marker) o).getSerializer();
      }
    }
    if (o instanceof DataSerializer) {
      DataSerializer s = (DataSerializer) o;
      Class[] classes = s.getSupportedClasses();
      for (Class aClass : classes) {
        classesToSerializers.remove(aClass.getName(), s);
        supportedClassesToHolders.remove(aClass.getName());
      }
      dsClassesToHolders.remove(s.getClass().getName());
      idsToHolders.remove(idx);
    }
  }

  // testHook used to clean up any registered DataSerializers
  public static void reinitialize() {
    idsToSerializers.clear();
    classesToSerializers.clear();
    supportedClassesToHolders.clear();
    dsClassesToHolders.clear();
    idsToHolders.clear();
    initializeWellKnownSerializers();
  }

  /**
   * Returns the {@code DataSerializer} for the given class. If no class has been registered,
   * {@code null} is returned. Remember that it is okay to return {@code null} in this case. This
   * method is invoked when writing an object. If a serializer isn't available, then its the user's
   * fault.
   */
  private static DataSerializer getSerializer(Class c) {
    DataSerializer ds = classesToSerializers.get(c.getName());
    if (ds == null) {
      SerializerAttributesHolder sah = supportedClassesToHolders.get(c.getName());
      if (sah != null) {
        Class dsClass = null;
        try {
          dsClass = getCachedClass(sah.getClassName());

          DataSerializer serializer = register(dsClass, false);
          dsClassesToHolders.remove(dsClass.getName());
          idsToHolders.remove(serializer.getId());
          for (Class clazz : serializer.getSupportedClasses()) {
            supportedClassesToHolders.remove(clazz.getName());
          }
          return serializer;
        } catch (ClassNotFoundException ignored) {
          logger.info(LogMarker.SERIALIZER_MARKER,
              LocalizedMessage.create(
                  LocalizedStrings.InternalDataSerializer_COULD_NOT_LOAD_DATASERIALIZER_CLASS_0,
                  dsClass));
        }
      }
    }
    return ds;
  }

  /**
   * Returns the {@code DataSerializer} with the given id.
   */
  public static DataSerializer getSerializer(int id) {
    final Integer idx = id;
    final GetMarker marker = new GetMarker();
    DataSerializer result = null;
    boolean timedOut = false;
    SerializerAttributesHolder sah = idsToHolders.get(idx);
    while (result == null && !timedOut && sah == null) {
      Object o = idsToSerializers.putIfAbsent(idx, marker);
      if (o == null) {
        result = marker.getSerializer();
        if (result == null) {
          // timed out
          timedOut = true;
          idsToSerializers.remove(idx, marker);
        }
      } else if (o instanceof Marker) {
        result = ((Marker) o).getSerializer();
      } else {
        result = (DataSerializer) o;
      }
    }
    if (result == null) {
      if (sah != null) {
        Class dsClass = null;
        try {
          dsClass = getCachedClass(sah.getClassName());

          DataSerializer ds = register(dsClass, false);
          dsClassesToHolders.remove(sah.getClassName());
          idsToHolders.remove(id);
          for (Class clazz : ds.getSupportedClasses()) {
            supportedClassesToHolders.remove(clazz.getName());
          }
          return ds;
        } catch (ClassNotFoundException ignored) {
          logger.info(LogMarker.SERIALIZER_MARKER,
              LocalizedMessage.create(
                  LocalizedStrings.InternalDataSerializer_COULD_NOT_LOAD_DATASERIALIZER_CLASS_0,
                  dsClass));
        }
      }
    }
    return result;
  }

  /**
   * Returns all of the currently registered serializers
   */
  public static DataSerializer[] getSerializers() {
    final int size = idsToSerializers.size();
    Collection coll = new ArrayList(size);
    for (Object v : idsToSerializers.values()) {
      if (v instanceof InitMarker) {
        v = ((Marker) v).getSerializer();
      }
      if (v instanceof DataSerializer) {
        coll.add(v);
      }
    }

    Iterator<Entry<String, SerializerAttributesHolder>> iterator =
        dsClassesToHolders.entrySet().iterator();
    while (iterator.hasNext()) {
      Entry<String, SerializerAttributesHolder> entry = iterator.next();
      String name = entry.getKey();
      SerializerAttributesHolder holder = entry.getValue();
      try {
        Class cl = getCachedClass(name);
        DataSerializer ds;
        if (holder.getEventId() != null) {
          ds = register(cl, false, holder.getEventId(), holder.getProxyId());
        } else {
          ds = register(cl, false);
        }
        coll.add(ds);
        iterator.remove();
        idsToHolders.remove(ds.getId());
        for (Class clazz : ds.getSupportedClasses()) {
          supportedClassesToHolders.remove(clazz.getName());
        }
      } catch (ClassNotFoundException ignored) {
        logger.info(LogMarker.SERIALIZER_MARKER, LocalizedMessage.create(
            LocalizedStrings.InternalDataSerializer_COULD_NOT_LOAD_DATASERIALIZER_CLASS_0, name));
      }
    }

    return (DataSerializer[]) coll.toArray(new DataSerializer[coll.size()]);
  }

  /**
   * Returns all the data serializers in this vm. This method, unlike {@link #getSerializers()},
   * does not force loading of the data serializers which were not loaded in the vm earlier.
   *
   * @return Array of {@link SerializerAttributesHolder}
   */
  public static SerializerAttributesHolder[] getSerializersForDistribution() {

    final int size = idsToSerializers.size() + dsClassesToHolders.size();
    Collection<SerializerAttributesHolder> coll = new ArrayList<>(size);

    for (Object v : idsToSerializers.values()) {
      if (v instanceof InitMarker) {
        v = ((Marker) v).getSerializer();
      }
      if (v instanceof DataSerializer) {
        DataSerializer s = (DataSerializer) v;
        coll.add(new SerializerAttributesHolder(s.getClass().getName(), (EventID) s.getEventId(),
            (ClientProxyMembershipID) s.getContext(), s.getId()));
      }
    }

    for (final Entry<String, SerializerAttributesHolder> stringSerializerAttributesHolderEntry : dsClassesToHolders
        .entrySet()) {
      SerializerAttributesHolder v = stringSerializerAttributesHolderEntry.getValue();
      coll.add(v);
    }

    return coll.toArray(new SerializerAttributesHolder[coll.size()]);
  }

  /**
   * Persist this class's map to out TODO: saveRegistrations is unused
   */
  public static void saveRegistrations(DataOutput out) throws IOException {
    for (Object v : idsToSerializers.values()) {
      if (v instanceof InitMarker) {
        v = ((Marker) v).getSerializer();
      }
      if (v instanceof DataSerializer) {
        DataSerializer ds = (DataSerializer) v;
        out.writeInt(ds.getId()); // since 5.7 an int instead of a byte
        DataSerializer.writeClass(ds.getClass(), out);
      }
    }
    if (!dsClassesToHolders.isEmpty()) {
      Iterator<Entry<String, SerializerAttributesHolder>> iterator =
          dsClassesToHolders.entrySet().iterator();
      Class dsClass = null;
      while (iterator.hasNext()) {
        try {
          dsClass = getCachedClass(iterator.next().getKey());
        } catch (ClassNotFoundException ignored) {
          logger.info(LogMarker.SERIALIZER_MARKER,
              LocalizedMessage.create(
                  LocalizedStrings.InternalDataSerializer_COULD_NOT_LOAD_DATASERIALIZER_CLASS_0,
                  dsClass));
          continue;
        }
        DataSerializer ds = register(dsClass, false);
        iterator.remove();
        idsToHolders.remove(ds.getId());
        for (Class clazz : ds.getSupportedClasses()) {
          supportedClassesToHolders.remove(clazz.getName());
        }

        out.writeInt(ds.getId()); // since 5.7 an int instead of a byte
        DataSerializer.writeClass(ds.getClass(), out);
      }
    }
    // We know that DataSerializer's id must be > 0 so write a zero
    // to mark the end of the ds list.
    out.writeInt(0); // since 5.7 an int instead of a byte
  }

  /**
   * Read the data from in and register it with this class. TODO: loadRegistrations is unused
   *
   * @throws IllegalArgumentException if a registration fails
   */
  public static void loadRegistrations(DataInput in) throws IOException {
    while (in.readInt() != 0) {
      Class dsClass = null;
      boolean skip = false;
      try {
        dsClass = DataSerializer.readClass(in);
      } catch (ClassNotFoundException ignored) {
        skip = true;
      }
      if (skip) {
        continue;
      }
      register(dsClass, /* dsId, */ true);
    }
  }

  /**
   * Adds a {@code RegistrationListener} that will receive callbacks when {@code DataSerializer}s
   * and {@code Instantiator}s are registered.
   */
  public static void addRegistrationListener(RegistrationListener l) {
    synchronized (listenersSync) {
      Set newSet = new HashSet(listeners);
      newSet.add(l);
      listeners = newSet;
    }
  }

  /**
   * Removes a {@code RegistrationListener} so that it no longer receives callbacks.
   */
  public static void removeRegistrationListener(RegistrationListener l) {
    synchronized (listenersSync) {
      Set newSet = new HashSet(listeners);
      newSet.remove(l);
      listeners = newSet;
    }
  }

  /**
   * Alerts all {@code RegistrationListener}s that a new {@code DataSerializer} has been registered
   *
   * @see InternalDataSerializer.RegistrationListener#newDataSerializer
   */
  private static void fireNewDataSerializer(DataSerializer ds) {
    for (Object listener1 : listeners) {
      RegistrationListener listener = (RegistrationListener) listener1;
      listener.newDataSerializer(ds);
    }
  }

  /**
   * Alerts all {@code RegistrationListener}s that a new {@code Instantiator} has been registered
   *
   * @see InternalDataSerializer.RegistrationListener#newInstantiator
   */
  static void fireNewInstantiator(Instantiator instantiator) {
    for (Object listener1 : listeners) {
      RegistrationListener listener = (RegistrationListener) listener1;
      listener.newInstantiator(instantiator);
    }
  }

  /**
   * If we are connected to a distributed system, send a message to other members telling them about
   * a newly-registered serializer.
   */
  private static void sendRegistrationMessage(DataSerializer s) {
    InternalDistributedSystem system = InternalDistributedSystem.getConnectedInstance();
    if (system != null) {
      RegistrationMessage m = new RegistrationMessage(s);
      system.getDistributionManager().putOutgoing(m);
    }
  }

  // Writes just the header of a DataSerializableFixedID to out.
  public static void writeDSFIDHeader(int dsfid, DataOutput out) throws IOException {
    if (dsfid == DataSerializableFixedID.ILLEGAL) {
      throw new IllegalStateException(
          LocalizedStrings.InternalDataSerializer_ATTEMPTED_TO_SERIALIZE_ILLEGAL_DSFID
              .toLocalizedString());
    }
    if (dsfid <= Byte.MAX_VALUE && dsfid >= Byte.MIN_VALUE) {
      out.writeByte(DSCODE.DS_FIXED_ID_BYTE.toByte());
      out.writeByte(dsfid);
    } else if (dsfid <= Short.MAX_VALUE && dsfid >= Short.MIN_VALUE) {
      out.writeByte(DSCODE.DS_FIXED_ID_SHORT.toByte());
      out.writeShort(dsfid);
    } else {
      out.writeByte(DSCODE.DS_FIXED_ID_INT.toByte());
      out.writeInt(dsfid);
    }
  }

  public static void writeDSFID(DataSerializableFixedID o, DataOutput out) throws IOException {
    int dsfid = o.getDSFID();
    if (dsfidToClassMap != null
        && logger.isTraceEnabled(LogMarker.SERIALIZER_WRITE_DSFID_VERBOSE)) {
      logger.trace(LogMarker.SERIALIZER_WRITE_DSFID_VERBOSE, "writeDSFID {} class={}", dsfid,
          o.getClass());
      if (dsfid != DataSerializableFixedID.NO_FIXED_ID
          && dsfid != DataSerializableFixedID.ILLEGAL) {
        // consistency check to make sure that the same DSFID is not used
        // for two different classes
        String newClassName = o.getClass().getName();
        String existingClassName = (String) dsfidToClassMap.putIfAbsent(dsfid, newClassName);
        if (existingClassName != null && !existingClassName.equals(newClassName)) {
          logger.trace(LogMarker.SERIALIZER_WRITE_DSFID_VERBOSE,
              "dsfid={} is used for class {} and class {}", dsfid, existingClassName, newClassName);
        }
      }
    }
    if (dsfid == DataSerializableFixedID.NO_FIXED_ID) {
      out.writeByte(DSCODE.DS_NO_FIXED_ID.toByte());
      DataSerializer.writeClass(o.getClass(), out);
    } else {
      writeDSFIDHeader(dsfid, out);
    }
    try {
      invokeToData(o, out);
    } catch (IOException | CancelException | ToDataException | GemFireRethrowable io) {
      // Note: this is not a user code toData but one from our
      // internal code since only GemFire product code implements DSFID

      // Serializing a PDX can result in a cache closed exception. Just rethrow

      throw io;
    } catch (VirtualMachineError err) {
      SystemFailure.initiateFailure(err);
      // If this ever returns, rethrow the error. We're poisoned
      // now, so don't let this thread continue.
      throw err;
    } catch (Throwable t) {
      // Whenever you catch Error or Throwable, you must also
      // catch VirtualMachineError (see above). However, there is
      // _still_ a possibility that you are dealing with a cascading
      // error condition, so you also need to check to see if the JVM
      // is still usable:
      SystemFailure.checkFailure();
      throw new ToDataException("toData failed on dsfid=" + dsfid + " msg:" + t.getMessage(), t);
    }
  }

  /**
   * Data serializes an instance of a well-known class to the given {@code DataOutput}.
   *
   * @return {@code true} if {@code o} was actually written to {@code out}
   */
  private static boolean writeWellKnownObject(Object o, DataOutput out,
      boolean ensurePdxCompatibility) throws IOException {
    return writeUserObject(o, out, ensurePdxCompatibility);
  }

  /**
   * Data serializes an instance of a "user class" (that is, a class that can be handled by a
   * registered {@code DataSerializer}) to the given {@code DataOutput}.
   *
   * @return {@code true} if {@code o} was written to {@code out}.
   */
  private static boolean writeUserObject(Object o, DataOutput out, boolean ensurePdxCompatibility)
      throws IOException {

    final Class<?> c = o.getClass();
    final DataSerializer serializer = InternalDataSerializer.getSerializer(c);
    if (serializer != null) {
      int id = serializer.getId();
      if (id != 0) {
        checkPdxCompatible(o, ensurePdxCompatibility);
        // id will be 0 if it is a WellKnowDS
        if (id <= Byte.MAX_VALUE && id >= Byte.MIN_VALUE) {
          out.writeByte(DSCODE.USER_CLASS.toByte());
          out.writeByte((byte) id);
        } else if (id <= Short.MAX_VALUE && id >= Short.MIN_VALUE) {
          out.writeByte(DSCODE.USER_CLASS_2.toByte());
          out.writeShort(id);
        } else {
          out.writeByte(DSCODE.USER_CLASS_4.toByte());
          out.writeInt(id);
        }
      } else {
        if (ensurePdxCompatibility) {
          if (!(serializer instanceof WellKnownPdxDS)) {
            checkPdxCompatible(o, ensurePdxCompatibility);
          }
        }
      }
      boolean toDataResult;
      try {
        toDataResult = serializer.toData(o, out);
      } catch (IOException io) {
        if (serializer instanceof WellKnownDS) {
          // this is not user code so throw IOException
          throw io; // see bug 44659
        } else {
          // We no longer rethrow IOException here
          // because if user code throws an IOException we want
          // to create a ToDataException to report it as a problem
          // with the plugin code.
          throw new ToDataException(
              "toData failed on DataSerializer with id=" + id + " for class " + c, io);
        }
      } catch (CancelException | ToDataException | GemFireRethrowable ex) {
        // Serializing a PDX can result in a cache closed exception. Just rethrow
        throw ex;
      } catch (VirtualMachineError err) {
        SystemFailure.initiateFailure(err);
        // If this ever returns, rethrow the error. We're poisoned
        // now, so don't let this thread continue.
        throw err;
      } catch (Throwable t) {
        // Whenever you catch Error or Throwable, you must also
        // catch VirtualMachineError (see above). However, there is
        // _still_ a possibility that you are dealing with a cascading
        // error condition, so you also need to check to see if the JVM
        // is still usable:
        SystemFailure.checkFailure();
        throw new ToDataException(
            "toData failed on DataSerializer with id=" + id + " for class " + c, t);
      }
      if (toDataResult) {
        return true;
      } else {
        throw new ToDataException(
            LocalizedStrings.DataSerializer_SERIALIZER_0_A_1_SAID_THAT_IT_COULD_SERIALIZE_AN_INSTANCE_OF_2_BUT_ITS_TODATA_METHOD_RETURNED_FALSE
                .toLocalizedString(serializer.getId(), serializer.getClass().getName(),
                    o.getClass().getName()));
      }
      // Do byte[][] and Object[] here to fix bug 44060
    } else if (o instanceof byte[][]) {
      byte[][] byteArrays = (byte[][]) o;
      out.writeByte(DSCODE.ARRAY_OF_BYTE_ARRAYS.toByte());
      writeArrayOfByteArrays(byteArrays, out);
      return true;
    } else if (o instanceof Object[]) {
      Object[] array = (Object[]) o;
      out.writeByte(DSCODE.OBJECT_ARRAY.toByte());
      writeObjectArray(array, out, ensurePdxCompatibility);
      return true;
    } else if (is662SerializationEnabled()
        && (o.getClass().isEnum()/* for bug 52271 */ || (o.getClass().getSuperclass() != null
            && o.getClass().getSuperclass().isEnum()))) {
      if (isPdxSerializationInProgress()) {
        writePdxEnum((Enum<?>) o, out);
      } else {
        checkPdxCompatible(o, ensurePdxCompatibility);
        writeGemFireEnum((Enum<?>) o, out);
      }
      return true;
    } else {
      PdxSerializer pdxSerializer = TypeRegistry.getPdxSerializer();
      return pdxSerializer != null && writePdx(out, null, o, pdxSerializer);
    }
  }


  public static boolean autoSerialized(Object o, DataOutput out) throws IOException {
    AutoSerializableManager asm = TypeRegistry.getAutoSerializableManager();
    if (asm != null) {
      AutoClassInfo aci = asm.getExistingClassInfo(o.getClass());
      if (aci != null) {
        InternalCache internalCache = GemFireCacheImpl
            .getForPdx("PDX registry is unavailable because the Cache has been closed.");
        TypeRegistry tr = internalCache.getPdxRegistry();

        PdxOutputStream os;
        if (out instanceof HeapDataOutputStream) {
          os = new PdxOutputStream((HeapDataOutputStream) out);
        } else {
          os = new PdxOutputStream();
        }
        PdxWriterImpl writer = new PdxWriterImpl(tr, o, aci, os);

        try {
          if (is662SerializationEnabled()) {
            boolean alreadyInProgress = isPdxSerializationInProgress();
            if (!alreadyInProgress) {
              setPdxSerializationInProgress(true);
              try {
                asm.writeData(writer, o, aci);
              } finally {
                setPdxSerializationInProgress(false);
              }
            } else {
              asm.writeData(writer, o, aci);
            }
          } else {
            asm.writeData(writer, o, aci);
          }
        } catch (ToDataException | CancelException | NonPortableClassException
            | GemFireRethrowable ex) {
          throw ex;
        } catch (VirtualMachineError err) {
          SystemFailure.initiateFailure(err);
          // If this ever returns, rethrow the error. We're poisoned
          // now, so don't let this thread continue.
          throw err;
        } catch (Throwable t) {
          // Whenever you catch Error or Throwable, you must also
          // catch VirtualMachineError (see above). However, there is
          // _still_ a possibility that you are dealing with a cascading
          // error condition, so you also need to check to see if the JVM
          // is still usable:
          SystemFailure.checkFailure();
          throw new ToDataException("PdxSerializer failed when calling toData on " + o.getClass(),
              t);
        }
        int bytesWritten = writer.completeByteStreamGeneration();
        getDMStats(internalCache).incPdxSerialization(bytesWritten);
        if (!(out instanceof HeapDataOutputStream)) {
          writer.sendTo(out);
        }
        return true;
      }
    }
    return false;
  }

  private static void checkPdxCompatible(Object o, boolean ensurePdxCompatibility) {
    if (ensurePdxCompatibility) {
      throw new NonPortableClassException(
          "Instances of " + o.getClass() + " are not compatible with non-java PDX.");
    }
  }

  /**
   * Test to see if the object is in the gemfire package, to see if we should pass it on to a user's
   * custom serializater.
   */
  static boolean isGemfireObject(Object o) {
    return (o instanceof Function // fixes 43691
        || o.getClass().getName().startsWith("org.apache.geode."))
        && !(o instanceof PdxSerializerObject);
  }

  /**
   * Reads an object that was serialized by a customer ("user") {@code DataSerializer} from the
   * given {@code DataInput}.
   *
   * @throws IOException If the serializer that can deserialize the object is not registered.
   */
  private static Object readUserObject(DataInput in, int serializerId)
      throws IOException, ClassNotFoundException {
    DataSerializer serializer = InternalDataSerializer.getSerializer(serializerId);

    if (serializer == null) {
      throw new IOException(LocalizedStrings.DataSerializer_SERIALIZER_0_IS_NOT_REGISTERED
          .toLocalizedString(new Object[] {serializerId}));
    }

    return serializer.fromData(in);
  }

  /**
   * Checks to make sure a {@code DataOutput} is not {@code null}.
   *
   * @throws NullPointerException If {@code out} is {@code null}
   */
  public static void checkOut(DataOutput out) {
    if (out == null) {
      String s = "Null DataOutput";
      throw new NullPointerException(s);
    }
  }

  /**
   * Checks to make sure a {@code DataInput} is not {@code null}.
   *
   * @throws NullPointerException If {@code in} is {@code null}
   */
  public static void checkIn(DataInput in) {
    if (in == null) {
      String s = "Null DataInput";
      throw new NullPointerException(s);
    }
  }

  /**
   * Writes a {@code Set} to a {@code DataOutput}.
   * <P>
   * This method is internal because its semantics (that is, its ability to write any kind of
   * {@code Set}) are different from the {@code write}XXX methods of the external
   * {@code DataSerializer}.
   *
   * @throws IOException A problem occurs while writing to {@code out}
   *
   * @see #readSet
   *
   * @since GemFire 4.0
   */
  public static void writeSet(Collection<?> set, DataOutput out) throws IOException {
    checkOut(out);

    int size;
    if (set == null) {
      size = -1;
    } else {
      size = set.size();
    }
    writeArrayLength(size, out);
    if (logger.isTraceEnabled(LogMarker.SERIALIZER_VERBOSE)) {
      logger.trace(LogMarker.SERIALIZER_VERBOSE, "Writing HashSet with {} elements: {}", size, set);
    }
    if (size > 0) {
      for (Object element : set) {
        writeObject(element, out);
      }
    }
  }

  /**
   * Reads a {@code Set} from a {@code DataInput}.
   *
   * @throws IOException A problem occurs while writing to {@code out}
   * @throws ClassNotFoundException The class of one of the {@code HashSet}'s elements cannot be
   *         found.
   *
   * @see #writeSet
   *
   * @since GemFire 4.0
   */
  public static Set readSet(DataInput in) throws IOException, ClassNotFoundException {
    return readHashSet(in);
  }

  /**
   * Reads a {@code Set} from a {@code DataInput} into the given non-null collection. Returns true
   * if collection read is non-null else returns false. TODO: readCollection is unused
   *
   * @throws IOException A problem occurs while reading from {@code in}
   * @throws ClassNotFoundException The class of one of the {@code Set}'s elements cannot be found.
   *
   * @see #writeSet
   */
  public static <E> boolean readCollection(DataInput in, Collection<E> c)
      throws IOException, ClassNotFoundException {

    checkIn(in);

    final int size = readArrayLength(in);
    if (size >= 0) {
      for (int index = 0; index < size; ++index) {
        E element = DataSerializer.readObject(in);
        c.add(element);
      }

      if (logger.isTraceEnabled(LogMarker.SERIALIZER_VERBOSE)) {
        logger.trace(LogMarker.SERIALIZER_VERBOSE, "Read Collection with {} elements: {}", size, c);
      }
      return true;
    }
    return false;
  }

  /**
   * write a set of Long objects
   *
   * @param set the set of Long objects
   * @param hasLongIDs if false, write only ints, not longs
   * @param out the output stream
   */
  public static void writeSetOfLongs(Set set, boolean hasLongIDs, DataOutput out)
      throws IOException {
    if (set == null) {
      out.writeInt(-1);
    } else {
      out.writeInt(set.size());
      out.writeBoolean(hasLongIDs);
      for (Object aSet : set) {
        Long l = (Long) aSet;
        if (hasLongIDs) {
          out.writeLong(l);
        } else {
          out.writeInt((int) l.longValue());
        }
      }
    }
  }

  /** read a set of Long objects */
  public static Set<Long> readSetOfLongs(DataInput in) throws IOException {
    int size = in.readInt();
    if (size < 0) {
      return null;
    } else {
      Set result = new HashSet(size);
      boolean longIDs = in.readBoolean();
      for (int i = 0; i < size; i++) {
        long l = longIDs ? in.readLong() : in.readInt();
        result.add(l);
      }
      return result;
    }
  }

  /**
   * write a set of Long objects TODO: writeListOfLongs is unused
   *
   * @param list the set of Long objects
   * @param hasLongIDs if false, write only ints, not longs
   * @param out the output stream
   */
  public static void writeListOfLongs(List list, boolean hasLongIDs, DataOutput out)
      throws IOException {
    if (list == null) {
      out.writeInt(-1);
    } else {
      out.writeInt(list.size());
      out.writeBoolean(hasLongIDs);
      for (Object aList : list) {
        Long l = (Long) aList;
        if (hasLongIDs) {
          out.writeLong(l);
        } else {
          out.writeInt((int) l.longValue());
        }
      }
    }
  }

  /** read a set of Long objects */
  public static List<Long> readListOfLongs(DataInput in) throws IOException {
    int size = in.readInt();
    if (size < 0) {
      return null;
    } else {
      List result = new LinkedList();
      boolean longIDs = in.readBoolean();
      for (int i = 0; i < size; i++) {
        long l = longIDs ? in.readLong() : in.readInt();
        result.add(l);
      }
      return result;
    }
  }



  /**
   * Writes the type code for a primitive type Class to {@code DataOutput}.
   */
  public static void writePrimitiveClass(Class c, DataOutput out) throws IOException {
    if (c == Boolean.TYPE) {
      out.writeByte(DSCODE.BOOLEAN_TYPE.toByte());
    } else if (c == Character.TYPE) {
      out.writeByte(DSCODE.CHARACTER_TYPE.toByte());
    } else if (c == Byte.TYPE) {
      out.writeByte(DSCODE.BYTE_TYPE.toByte());
    } else if (c == Short.TYPE) {
      out.writeByte(DSCODE.SHORT_TYPE.toByte());
    } else if (c == Integer.TYPE) {
      out.writeByte(DSCODE.INTEGER_TYPE.toByte());
    } else if (c == Long.TYPE) {
      out.writeByte(DSCODE.LONG_TYPE.toByte());
    } else if (c == Float.TYPE) {
      out.writeByte(DSCODE.FLOAT_TYPE.toByte());
    } else if (c == Double.TYPE) {
      out.writeByte(DSCODE.DOUBLE_TYPE.toByte());
    } else if (c == Void.TYPE) {
      out.writeByte(DSCODE.VOID_TYPE.toByte());
    } else if (c == null) {
      out.writeByte(DSCODE.NULL.toByte());
    } else {
      throw new InternalGemFireError(
          LocalizedStrings.InternalDataSerializer_UNKNOWN_PRIMITIVE_TYPE_0
              .toLocalizedString(c.getName()));
    }
  }

  public static Class decodePrimitiveClass(byte typeCode) {
    if (typeCode == DSCODE.BOOLEAN_TYPE.toByte()) {
      return Boolean.TYPE;
    }
    if (typeCode == DSCODE.CHARACTER_TYPE.toByte()) {
      return Character.TYPE;
    }
    if (typeCode == DSCODE.BYTE_TYPE.toByte()) {
      return Byte.TYPE;
    }
    if (typeCode == DSCODE.SHORT_TYPE.toByte()) {
      return Short.TYPE;
    }
    if (typeCode == DSCODE.INTEGER_TYPE.toByte()) {
      return Integer.TYPE;
    }
    if (typeCode == DSCODE.LONG_TYPE.toByte()) {
      return Long.TYPE;
    }
    if (typeCode == DSCODE.FLOAT_TYPE.toByte()) {
      return Float.TYPE;
    }
    if (typeCode == DSCODE.DOUBLE_TYPE.toByte()) {
      return Double.TYPE;
    }
    if (typeCode == DSCODE.VOID_TYPE.toByte()) {
      return Void.TYPE;
    }
    if (typeCode == DSCODE.NULL.toByte()) {
      return null;
    }
    throw new InternalGemFireError(
        LocalizedStrings.InternalDataSerializer_UNEXPECTED_TYPECODE_0.toLocalizedString(typeCode));
  }

  private static final byte TIME_UNIT_NANOSECONDS = -1;
  private static final byte TIME_UNIT_MICROSECONDS = -2;
  private static final byte TIME_UNIT_MILLISECONDS = -3;
  private static final byte TIME_UNIT_SECONDS = -4;

  /**
   * Reads a {@code TimeUnit} from a {@code DataInput}.
   *
   * @throws IOException A problem occurs while writing to {@code out}
   */
  private static TimeUnit readTimeUnit(DataInput in) throws IOException {
    InternalDataSerializer.checkIn(in);

    byte type = in.readByte();

    TimeUnit unit;
    switch (type) {
      case TIME_UNIT_NANOSECONDS:
        unit = TimeUnit.NANOSECONDS;
        break;
      case TIME_UNIT_MICROSECONDS:
        unit = TimeUnit.MICROSECONDS;
        break;
      case TIME_UNIT_MILLISECONDS:
        unit = TimeUnit.MILLISECONDS;
        break;
      case TIME_UNIT_SECONDS:
        unit = TimeUnit.SECONDS;
        break;
      default:
        throw new IOException(
            LocalizedStrings.DataSerializer_UNKNOWN_TIMEUNIT_TYPE_0.toLocalizedString(type));
    }

    if (logger.isTraceEnabled(LogMarker.SERIALIZER_VERBOSE)) {
      logger.trace(LogMarker.SERIALIZER_VERBOSE, "Read TimeUnit: {}", unit);
    }

    return unit;
  }

  private static void writeTimestamp(Timestamp o, DataOutput out) throws IOException {
    InternalDataSerializer.checkOut(out);

    if (logger.isTraceEnabled(LogMarker.SERIALIZER_VERBOSE)) {
      logger.trace(LogMarker.SERIALIZER_VERBOSE, "Writing Timestamp: {}", o);
    }
    DataSerializer.writePrimitiveLong(o.getTime(), out);
  }

  private static Timestamp readTimestamp(DataInput in) throws IOException {
    InternalDataSerializer.checkIn(in);
    Timestamp result = new Timestamp(DataSerializer.readPrimitiveLong(in));
    if (logger.isTraceEnabled(LogMarker.SERIALIZER_VERBOSE)) {
      logger.trace(LogMarker.SERIALIZER_VERBOSE, "Read Timestamp: {}", result);
    }
    return result;
  }

  private static void writeUUID(java.util.UUID o, DataOutput out) throws IOException {
    InternalDataSerializer.checkOut(out);

    if (logger.isTraceEnabled(LogMarker.SERIALIZER_VERBOSE)) {
      logger.trace(LogMarker.SERIALIZER_VERBOSE, "Writing UUID: {}", o);
    }
    DataSerializer.writePrimitiveLong(o.getMostSignificantBits(), out);
    DataSerializer.writePrimitiveLong(o.getLeastSignificantBits(), out);
  }

  private static UUID readUUID(DataInput in) throws IOException {
    InternalDataSerializer.checkIn(in);
    long mb = DataSerializer.readPrimitiveLong(in);
    long lb = DataSerializer.readPrimitiveLong(in);
    UUID result = new UUID(mb, lb);
    if (logger.isTraceEnabled(LogMarker.SERIALIZER_VERBOSE)) {
      logger.trace(LogMarker.SERIALIZER_VERBOSE, "Read UUID: {}", result);
    }
    return result;
  }

  private static void writeBigDecimal(BigDecimal o, DataOutput out) throws IOException {
    InternalDataSerializer.checkOut(out);

    if (logger.isTraceEnabled(LogMarker.SERIALIZER_VERBOSE)) {
      logger.trace(LogMarker.SERIALIZER_VERBOSE, "Writing BigDecimal: {}", o);
    }
    DataSerializer.writeString(o.toString(), out);
  }

  private static BigDecimal readBigDecimal(DataInput in) throws IOException {
    InternalDataSerializer.checkIn(in);
    BigDecimal result = new BigDecimal(DataSerializer.readString(in));
    if (logger.isTraceEnabled(LogMarker.SERIALIZER_VERBOSE)) {
      logger.trace(LogMarker.SERIALIZER_VERBOSE, "Read BigDecimal: {}", result);
    }
    return result;
  }

  private static void writeBigInteger(BigInteger o, DataOutput out) throws IOException {
    InternalDataSerializer.checkOut(out);

    if (logger.isTraceEnabled(LogMarker.SERIALIZER_VERBOSE)) {
      logger.trace(LogMarker.SERIALIZER_VERBOSE, "Writing BigInteger: {}", o);
    }
    DataSerializer.writeByteArray(o.toByteArray(), out);
  }

  private static BigInteger readBigInteger(DataInput in) throws IOException {
    InternalDataSerializer.checkIn(in);
    BigInteger result = new BigInteger(DataSerializer.readByteArray(in));
    if (logger.isTraceEnabled(LogMarker.SERIALIZER_VERBOSE)) {
      logger.trace(LogMarker.SERIALIZER_VERBOSE, "Read BigInteger: {}", result);
    }
    return result;
  }

  private static final ConcurrentMap dsfidToClassMap =
      logger.isTraceEnabled(LogMarker.SERIALIZER_WRITE_DSFID_VERBOSE) ? new ConcurrentHashMap()
          : null;

  public static void writeUserDataSerializableHeader(int classId, DataOutput out)
      throws IOException {
    if (classId <= Byte.MAX_VALUE && classId >= Byte.MIN_VALUE) {
      out.writeByte(DSCODE.USER_DATA_SERIALIZABLE.toByte());
      out.writeByte(classId);
    } else if (classId <= Short.MAX_VALUE && classId >= Short.MIN_VALUE) {
      out.writeByte(DSCODE.USER_DATA_SERIALIZABLE_2.toByte());
      out.writeShort(classId);
    } else {
      out.writeByte(DSCODE.USER_DATA_SERIALIZABLE_4.toByte());
      out.writeInt(classId);
    }
  }

  /**
   * Writes given number of characters from array of {@code char}s to a {@code DataOutput}.
   *
   * @throws IOException A problem occurs while writing to {@code out}
   *
   * @see DataSerializer#readCharArray
   * @since GemFire 6.6
   */
  public static void writeCharArray(char[] array, int length, DataOutput out) throws IOException {
    checkOut(out);

    if (array == null) {
      length = -1;
    }
    writeArrayLength(length, out);
    if (logger.isTraceEnabled(LogMarker.SERIALIZER_VERBOSE)) {
      logger.trace(LogMarker.SERIALIZER_VERBOSE, "Writing char array of length {}", length);
    }
    if (length > 0) {
      for (int i = 0; i < length; i++) {
        out.writeChar(array[i]);
      }
    }
  }

  /**
   * returns true if the byte array is the serialized form of a null reference
   *
   * @param serializedForm the serialized byte array
   */
  public static boolean isSerializedNull(byte[] serializedForm) {
    return serializedForm.length == 1 && serializedForm[0] == DSCODE.NULL.toByte();
  }

  public static void basicWriteObject(Object o, DataOutput out, boolean ensurePdxCompatibility)
      throws IOException {
    checkOut(out);

    final boolean isDebugEnabled_SERIALIZER = logger.isTraceEnabled(LogMarker.SERIALIZER_VERBOSE);
    if (isDebugEnabled_SERIALIZER) {
      logger.trace(LogMarker.SERIALIZER_VERBOSE, "basicWriteObject: {}", o);
    }

    // Handle special objects first
    if (o == null) {
      out.writeByte(DSCODE.NULL.toByte());

    } else if (o instanceof DataSerializableFixedID) {
      checkPdxCompatible(o, ensurePdxCompatibility);
      DataSerializableFixedID dsfid = (DataSerializableFixedID) o;
      writeDSFID(dsfid, out);
    } else if (autoSerialized(o, out)) {
      // all done
    } else if (o instanceof DataSerializable.Replaceable) {
      // do this first to fix bug 31609
      // do this before DataSerializable
      Object replacement = ((DataSerializable.Replaceable) o).replace();
      basicWriteObject(replacement, out, ensurePdxCompatibility);

    } else if (o instanceof PdxSerializable) {
      writePdx(out, GemFireCacheImpl
          .getForPdx("PDX registry is unavailable because the Cache has been closed."), o, null);
    } else if (o instanceof DataSerializable) {
      if (isDebugEnabled_SERIALIZER) {
        logger.trace(LogMarker.SERIALIZER_VERBOSE, "Writing DataSerializable: {}", o);
      }
      checkPdxCompatible(o, ensurePdxCompatibility);

      Class c = o.getClass();
      // Is "c" a user class registered with an Instantiator?
      int classId = InternalInstantiator.getClassId(c);
      if (classId != 0) {
        writeUserDataSerializableHeader(classId, out);
      } else {
        out.writeByte(DSCODE.DATA_SERIALIZABLE.toByte());
        DataSerializer.writeClass(c, out);
      }
      DataSerializable ds = (DataSerializable) o;
      invokeToData(ds, out);

    } else if (o instanceof Sendable) {
      if (!(o instanceof PdxInstance) || o instanceof PdxInstanceEnum) {
        checkPdxCompatible(o, ensurePdxCompatibility);
      }
      ((Sendable) o).sendTo(out);
    } else if (writeWellKnownObject(o, out, ensurePdxCompatibility)) {
      // Nothing more to do...
    } else {
      checkPdxCompatible(o, ensurePdxCompatibility);
      if (logger.isTraceEnabled(LogMarker.SERIALIZER_ANNOUNCE_TYPE_WRITTEN_VERBOSE)) {
        logger.trace(LogMarker.SERIALIZER_ANNOUNCE_TYPE_WRITTEN_VERBOSE,
            "DataSerializer Serializing an instance of {}", o.getClass().getName());
      }

      /*
       * If the (internally known) ThreadLocal named "DataSerializer.DISALLOW_JAVA_SERIALIZATION" is
       * set, then an exception will be thrown if we try to do standard Java Serialization. This is
       * used to catch Java serialization early for the case where the data is being sent to a
       * non-Java client
       */
      if (disallowJavaSerialization() && o instanceof Serializable) {
        throw new NotSerializableException(
            LocalizedStrings.DataSerializer_0_IS_NOT_DATASERIALIZABLE_AND_JAVA_SERIALIZATION_IS_DISALLOWED
                .toLocalizedString(o.getClass().getName()));
      }

      writeSerializableObject(o, out);
    }
  }

  private static boolean disallowJavaSerialization() {
    Boolean v = DISALLOW_JAVA_SERIALIZATION.get();
    return v != null && v;
  }

  /**
   * @since GemFire 6.6.2
   */
  private static void writePdxEnum(Enum<?> e, DataOutput out) throws IOException {
    TypeRegistry tr =
        GemFireCacheImpl.getForPdx("PDX registry is unavailable because the Cache has been closed.")
            .getPdxRegistry();
    int eId = tr.getEnumId(e);
    if (logger.isTraceEnabled(LogMarker.SERIALIZER_VERBOSE)) {
      logger.trace(LogMarker.SERIALIZER_VERBOSE, "write PdxEnum id={} enum={}", eId, e);
    }
    writePdxEnumId(eId, out);
  }

  public static void writePdxEnumId(int eId, DataOutput out) throws IOException {
    out.writeByte(DSCODE.PDX_ENUM.toByte());
    out.writeByte(eId >> 24);
    writeArrayLength(eId & 0xFFFFFF, out);
  }

  /**
   * @throws IOException since 6.6.2
   */
  private static Object readPdxEnum(DataInput in) throws IOException {
    int dsId = in.readByte();
    int tmp = readArrayLength(in);
    int enumId = dsId << 24 | tmp & 0xFFFFFF;
    if (logger.isTraceEnabled(LogMarker.SERIALIZER_VERBOSE)) {
      logger.trace(LogMarker.SERIALIZER_VERBOSE, "read PdxEnum id={}", enumId);
    }
    InternalCache internalCache = GemFireCacheImpl
        .getForPdx("PDX registry is unavailable because the Cache has been closed.");
    TypeRegistry tr = internalCache.getPdxRegistry();

    Object result = tr.getEnumById(enumId);
    if (result instanceof PdxInstance) {
      getDMStats(internalCache).incPdxInstanceCreations();
    }
    return result;
  }

  private static void writeGemFireEnum(Enum<?> e, DataOutput out) throws IOException {
    boolean isGemFireObject = isGemfireObject(e);
    DataSerializer.writePrimitiveByte(
        isGemFireObject ? DSCODE.GEMFIRE_ENUM.toByte() : DSCODE.PDX_INLINE_ENUM.toByte(), out);
    DataSerializer.writeString(e.getDeclaringClass().getName(), out);
    DataSerializer.writeString(e.name(), out);
    if (!isGemFireObject) {
      InternalDataSerializer.writeArrayLength(e.ordinal(), out);
    }
  }

  @SuppressWarnings("unchecked")
  private static Enum<?> readGemFireEnum(DataInput in) throws IOException, ClassNotFoundException {
    String className = DataSerializer.readString(in);
    String enumName = DataSerializer.readString(in);
    @SuppressWarnings("rawtypes")
    Class c = getCachedClass(className);
    return Enum.valueOf(c, enumName);
  }

  private static Object readPdxInlineEnum(DataInput in) throws IOException, ClassNotFoundException {
    InternalCache internalCache = GemFireCacheImpl.getInstance();
    if (internalCache != null && internalCache.getPdxReadSerializedByAnyGemFireServices()) {
      String className = DataSerializer.readString(in);
      String enumName = DataSerializer.readString(in);
      int enumOrdinal = InternalDataSerializer.readArrayLength(in);
      getDMStats(internalCache).incPdxInstanceCreations();
      return new PdxInstanceEnum(className, enumName, enumOrdinal);
    } else {
      Enum<?> e = readGemFireEnum(in);
      InternalDataSerializer.readArrayLength(in);
      return e;
    }
  }

  /**
   * write an object in java Serializable form with a SERIALIZABLE DSCODE so that it can be
   * deserialized with DataSerializer.readObject()
   *
   * @param o the object to serialize
   * @param out the data output to serialize to
   */
  public static void writeSerializableObject(Object o, DataOutput out) throws IOException {
    out.writeByte(DSCODE.SERIALIZABLE.toByte());
    if (out instanceof ObjectOutputStream) {
      ((ObjectOutputStream) out).writeObject(o);
    } else {
      OutputStream stream;
      if (out instanceof OutputStream) {
        stream = (OutputStream) out;

      } else {
        final DataOutput out2 = out;
        stream = new OutputStream() {
          @Override
          public void write(int b) throws IOException {
            out2.write(b);
          }
        };
      }
      boolean wasDoNotCopy = false;
      if (out instanceof HeapDataOutputStream) {
        // To fix bug 52197 disable doNotCopy mode
        // while serialize with an ObjectOutputStream.
        // The problem is that ObjectOutputStream keeps
        // an internal byte array that it reuses while serializing.
        wasDoNotCopy = ((HeapDataOutputStream) out).setDoNotCopy(false);
      }
      try {
        ObjectOutput oos = new ObjectOutputStream(stream);
        if (stream instanceof VersionedDataStream) {
          Version v = ((VersionedDataStream) stream).getVersion();
          if (v != null && v != Version.CURRENT) {
            oos = new VersionedObjectOutput(oos, v);
          }
        }
        oos.writeObject(o);
        // To fix bug 35568 just call flush. We can't call close because
        // it calls close on the wrapped OutputStream.
        oos.flush();
      } finally {
        if (wasDoNotCopy) {
          ((HeapDataOutputStream) out).setDoNotCopy(true);
        }
      }
    }
  }

  /**
   * For backward compatibility this method should be used to invoke toData on a DSFID or
   * DataSerializable. It will invoke the correct toData method based on the class's version
   * information. This method does not write information about the class of the object. When
   * deserializing use the method invokeFromData to read the contents of the object.
   *
   * @param ds the object to write
   * @param out the output stream.
   */
  public static void invokeToData(Object ds, DataOutput out) throws IOException {
    boolean isDSFID = ds instanceof DataSerializableFixedID;
    try {
      boolean invoked = false;
      Version v = InternalDataSerializer.getVersionForDataStreamOrNull(out);

      if (v != null && v != Version.CURRENT) {
        // get versions where DataOutput was upgraded
        Version[] versions = null;
        if (ds instanceof SerializationVersions) {
          SerializationVersions sv = (SerializationVersions) ds;
          versions = sv.getSerializationVersions();
        }
        // check if the version of the peer or diskstore is different and
        // there has been a change in the message
        if (versions != null && versions.length > 0) {
          for (Version version : versions) {
            // if peer version is less than the greatest upgraded version
            if (v.compareTo(version) < 0) {
              ds.getClass().getMethod("toDataPre_" + version.getMethodSuffix(),
                  new Class[] {DataOutput.class}).invoke(ds, out);
              invoked = true;
              break;
            }
          }
        }
      }

      if (!invoked) {
        if (isDSFID) {
          ((DataSerializableFixedID) ds).toData(out);
        } else {
          ((DataSerializable) ds).toData(out);
        }
      }
    } catch (IOException io) {
      // DSFID serialization expects an IOException but otherwise
      // we want to catch it and transform into a ToDataException
      // since it might be in user code and we want to report it
      // as a problem with the plugin code
      if (isDSFID) {
        throw io;
      } else {
        throw new ToDataException("toData failed on DataSerializable " + ds.getClass(), io);
      }
    } catch (CancelException | ToDataException | GemFireRethrowable ex) {
      // Serializing a PDX can result in a cache closed exception. Just rethrow
      throw ex;
    } catch (VirtualMachineError err) {
      SystemFailure.initiateFailure(err);
      // If this ever returns, rethrow the error. We're poisoned
      // now, so don't let this thread continue.
      throw err;
    } catch (Throwable t) {
      // Whenever you catch Error or Throwable, you must also
      // catch VirtualMachineError (see above). However, there is
      // _still_ a possibility that you are dealing with a cascading
      // error condition, so you also need to check to see if the JVM
      // is still usable:
      SystemFailure.checkFailure();
      throw new ToDataException("toData failed on DataSerializable " + ds.getClass(), t);
    }
  }

  /**
   * For backward compatibility this method should be used to invoke fromData on a DSFID or
   * DataSerializable. It will invoke the correct fromData method based on the class's version
   * information. This method does not read information about the class of the object. When
   * serializing use the method invokeToData to write the contents of the object.
   *
   * @param ds the object to write
   * @param in the input stream.
   */
  public static void invokeFromData(Object ds, DataInput in)
      throws IOException, ClassNotFoundException {
    try {
      boolean invoked = false;
      Version v = InternalDataSerializer.getVersionForDataStreamOrNull(in);
      if (v != null && v != Version.CURRENT) {
        // get versions where DataOutput was upgraded
        Version[] versions = null;
        if (ds instanceof SerializationVersions) {
          SerializationVersions vds = (SerializationVersions) ds;
          versions = vds.getSerializationVersions();
        }
        // check if the version of the peer or diskstore is different and
        // there has been a change in the message
        if (versions != null && versions.length > 0) {
          for (Version version : versions) {
            // if peer version is less than the greatest upgraded version
            if (v.compareTo(version) < 0) {
              ds.getClass().getMethod("fromDataPre" + '_' + version.getMethodSuffix(),
                  new Class[] {DataInput.class}).invoke(ds, in);
              invoked = true;
              break;
            }
          }
        }
      }
      if (!invoked) {
        if (ds instanceof DataSerializableFixedID) {
          ((DataSerializableFixedID) ds).fromData(in);
        } else {
          ((DataSerializable) ds).fromData(in);
        }
      }
    } catch (EOFException | ClassNotFoundException | CacheClosedException ex) {
      // client went away - ignore
      throw ex;
    } catch (Exception ex) {
      throw new SerializationException(
          LocalizedStrings.DataSerializer_COULD_NOT_CREATE_AN_INSTANCE_OF_0
              .toLocalizedString(ds.getClass().getName()),
          ex);
    }
  }


  private static Object readDataSerializable(final DataInput in)
      throws IOException, ClassNotFoundException {
    Class c = readClass(in);
    try {
      Constructor init = c.getConstructor(new Class[0]);
      init.setAccessible(true);
      Object o = init.newInstance(new Object[0]);
      Assert.assertTrue(o instanceof DataSerializable);
      invokeFromData(o, in);

      if (logger.isTraceEnabled(LogMarker.SERIALIZER_VERBOSE)) {
        logger.trace(LogMarker.SERIALIZER_VERBOSE, "Read DataSerializable {}", o);
      }

      return o;

    } catch (EOFException ex) {
      // client went away - ignore
      throw ex;
    } catch (Exception ex) {
      throw new SerializationException(
          LocalizedStrings.DataSerializer_COULD_NOT_CREATE_AN_INSTANCE_OF_0
              .toLocalizedString(c.getName()),
          ex);
    }
  }

  private static Object readDataSerializableFixedID(final DataInput in)
      throws IOException, ClassNotFoundException {
    Class c = readClass(in);
    try {
      Constructor init = c.getConstructor(new Class[0]);
      init.setAccessible(true);
      Object o = init.newInstance(new Object[0]);

      invokeFromData(o, in);

      if (logger.isTraceEnabled(LogMarker.SERIALIZER_VERBOSE)) {
        logger.trace(LogMarker.SERIALIZER_VERBOSE, "Read DataSerializableFixedID {}", o);
      }

      return o;

    } catch (Exception ex) {
      throw new SerializationException(
          LocalizedStrings.DataSerializer_COULD_NOT_CREATE_AN_INSTANCE_OF_0
              .toLocalizedString(c.getName()),
          ex);
    }
  }

  /**
   * Get the {@link Version} of the peer or disk store that created this {@link DataInput}.
   */
  public static Version getVersionForDataStream(DataInput in) {
    // check if this is a versioned data input
    if (in instanceof VersionedDataStream) {
      final Version v = ((VersionedDataStream) in).getVersion();
      return v != null ? v : Version.CURRENT;
    } else {
      // assume latest version
      return Version.CURRENT;
    }
  }

  /**
   * Get the {@link Version} of the peer or disk store that created this {@link DataInput}. Returns
   * null if the version is same as this member's.
   */
  public static Version getVersionForDataStreamOrNull(DataInput in) {
    // check if this is a versioned data input
    if (in instanceof VersionedDataStream) {
      return ((VersionedDataStream) in).getVersion();
    } else {
      // assume latest version
      return null;
    }
  }

  /**
   * Get the {@link Version} of the peer or disk store that created this {@link DataOutput}.
   */
  public static Version getVersionForDataStream(DataOutput out) {
    // check if this is a versioned data output
    if (out instanceof VersionedDataStream) {
      final Version v = ((VersionedDataStream) out).getVersion();
      return v != null ? v : Version.CURRENT;
    } else {
      // assume latest version
      return Version.CURRENT;
    }
  }

  /**
   * Get the {@link Version} of the peer or disk store that created this {@link DataOutput}. Returns
   * null if the version is same as this member's.
   */
  public static Version getVersionForDataStreamOrNull(DataOutput out) {
    // check if this is a versioned data output
    if (out instanceof VersionedDataStream) {
      return ((VersionedDataStream) out).getVersion();
    } else {
      // assume latest version
      return null;
    }
  }

  // array is null
  public static final byte NULL_ARRAY = -1;

  /**
   * array len encoded as unsigned short in next 2 bytes
   *
   * @since GemFire 5.7
   */
  private static final byte SHORT_ARRAY_LEN = -2;

  /**
   * array len encoded as int in next 4 bytes
   *
   * @since GemFire 5.7
   */
  public static final byte INT_ARRAY_LEN = -3;

  private static final int MAX_BYTE_ARRAY_LEN = (byte) -4 & 0xFF;

  public static void writeArrayLength(int len, DataOutput out) throws IOException {
    if (len == -1) {
      out.writeByte(NULL_ARRAY);
    } else if (len <= MAX_BYTE_ARRAY_LEN) {
      out.writeByte(len);
    } else if (len <= 0xFFFF) {
      out.writeByte(SHORT_ARRAY_LEN);
      out.writeShort(len);
    } else {
      out.writeByte(INT_ARRAY_LEN);
      out.writeInt(len);
    }
  }

  public static int readArrayLength(DataInput in) throws IOException {
    byte code = in.readByte();
    if (code == NULL_ARRAY) {
      return -1;
    } else {
      int result = ubyteToInt(code);
      if (result > MAX_BYTE_ARRAY_LEN) {
        if (code == SHORT_ARRAY_LEN) {
          result = in.readUnsignedShort();
        } else if (code == INT_ARRAY_LEN) {
          result = in.readInt();
        } else {
          throw new IllegalStateException("unexpected array length code=" + code);
        }
      }
      return result;
    }
  }

  /**
   * Serializes a list of Integers. The argument may be null. Deserialize with readListOfIntegers().
   *
   * TODO: writeListOfIntegers is unused
   */
  public void writeListOfIntegers(List<Integer> list, DataOutput out) throws IOException {
    int size;
    if (list == null) {
      size = -1;
    } else {
      size = list.size();
    }
    InternalDataSerializer.writeArrayLength(size, out);
    if (size > 0) {
      for (int i = 0; i < size; i++) {
        out.writeInt(list.get(i));
      }
    }
  }

  public static Object readDSFID(final DataInput in) throws IOException, ClassNotFoundException {
    checkIn(in);
    byte header = in.readByte();
    if (logger.isTraceEnabled(LogMarker.SERIALIZER_VERBOSE)) {
      logger.trace(LogMarker.SERIALIZER_VERBOSE, "readDSFID: header={}", header);
    }
    if (header == DSCODE.DS_FIXED_ID_BYTE.toByte()) {
      return DSFIDFactory.create(in.readByte(), in);
    } else if (header == DSCODE.DS_FIXED_ID_SHORT.toByte()) {
      return DSFIDFactory.create(in.readShort(), in);
    } else if (header == DSCODE.DS_NO_FIXED_ID.toByte()) {
      return readDataSerializableFixedID(in);
    } else if (header == DSCODE.DS_FIXED_ID_INT.toByte()) {
      return DSFIDFactory.create(in.readInt(), in);
    } else {
      throw new IllegalStateException("unexpected byte: " + header + " while reading dsfid");
    }
  }

  public static int readDSFIDHeader(final DataInput in) throws IOException {
    checkIn(in);
    byte header = in.readByte();
    if (header == DSCODE.DS_FIXED_ID_BYTE.toByte()) {
      return in.readByte();
    } else if (header == DSCODE.DS_FIXED_ID_SHORT.toByte()) {
      return in.readShort();
    } else if (header == DSCODE.DS_NO_FIXED_ID.toByte()) {
      // is that correct??
      return Integer.MAX_VALUE;
    } else if (header == DSCODE.DS_FIXED_ID_INT.toByte()) {
      return in.readInt();
    } else {
      throw new IllegalStateException("unexpected byte: " + header + " while reading dsfid");
    }
  }

  /**
   * Reads an instance of {@code String} from a {@code DataInput} given the header byte already
   * being read. The return value may be {@code null}.
   *
   * @throws IOException A problem occurs while reading from {@code in}
   *
   * @since GemFire 5.7
   */
  public static String readString(DataInput in, byte header) throws IOException {
    if (header == DSCODE.STRING_BYTES.toByte()) {
      int len = in.readUnsignedShort();
      if (logger.isTraceEnabled(LogMarker.SERIALIZER_VERBOSE)) {
        logger.trace(LogMarker.SERIALIZER_VERBOSE, "Reading STRING_BYTES of len={}", len);
      }
      byte[] buf = new byte[len];
      in.readFully(buf, 0, len);
      return new String(buf, 0); // intentionally using deprecated constructor
    } else if (header == DSCODE.STRING.toByte()) {
      if (logger.isTraceEnabled(LogMarker.SERIALIZER_VERBOSE)) {
        logger.trace(LogMarker.SERIALIZER_VERBOSE, "Reading utf STRING");
      }
      return in.readUTF();
    } else if (header == DSCODE.NULL_STRING.toByte()) {
      if (logger.isTraceEnabled(LogMarker.SERIALIZER_VERBOSE)) {
        logger.trace(LogMarker.SERIALIZER_VERBOSE, "Reading NULL_STRING");
      }
      return null;
    } else if (header == DSCODE.HUGE_STRING_BYTES.toByte()) {
      int len = in.readInt();
      if (logger.isTraceEnabled(LogMarker.SERIALIZER_VERBOSE)) {
        logger.trace(LogMarker.SERIALIZER_VERBOSE, "Reading HUGE_STRING_BYTES of len={}", len);
      }
      byte[] buf = new byte[len];
      in.readFully(buf, 0, len);
      return new String(buf, 0); // intentionally using deprecated constructor
    } else if (header == DSCODE.HUGE_STRING.toByte()) {
      int len = in.readInt();
      if (logger.isTraceEnabled(LogMarker.SERIALIZER_VERBOSE)) {
        logger.trace(LogMarker.SERIALIZER_VERBOSE, "Reading HUGE_STRING of len={}", len);
      }
      char[] buf = new char[len];
      for (int i = 0; i < len; i++) {
        buf[i] = in.readChar();
      }
      return new String(buf);
    } else {
      String s = "Unknown String header " + header;
      throw new IOException(s);
    }
  }

  private static DataSerializer dvddeserializer;

  // TODO: registerDVDDeserializer is unused
  public static void registerDVDDeserializer(DataSerializer dvddeslzr) {
    dvddeserializer = dvddeslzr;
  }

  /**
   * Just like readObject but make sure and pdx deserialized is not a PdxInstance.
   *
   * @since GemFire 6.6.2
   */
  public static <T> T readNonPdxInstanceObject(final DataInput in)
      throws IOException, ClassNotFoundException {
    boolean wouldReadSerialized = PdxInstanceImpl.getPdxReadSerialized();
    if (!wouldReadSerialized) {
      return DataSerializer.readObject(in);
    } else {
      PdxInstanceImpl.setPdxReadSerialized(false);
      try {
        return DataSerializer.readObject(in);
      } finally {
        PdxInstanceImpl.setPdxReadSerialized(true);
      }
    }
  }

  public static Object basicReadObject(final DataInput in)
      throws IOException, ClassNotFoundException {
    checkIn(in);

    // Read the header byte
    byte header = in.readByte();
    if (logger.isTraceEnabled(LogMarker.SERIALIZER_VERBOSE)) {
      logger.trace(LogMarker.SERIALIZER_VERBOSE, "basicReadObject: header={}", header);
    }
<<<<<<< HEAD
    if (header == DSCODE.DS_FIXED_ID_BYTE.toByte()) {
      return DSFIDFactory.create(in.readByte(), in);
    }
    if (header == DSCODE.DS_FIXED_ID_SHORT.toByte()) {
      return DSFIDFactory.create(in.readShort(), in);
    }
    if (header == DSCODE.DS_FIXED_ID_INT.toByte()) {
      return DSFIDFactory.create(in.readInt(), in);
    }
    if (header == DSCODE.DS_NO_FIXED_ID.toByte()) {
      return readDataSerializableFixedID(in);
    }
    if (header == DSCODE.NULL.toByte()) {
      return null;
    }
    if (header == DSCODE.NULL_STRING.toByte() || header == DSCODE.STRING.toByte()
        || header == DSCODE.HUGE_STRING.toByte() || header == DSCODE.STRING_BYTES.toByte()
        || header == DSCODE.HUGE_STRING_BYTES.toByte()) {
      return readString(in, header);
    }
    if (header == DSCODE.CLASS.toByte()) {
      return readClass(in);
    }
    if (header == DSCODE.DATE.toByte()) {
      return readDate(in);
    }
    if (header == DSCODE.FILE.toByte()) {
      return readFile(in);
    }
    if (header == DSCODE.INET_ADDRESS.toByte()) {
      return readInetAddress(in);
    }
    if (header == DSCODE.BOOLEAN.toByte()) {
      return readBoolean(in);
    }
    if (header == DSCODE.CHARACTER.toByte()) {
      return readCharacter(in);
    }
    if (header == DSCODE.BYTE.toByte()) {
      return readByte(in);
    }
    if (header == DSCODE.SHORT.toByte()) {
      return readShort(in);
    }
    if (header == DSCODE.INTEGER.toByte()) {
      return readInteger(in);
    }
    if (header == DSCODE.LONG.toByte()) {
      return readLong(in);
    }
    if (header == DSCODE.FLOAT.toByte()) {
      return readFloat(in);
    }
    if (header == DSCODE.DOUBLE.toByte()) {
      return readDouble(in);
    }
    if (header == DSCODE.BYTE_ARRAY.toByte()) {
      return readByteArray(in);
    }
    if (header == DSCODE.ARRAY_OF_BYTE_ARRAYS.toByte()) {
      return readArrayOfByteArrays(in);
    }
    if (header == DSCODE.SHORT_ARRAY.toByte()) {
      return readShortArray(in);
    }
    if (header == DSCODE.STRING_ARRAY.toByte()) {
      return readStringArray(in);
    }
    if (header == DSCODE.INT_ARRAY.toByte()) {
      return readIntArray(in);
    }
    if (header == DSCODE.LONG_ARRAY.toByte()) {
      return readLongArray(in);
    }
    if (header == DSCODE.FLOAT_ARRAY.toByte()) {
      return readFloatArray(in);
    }
    if (header == DSCODE.DOUBLE_ARRAY.toByte()) {
      return readDoubleArray(in);
    }
    if (header == DSCODE.BOOLEAN_ARRAY.toByte()) {
      return readBooleanArray(in);
    }
    if (header == DSCODE.CHAR_ARRAY.toByte()) {
      return readCharArray(in);
    }
    if (header == DSCODE.OBJECT_ARRAY.toByte()) {
      return readObjectArray(in);
    }
    if (header == DSCODE.ARRAY_LIST.toByte()) {
      return readArrayList(in);
    }
    if (header == DSCODE.LINKED_LIST.toByte()) {
      return readLinkedList(in);
    }
    if (header == DSCODE.HASH_SET.toByte()) {
      return readHashSet(in);
    }
    if (header == DSCODE.LINKED_HASH_SET.toByte()) {
      return readLinkedHashSet(in);
    }
    if (header == DSCODE.HASH_MAP.toByte()) {
      return readHashMap(in);
    }
    if (header == DSCODE.IDENTITY_HASH_MAP.toByte()) {
      return readIdentityHashMap(in);
    }
    if (header == DSCODE.HASH_TABLE.toByte()) {
      return readHashtable(in);
    }
    if (header == DSCODE.CONCURRENT_HASH_MAP.toByte()) {
      return readConcurrentHashMap(in);
    }
    if (header == DSCODE.PROPERTIES.toByte()) {
      return readProperties(in);
    }
    if (header == DSCODE.TIME_UNIT.toByte()) {
      return readTimeUnit(in);
    }
    if (header == DSCODE.USER_CLASS.toByte()) {
      return readUserClass(in, in.readByte());
    }
    if (header == DSCODE.USER_CLASS_2.toByte()) {
      return readUserClass(in, in.readShort());
    }
    if (header == DSCODE.USER_CLASS_4.toByte()) {
      return readUserClass(in, in.readInt());
    }
    if (header == DSCODE.VECTOR.toByte()) {
      return readVector(in);
    }
    if (header == DSCODE.STACK.toByte()) {
      return readStack(in);
    }
    if (header == DSCODE.TREE_MAP.toByte()) {
      return readTreeMap(in);
    }
    if (header == DSCODE.TREE_SET.toByte()) {
      return readTreeSet(in);
    }
    if (header == DSCODE.BOOLEAN_TYPE.toByte()) {
      return Boolean.TYPE;
    }
    if (header == DSCODE.CHARACTER_TYPE.toByte()) {
      return Character.TYPE;
    }
    if (header == DSCODE.BYTE_TYPE.toByte()) {
      return Byte.TYPE;
    }
    if (header == DSCODE.SHORT_TYPE.toByte()) {
      return Short.TYPE;
    }
    if (header == DSCODE.INTEGER_TYPE.toByte()) {
      return Integer.TYPE;
    }
    if (header == DSCODE.LONG_TYPE.toByte()) {
      return Long.TYPE;
    }
    if (header == DSCODE.FLOAT_TYPE.toByte()) {
      return Float.TYPE;
    }
    if (header == DSCODE.DOUBLE_TYPE.toByte()) {
      return Double.TYPE;
    }
    if (header == DSCODE.VOID_TYPE.toByte()) {
      return Void.TYPE;
    }
    if (header == DSCODE.USER_DATA_SERIALIZABLE.toByte()) {
      return readUserDataSerializable(in, in.readByte());
    }
    if (header == DSCODE.USER_DATA_SERIALIZABLE_2.toByte()) {
      return readUserDataSerializable(in, in.readShort());
    }
    if (header == DSCODE.USER_DATA_SERIALIZABLE_4.toByte()) {
      return readUserDataSerializable(in, in.readInt());
    }
    if (header == DSCODE.DATA_SERIALIZABLE.toByte()) {
      return readDataSerializable(in);
    }
    if (header == DSCODE.SERIALIZABLE.toByte()) {
      final boolean isDebugEnabled_SERIALIZER = logger.isTraceEnabled(LogMarker.SERIALIZER_VERBOSE);
      Object serializableResult;
      if (in instanceof DSObjectInputStream) {
        serializableResult = ((DSObjectInputStream) in).readObject();
      } else {
        InputStream stream;
        if (in instanceof InputStream) {
          stream = (InputStream) in;
=======
    switch (header) {
      case DS_FIXED_ID_BYTE:
        return DSFIDFactory.create(in.readByte(), in);
      case DS_FIXED_ID_SHORT:
        return DSFIDFactory.create(in.readShort(), in);
      case DS_FIXED_ID_INT:
        return DSFIDFactory.create(in.readInt(), in);
      case DS_NO_FIXED_ID:
        return readDataSerializableFixedID(in);
      case NULL:
        return null;
      case NULL_STRING:
      case STRING:
      case HUGE_STRING:
      case STRING_BYTES:
      case HUGE_STRING_BYTES:
        return readString(in, header);
      case CLASS:
        return readClass(in);
      case DATE:
        return readDate(in);
      case FILE:
        return readFile(in);
      case INET_ADDRESS:
        return readInetAddress(in);
      case BOOLEAN:
        return readBoolean(in);
      case CHARACTER:
        return readCharacter(in);
      case BYTE:
        return readByte(in);
      case SHORT:
        return readShort(in);
      case INTEGER:
        return readInteger(in);
      case LONG:
        return readLong(in);
      case FLOAT:
        return readFloat(in);
      case DOUBLE:
        return readDouble(in);
      case BYTE_ARRAY:
        return readByteArray(in);
      case ARRAY_OF_BYTE_ARRAYS:
        return readArrayOfByteArrays(in);
      case SHORT_ARRAY:
        return readShortArray(in);
      case STRING_ARRAY:
        return readStringArray(in);
      case INT_ARRAY:
        return readIntArray(in);
      case LONG_ARRAY:
        return readLongArray(in);
      case FLOAT_ARRAY:
        return readFloatArray(in);
      case DOUBLE_ARRAY:
        return readDoubleArray(in);
      case BOOLEAN_ARRAY:
        return readBooleanArray(in);
      case CHAR_ARRAY:
        return readCharArray(in);
      case OBJECT_ARRAY:
        return readObjectArray(in);
      case ARRAY_LIST:
        return readArrayList(in);
      case LINKED_LIST:
        return readLinkedList(in);
      case HASH_SET:
        return readHashSet(in);
      case LINKED_HASH_SET:
        return readLinkedHashSet(in);
      case HASH_MAP:
        return readHashMap(in);
      case IDENTITY_HASH_MAP:
        return readIdentityHashMap(in);
      case HASH_TABLE:
        return readHashtable(in);
      case CONCURRENT_HASH_MAP:
        return readConcurrentHashMap(in);
      case PROPERTIES:
        return readProperties(in);
      case TIME_UNIT:
        return readTimeUnit(in);
      case USER_CLASS:
        return readUserObject(in, in.readByte());
      case USER_CLASS_2:
        return readUserObject(in, in.readShort());
      case USER_CLASS_4:
        return readUserObject(in, in.readInt());
      case VECTOR:
        return readVector(in);
      case STACK:
        return readStack(in);
      case TREE_MAP:
        return readTreeMap(in);
      case TREE_SET:
        return readTreeSet(in);
      case BOOLEAN_TYPE:
        return Boolean.TYPE;
      case CHARACTER_TYPE:
        return Character.TYPE;
      case BYTE_TYPE:
        return Byte.TYPE;
      case SHORT_TYPE:
        return Short.TYPE;
      case INTEGER_TYPE:
        return Integer.TYPE;
      case LONG_TYPE:
        return Long.TYPE;
      case FLOAT_TYPE:
        return Float.TYPE;
      case DOUBLE_TYPE:
        return Double.TYPE;
      case VOID_TYPE:
        return Void.TYPE;

      case USER_DATA_SERIALIZABLE:
        return readUserDataSerializable(in, in.readByte());
      case USER_DATA_SERIALIZABLE_2:
        return readUserDataSerializable(in, in.readShort());
      case USER_DATA_SERIALIZABLE_4:
        return readUserDataSerializable(in, in.readInt());

      case DATA_SERIALIZABLE:
        return readDataSerializable(in);

      case SERIALIZABLE: {
        final boolean isDebugEnabled_SERIALIZER =
            logger.isTraceEnabled(LogMarker.SERIALIZER_VERBOSE);
        Object serializableResult;
        if (in instanceof DSObjectInputStream) {
          serializableResult = ((DSObjectInputStream) in).readObject();
>>>>>>> 2de6ee0c
        } else {
          stream = new InputStream() {
            @Override
            public int read() throws IOException {
              try {
                return in.readUnsignedByte(); // fix for bug 47249
              } catch (EOFException ignored) {
                return -1;
              }
            }

          };
        }

        ObjectInput ois = new DSObjectInputStream(stream);
        serializationFilter.setFilterOn((ObjectInputStream) ois);
        if (stream instanceof VersionedDataStream) {
          Version v = ((VersionedDataStream) stream).getVersion();
          if (v != null && v != Version.CURRENT) {
            ois = new VersionedObjectInput(ois, v);
          }
        }

        serializableResult = ois.readObject();

        if (isDebugEnabled_SERIALIZER) {
          logger.trace(LogMarker.SERIALIZER_VERBOSE, "Read Serializable object: {}",
              serializableResult);
        }
      }
      if (isDebugEnabled_SERIALIZER) {
        logger.trace(LogMarker.SERIALIZER_VERBOSE, "deserialized instanceof {}",
            serializableResult.getClass());
      }
      return serializableResult;
    }
    if (header == DSCODE.PDX.toByte()) {
      return readPdxSerializable(in);
    }
    if (header == DSCODE.PDX_ENUM.toByte()) {
      return readPdxEnum(in);
    }
    if (header == DSCODE.GEMFIRE_ENUM.toByte()) {
      return readGemFireEnum(in);
    }
    if (header == DSCODE.PDX_INLINE_ENUM.toByte()) {
      return readPdxInlineEnum(in);
    }
    if (header == DSCODE.BIG_INTEGER.toByte()) {
      return readBigInteger(in);
    }
    if (header == DSCODE.BIG_DECIMAL.toByte()) {
      return readBigDecimal(in);
    }
    if (header == DSCODE.UUID.toByte()) {
      return readUUID(in);
    }
    if (header == DSCODE.TIMESTAMP.toByte()) {
      return readTimestamp(in);
    }

    String s = "Unknown header byte: " + header;
    throw new IOException(s);
  }

  private static Object readUserDataSerializable(final DataInput in, int classId)
      throws IOException {
    Instantiator instantiator = InternalInstantiator.getInstantiator(classId);
    if (instantiator == null) {
      logger.error(LogMarker.SERIALIZER_MARKER,
          LocalizedMessage.create(
              LocalizedStrings.DataSerializer_NO_INSTANTIATOR_HAS_BEEN_REGISTERED_FOR_CLASS_WITH_ID_0,
              classId));
      throw new IOException(
          LocalizedStrings.DataSerializer_NO_INSTANTIATOR_HAS_BEEN_REGISTERED_FOR_CLASS_WITH_ID_0
              .toLocalizedString(classId));

    } else {
      try {
        DataSerializable ds;
        if (instantiator instanceof CanonicalInstantiator) {
          CanonicalInstantiator ci = (CanonicalInstantiator) instantiator;
          ds = ci.newInstance(in);
        } else {
          ds = instantiator.newInstance();
        }
        ds.fromData(in);
        return ds;

      } catch (Exception ex) {
        throw new SerializationException(
            LocalizedStrings.DataSerializer_COULD_NOT_DESERIALIZE_AN_INSTANCE_OF_0
                .toLocalizedString(instantiator.getInstantiatedClass().getName()),
            ex);
      }
    }
  }

  private static final ThreadLocal<Boolean> pdxSerializationInProgress = new ThreadLocal<>();

  public static boolean isPdxSerializationInProgress() {
    Boolean v = pdxSerializationInProgress.get();
    return v != null && v;
  }

  public static void setPdxSerializationInProgress(boolean v) {
    if (v) {
      pdxSerializationInProgress.set(true);
    } else {
      pdxSerializationInProgress.set(false);
    }
  }

  public static boolean writePdx(DataOutput out, InternalCache internalCache, Object pdx,
      PdxSerializer pdxSerializer) throws IOException {
    TypeRegistry tr = null;
    if (internalCache != null) {
      tr = internalCache.getPdxRegistry();
    }

    PdxOutputStream os;
    if (out instanceof HeapDataOutputStream) {
      os = new PdxOutputStream((HeapDataOutputStream) out);
    } else {
      os = new PdxOutputStream();
    }
    PdxWriterImpl writer = new PdxWriterImpl(tr, pdx, os);

    try {
      if (pdxSerializer != null) {
        // Hack to make sure we don't pass internal objects to the user's
        // serializer
        if (isGemfireObject(pdx)) {
          return false;
        }
        if (is662SerializationEnabled()) {
          boolean alreadyInProgress = isPdxSerializationInProgress();
          if (!alreadyInProgress) {
            setPdxSerializationInProgress(true);
            try {
              if (!pdxSerializer.toData(pdx, writer)) {
                return false;
              }
            } finally {
              setPdxSerializationInProgress(false);
            }
          } else {
            if (!pdxSerializer.toData(pdx, writer)) {
              return false;
            }
          }
        } else {
          if (!pdxSerializer.toData(pdx, writer)) {
            return false;
          }
        }
      } else {
        if (is662SerializationEnabled()) {
          boolean alreadyInProgress = isPdxSerializationInProgress();
          if (!alreadyInProgress) {
            setPdxSerializationInProgress(true);
            try {
              ((PdxSerializable) pdx).toData(writer);
            } finally {
              setPdxSerializationInProgress(false);
            }
          } else {
            ((PdxSerializable) pdx).toData(writer);
          }
        } else {
          ((PdxSerializable) pdx).toData(writer);
        }
      }
    } catch (ToDataException | CancelException | NonPortableClassException
        | GemFireRethrowable ex) {
      throw ex;
    } catch (VirtualMachineError err) {
      SystemFailure.initiateFailure(err);
      // If this ever returns, rethrow the error. We're poisoned
      // now, so don't let this thread continue.
      throw err;
    } catch (Throwable t) {
      // Whenever you catch Error or Throwable, you must also
      // catch VirtualMachineError (see above). However, there is
      // _still_ a possibility that you are dealing with a cascading
      // error condition, so you also need to check to see if the JVM
      // is still usable:
      SystemFailure.checkFailure();
      if (pdxSerializer != null) {
        throw new ToDataException("PdxSerializer failed when calling toData on " + pdx.getClass(),
            t);
      } else {
        throw new ToDataException("toData failed on PdxSerializable " + pdx.getClass(), t);
      }
    }
    int bytesWritten = writer.completeByteStreamGeneration();
    getDMStats(internalCache).incPdxSerialization(bytesWritten);
    if (!(out instanceof HeapDataOutputStream)) {
      writer.sendTo(out);
    }
    return true;
  }

  public static DMStats getDMStats(InternalCache internalCache) {
    if (internalCache != null) {
      return internalCache.getDistributionManager().getStats();
    } else {
      DMStats result = InternalDistributedSystem.getDMStats();
      if (result == null) {
        result = new LonerDistributionManager.DummyDMStats();
      }
      return result;
    }
  }

  private static Object readPdxSerializable(final DataInput in)
      throws IOException, ClassNotFoundException {
    int len = in.readInt();
    int typeId = in.readInt();

    InternalCache internalCache = GemFireCacheImpl
        .getForPdx("PDX registry is unavailable because the Cache has been closed.");
    PdxType pdxType = internalCache.getPdxRegistry().getType(typeId);
    if (logger.isTraceEnabled(LogMarker.SERIALIZER_VERBOSE)) {
      logger.trace(LogMarker.SERIALIZER_VERBOSE, "readPdxSerializable pdxType={}", pdxType);
    }
    if (pdxType == null) {
      throw new IllegalStateException("Unknown pdx type=" + typeId);
    }

    DMStats dmStats = getDMStats(internalCache);
    dmStats.incPdxDeserialization(len + 9);

    // check if PdxInstance needs to be returned.
    if (pdxType.getNoDomainClass() || internalCache.getPdxReadSerializedByAnyGemFireServices()) {
      dmStats.incPdxInstanceCreations();
      return new PdxInstanceImpl(pdxType, in, len);
    } else {
      PdxReaderImpl pdxReader = new PdxReaderImpl(pdxType, in, len);
      return pdxReader.getObject();
    }
  }

  /**
   * Reads a PdxInstance from dataBytes and returns it. If the first object read is not pdx encoded
   * returns null.
   */
  public static PdxInstance readPdxInstance(final byte[] dataBytes, InternalCache internalCache) {
    try {
      byte type = dataBytes[0];
      if (type == DSCODE.PDX.toByte()) {
        PdxInputStream in = new PdxInputStream(dataBytes);
        in.readByte(); // throw away the type byte
        int len = in.readInt();
        int typeId = in.readInt();
        PdxType pdxType = internalCache.getPdxRegistry().getType(typeId);
        if (pdxType == null) {
          throw new IllegalStateException("Unknown pdx type=" + typeId);
        }

        return new PdxInstanceImpl(pdxType, in, len);
      } else if (type == DSCODE.PDX_ENUM.toByte()) {
        PdxInputStream in = new PdxInputStream(dataBytes);
        in.readByte(); // throw away the type byte
        int dsId = in.readByte();
        int tmp = readArrayLength(in);
        int enumId = dsId << 24 | tmp & 0xFFFFFF;
        TypeRegistry tr = internalCache.getPdxRegistry();
        EnumInfo ei = tr.getEnumInfoById(enumId);
        if (ei == null) {
          throw new IllegalStateException("Unknown pdx enum id=" + enumId);
        }
        return ei.getPdxInstance(enumId);
      } else if (type == DSCODE.PDX_INLINE_ENUM.toByte()) {
        PdxInputStream in = new PdxInputStream(dataBytes);
        in.readByte(); // throw away the type byte
        String className = DataSerializer.readString(in);
        String enumName = DataSerializer.readString(in);
        int enumOrdinal = InternalDataSerializer.readArrayLength(in);
        return new PdxInstanceEnum(className, enumName, enumOrdinal);
      }
    } catch (IOException ignore) {
    }
    return null;
  }

  public static int getLoadedDataSerializers() {
    return idsToSerializers.size();
  }

  public static Map getDsClassesToHoldersMap() {
    return dsClassesToHolders;
  }

  public static Map getIdsToHoldersMap() {
    return idsToHolders;
  }

  public static Map getSupportedClassesToHoldersMap() {
    return supportedClassesToHolders;
  }

  /**
   * A marker object for {@code DataSerializer}s that have not been registered. Using this marker
   * object allows us to asynchronously send {@code DataSerializer} registration updates. If the
   * serialized bytes arrive at a VM before the registration message does, the deserializer will
   * wait an amount of time for the registration message to arrive.
   */
  abstract static class Marker {
    /** The DataSerializer that is filled in upon registration */
    protected DataSerializer serializer = null;

    /** set to true once setSerializer is called. */
    boolean hasBeenSet = false;

    abstract DataSerializer getSerializer();

    /**
     * Sets the serializer associated with this marker. It will notify any threads that are waiting
     * for the serializer to be registered.
     */
    void setSerializer(DataSerializer serializer) {
      synchronized (this) {
        this.hasBeenSet = true;
        this.serializer = serializer;
        this.notifyAll();
      }
    }
  }
  /**
   * A marker object for {@code DataSerializer}s that have not been registered. Using this marker
   * object allows us to asynchronously send {@code DataSerializer} registration updates. If the
   * serialized bytes arrive at a VM before the registration message does, the deserializer will
   * wait an amount of time for the registration message to arrive. Made public for unit test
   * access.
   *
   * @since GemFire 5.7
   */
  public static class GetMarker extends Marker {
    /**
     * Number of milliseconds to wait. Also used by InternalInstantiator. Note that some tests set
     * this to a small amount to speed up failures. Made public for unit test access.
     */
    public static int WAIT_MS = Integer.getInteger(
        DistributionConfig.GEMFIRE_PREFIX + "InternalDataSerializer.WAIT_MS", 60 * 1000);

    /**
     * Returns the serializer associated with this marker. If the serializer has not been registered
     * yet, then this method will wait until the serializer is registered. If this method has to
     * wait for too long, then {@code null} is returned.
     */
    @Override
    DataSerializer getSerializer() {
      synchronized (this) {
        boolean firstTime = true;
        long endTime = 0;
        while (!this.hasBeenSet) {
          if (firstTime) {
            firstTime = false;
            endTime = System.currentTimeMillis() + WAIT_MS;
          }
          try {
            long remainingMs = endTime - System.currentTimeMillis();
            if (remainingMs > 0) {
              this.wait(remainingMs); // spurious wakeup ok
            } else {
              // timed out call setSerializer just to make sure that anyone else
              // also waiting on this marker times out also
              setSerializer(null);
              break;
            }
          } catch (InterruptedException ignored) {
            Thread.currentThread().interrupt();
            // Just return null, let it fail
            return null;
          }
        }
        return this.serializer;
      }
    }
  }

  /**
   * A marker object for {@code DataSerializer}s that is in the process of being registered. It is
   * possible for getSerializer to return {@code null}
   *
   * @since GemFire 5.7
   */
  static class InitMarker extends Marker {
    /*
     * Returns the serializer associated with this marker. If the serializer has not been registered
     * yet, then this method will wait until the serializer is registered. If this method has to
     * wait for too long, then {@code null} is returned.
     */
    /**
     * Returns the serializer associated with this marker. Waits forever (unless interrupted) for it
     * to be initialized. Returns null if this Marker failed to initialize.
     */
    @Override
    DataSerializer getSerializer() {
      synchronized (this) {
        while (!this.hasBeenSet) {
          try {
            this.wait(); // spurious wakeup ok
          } catch (InterruptedException ignored) {
            Thread.currentThread().interrupt();
            // Just return null, let it fail
            return null;
          }
        }
        return this.serializer;
      }
    }
  }
  /**
   * A distribution message that alerts other members of the distributed cache of a new
   * {@code DataSerializer} being registered.
   */
  public static class RegistrationMessage extends SerialDistributionMessage {
    /**
     * The id of the {@code DataSerializer} that was registered since 5.7 an int instead of a byte
     */
    private int id;

    /**
     * The eventId of the {@code DataSerializer} that was registered
     */
    protected EventID eventId;

    /** The name of the {@code DataSerializer} class */
    private String className;

    /** The versions in which this message was modified */
    private static final Version[] dsfidVersions = new Version[] {};

    /**
     * Constructor for {@code DataSerializable}
     */
    public RegistrationMessage() {}

    /**
     * Creates a new {@code RegistrationMessage} that broadcasts that the given
     * {@code DataSerializer} was registered.
     */
    public RegistrationMessage(DataSerializer s) {
      this.className = s.getClass().getName();
      this.id = s.getId();
      this.eventId = (EventID) s.getEventId();
    }

    static String getFullMessage(Throwable t) {
      StringBuffer sb = new StringBuffer();
      getFullMessage(sb, t);
      return sb.toString();
    }

    private static void getFullMessage(StringBuffer sb, Throwable t) {
      if (t.getMessage() != null) {
        sb.append(t.getMessage());
      } else {
        sb.append(t.getClass());
      }
      if (t.getCause() != null) {
        sb.append(" caused by: ");
        getFullMessage(sb, t.getCause());
      }
    }

    @Override
    protected void process(ClusterDistributionManager dm) {
      if (CacheClientNotifier.getInstance() != null) {
        // This is a server so we need to send the dataserializer to clients
        // right away. For that we need to load the class as the constructor of
        // ClientDataSerializerMessage requires list of supported classes.
        Class<?> c;
        try {
          c = getCachedClass(this.className); // fix for bug 41206
        } catch (ClassNotFoundException ex) {
          // fixes bug 44112
          logger.warn(
              "Could not load data serializer class {} so both clients of this server and this server will not have this data serializer. Load failed because: {}",
              this.className, getFullMessage(ex));
          return;
        }
        DataSerializer s;
        try {
          s = newInstance(c);
        } catch (IllegalArgumentException ex) {
          // fixes bug 44112
          logger.warn(
              "Could not create an instance of data serializer for class {} so both clients of this server and this server will not have this data serializer. Create failed because: {}",
              this.className, getFullMessage(ex));
          return;
        }
        s.setEventId(this.eventId);
        try {
          InternalDataSerializer._register(s, false);
        } catch (IllegalArgumentException ex) {
          logger.warn(
              "Could not register data serializer for class {} so both clients of this server and this server will not have this data serializer. Registration failed because: {}",
              this.className, getFullMessage(ex));
        } catch (IllegalStateException ex) {
          logger.warn(
              "Could not register data serializer for class {} so both clients of this server and this server will not have this data serializer. Registration failed because: {}",
              this.className, getFullMessage(ex));
        }
      } else {
        try {
          InternalDataSerializer.register(this.className, false, this.eventId, null, this.id);
        } catch (IllegalArgumentException ex) {
          logger.warn(
              "Could not register data serializer for class {} so it will not be available in this JVM. Registration failed because: {}",
              this.className, getFullMessage(ex));
        } catch (IllegalStateException ex) {
          logger.warn(
              "Could not register data serializer for class {} so it will not be available in this JVM. Registration failed because: {}",
              this.className, getFullMessage(ex));
        }
      }
    }

    @Override
    public int getDSFID() {
      return IDS_REGISTRATION_MESSAGE;
    }

    @Override
    public void toData(DataOutput out) throws IOException {
      super.toData(out);
      DataSerializer.writeNonPrimitiveClassName(this.className, out);
      out.writeInt(this.id);
      DataSerializer.writeObject(this.eventId, out);
    }

    @Override
    public void fromData(DataInput in) throws IOException, ClassNotFoundException {
      super.fromData(in);
      InternalDataSerializer.checkIn(in);
      this.className = DataSerializer.readNonPrimitiveClassName(in);
      this.id = in.readInt();
      this.eventId = (EventID) DataSerializer.readObject(in);
    }

    @Override
    public String toString() {
      return LocalizedStrings.InternalDataSerializer_REGISTER_DATASERIALIZER_0_OF_CLASS_1
          .toLocalizedString(this.id, this.className);
    }

    @Override
    public Version[] getSerializationVersions() {
      return dsfidVersions;
    }
  }

  /**
   * A listener whose listener methods are invoked when {@link DataSerializer}s and
   * {@link Instantiator}s are registered. This is part of the fix for bug 31422.
   *
   * @see InternalDataSerializer#addRegistrationListener
   * @see InternalDataSerializer#removeRegistrationListener
   */
  public interface RegistrationListener {

    /**
     * Invoked when a new {@code Instantiator} is {@linkplain Instantiator#register(Instantiator)
     * registered}.
     */
    void newInstantiator(Instantiator instantiator);

    /**
     * Invoked when a new {@code DataSerializer} is {@linkplain DataSerializer#register(Class)
     * registered}.
     */
    void newDataSerializer(DataSerializer ds);
  }

  /**
   * An {@code ObjectInputStream} whose {@link #resolveClass} method loads classes from the current
   * context class loader.
   */
  private static class DSObjectInputStream extends ObjectInputStream {

    /**
     * Creates a new {@code DSObjectInputStream} that delegates its behavior to a given
     * {@code InputStream}.
     */
    DSObjectInputStream(InputStream stream) throws IOException {
      super(stream);
    }

    @Override
    protected Class resolveClass(ObjectStreamClass desc)
        throws IOException, ClassNotFoundException {

      String className = desc.getName();

      OldClientSupportService svc = getOldClientSupportService();
      if (svc != null) {
        className = svc.processIncomingClassName(className);
      }
      try {
        return getCachedClass(className);
      } catch (ClassNotFoundException ignored) {
        return super.resolveClass(desc);
      }
    }

    @Override
    protected Class resolveProxyClass(String[] interfaces)
        throws IOException, ClassNotFoundException {

      ClassLoader nonPublicLoader = null;
      boolean hasNonPublicInterface = false;

      // define proxy in class loader of non-public
      // interface(s), if any
      Class[] classObjs = new Class[interfaces.length];
      for (int i = 0; i < interfaces.length; i++) {
        Class cl = getCachedClass(interfaces[i]);
        if ((cl.getModifiers() & Modifier.PUBLIC) == 0) {
          if (hasNonPublicInterface) {
            if (nonPublicLoader != cl.getClassLoader()) {
              String s = "conflicting non-public interface class loaders";
              throw new IllegalAccessError(s);
            }

          } else {
            nonPublicLoader = cl.getClassLoader();
            hasNonPublicInterface = true;
          }
        }
        classObjs[i] = cl;
      }

      try {
        if (hasNonPublicInterface) {
          return Proxy.getProxyClass(nonPublicLoader, classObjs);
        } else {
          return ClassPathLoader.getLatest().getProxyClass(classObjs);
        }
      } catch (IllegalArgumentException e) {
        throw new ClassNotFoundException(null, e);
      }
    }
  }

  /**
   * Used to implement serialization code for the well known classes we support in DataSerializer.
   *
   * @since GemFire 5.7
   */
  protected abstract static class WellKnownDS extends DataSerializer {
    @Override
    public int getId() {
      // illegal for a customer to use but since our WellKnownDS is never registered
      // with this id it gives us one to use
      return 0;
    }

    @Override
    public Class[] getSupportedClasses() {
      // illegal for a customer to return null but we can do it since we never register
      // this serializer.
      return null;
    }

    @Override
    public Object fromData(DataInput in) throws IOException, ClassNotFoundException {
      throw new IllegalStateException(LocalizedStrings.SHOULDNT_INVOKE.toLocalizedString());
    }
    // subclasses need to implement toData
  }

  /**
   * Just like a WellKnownDS but its type is compatible with PDX.
   *
   */
  protected abstract static class WellKnownPdxDS extends WellKnownDS {
    // subclasses need to implement toData
  }

  public static void writeObjectArray(Object[] array, DataOutput out, boolean ensureCompatibility)
      throws IOException {
    InternalDataSerializer.checkOut(out);
    int length;
    if (array == null) {
      length = -1;
    } else {
      length = array.length;
    }
    InternalDataSerializer.writeArrayLength(length, out);
    if (logger.isTraceEnabled(LogMarker.SERIALIZER_VERBOSE)) {
      logger.trace(LogMarker.SERIALIZER_VERBOSE, "Writing Object array of length {}", length);
    }
    if (length >= 0) {
      writeClass(array.getClass().getComponentType(), out);
      for (int i = 0; i < length; i++) {
        basicWriteObject(array[i], out, ensureCompatibility);
      }
    }
  }

  // Variable Length long encoded as int in next 4 bytes
  private static final byte INT_VL = 126;

  // Variable Length long encoded as long in next 8 bytes
  private static final byte LONG_VL = 127;

  private static final int MAX_BYTE_VL = 125;

  /**
   * Write a variable length long the old way (pre 7.0). Use this only in contexts where you might
   * need to communicate with pre 7.0 members or files.
   */
  public static void writeVLOld(long data, DataOutput out) throws IOException {
    if (data < 0) {
      Assert.fail("Data expected to be >=0 is " + data);
    }
    if (data <= MAX_BYTE_VL) {
      out.writeByte((byte) data);
    } else if (data <= 0x7FFF) {
      // set the sign bit to indicate a short
      out.write(((int) data >>> 8 | 0x80) & 0xFF);
      out.write((int) data >>> 0 & 0xFF);
    } else if (data <= Integer.MAX_VALUE) {
      out.writeByte(INT_VL);
      out.writeInt((int) data);
    } else {
      out.writeByte(LONG_VL);
      out.writeLong(data);
    }
  }

  /**
   * Write a variable length long the old way (pre 7.0). Use this only in contexts where you might
   * need to communicate with pre 7.0 members or files.
   */
  public static long readVLOld(DataInput in) throws IOException {
    byte code = in.readByte();
    long result;
    if (code < 0) {
      // mask off sign bit
      result = code & 0x7F;
      result <<= 8;
      result |= in.readByte() & 0xFF;
    } else if (code <= MAX_BYTE_VL) {
      result = code;
    } else if (code == INT_VL) {
      result = in.readInt();
    } else if (code == LONG_VL) {
      result = in.readLong();
    } else {
      throw new IllegalStateException("unexpected variable length code=" + code);
    }
    return result;
  }

  /**
   * Encode a long as a variable length array.
   *
   * This method is appropriate for unsigned integers. For signed integers, negative values will
   * always consume 10 bytes, so it is recommended to use writeSignedVL instead.
   *
   * This is taken from the varint encoding in protobufs (BSD licensed). See
   * https://developers.google.com/protocol-buffers/docs/encoding
   */
  public static void writeUnsignedVL(long data, DataOutput out) throws IOException {
    while (true) {
      if ((data & ~0x7FL) == 0) {
        out.writeByte((int) data);
        return;
      } else {
        out.writeByte((int) data & 0x7F | 0x80);
        data >>>= 7;
      }
    }
  }

  /**
   * Decode a long as a variable length array.
   *
   * This is taken from the varint encoding in protobufs (BSD licensed). See
   * https://developers.google.com/protocol-buffers/docs/encoding
   */
  public static long readUnsignedVL(DataInput in) throws IOException {
    int shift = 0;
    long result = 0;
    while (shift < 64) {
      final byte b = in.readByte();
      result |= (long) (b & 0x7F) << shift;
      if ((b & 0x80) == 0) {
        return result;
      }
      shift += 7;
    }
    throw new GemFireIOException("Malformed variable length integer");
  }

  /**
   * Encode a signed long as a variable length array.
   *
   * This method is appropriate for signed integers. It uses zig zag encoding to so that negative
   * numbers will be represented more compactly. For unsigned values, writeUnsignedVL will be more
   * efficient.
   */
  public static void writeSignedVL(long data, DataOutput out) throws IOException {
    writeUnsignedVL(encodeZigZag64(data), out);
  }

  /**
   * Decode a signed long as a variable length array.
   *
   * This method is appropriate for signed integers. It uses zig zag encoding to so that negative
   * numbers will be represented more compactly. For unsigned values, writeUnsignedVL will be more
   * efficient.
   */
  public static long readSignedVL(DataInput in) throws IOException {
    return decodeZigZag64(readUnsignedVL(in));
  }

  /**
   * Decode a ZigZag-encoded 64-bit value. ZigZag encodes signed integers into values that can be
   * efficiently encoded with varint. (Otherwise, negative values must be sign-extended to 64 bits
   * to be varint encoded, thus always taking 10 bytes on the wire.)
   *
   * @param n An unsigned 64-bit integer, stored in a signed int because Java has no explicit
   *        unsigned support.
   * @return A signed 64-bit integer.
   *
   *         This is taken from the varint encoding in protobufs (BSD licensed). See
   *         https://developers.google.com/protocol-buffers/docs/encoding
   */
  private static long decodeZigZag64(final long n) {
    return n >>> 1 ^ -(n & 1);
  }

  /**
   * Encode a ZigZag-encoded 64-bit value. ZigZag encodes signed integers into values that can be
   * efficiently encoded with varint. (Otherwise, negative values must be sign-extended to 64 bits
   * to be varint encoded, thus always taking 10 bytes on the wire.)
   *
   * @param n A signed 64-bit integer.
   * @return An unsigned 64-bit integer, stored in a signed int because Java has no explicit
   *         unsigned support.
   *
   *         This is taken from the varint encoding in protobufs (BSD licensed). See
   *         https://developers.google.com/protocol-buffers/docs/encoding
   */
  private static long encodeZigZag64(final long n) {
    // Note: the right-shift must be arithmetic
    return n << 1 ^ n >> 63;
  }

  /* test only method */
  public static int calculateBytesForTSandDSID(int dsid) {
    HeapDataOutputStream out = new HeapDataOutputStream(4 + 8, Version.CURRENT);
    long now = System.currentTimeMillis();
    try {
      writeUnsignedVL(now, out);
      writeUnsignedVL(InternalDataSerializer.encodeZigZag64(dsid), out);
    } catch (IOException ignored) {
      return 0;
    }
    return out.size();
  }

  public static final boolean LOAD_CLASS_EACH_TIME =
      Boolean.getBoolean(DistributionConfig.GEMFIRE_PREFIX + "loadClassOnEveryDeserialization");

  private static final CopyOnWriteHashMap<String, WeakReference<Class<?>>> classCache =
      LOAD_CLASS_EACH_TIME ? null : new CopyOnWriteHashMap<>();

  private static final Object cacheAccessLock = new Object();

  public static Class<?> getCachedClass(String p_className) throws ClassNotFoundException {
    String className = processIncomingClassName(p_className);
    if (LOAD_CLASS_EACH_TIME) {
      return ClassPathLoader.getLatest().forName(className);
    } else {
      Class<?> result = getExistingCachedClass(className);
      if (result == null) {
        // Do the forName call outside the sync to fix bug 46172
        result = ClassPathLoader.getLatest().forName(className);
        synchronized (cacheAccessLock) {
          Class<?> cachedClass = getExistingCachedClass(className);
          if (cachedClass == null) {
            classCache.put(className, new WeakReference<>(result));
          } else {
            result = cachedClass;
          }
        }
      }
      return result;
    }
  }

  private static Class<?> getExistingCachedClass(String className) {
    WeakReference<Class<?>> wr = classCache.get(className);
    Class<?> result = null;
    if (wr != null) {
      result = wr.get();
    }
    return result;
  }

  public static void flushClassCache() {
    if (classCache != null) {
      // Not locking classCache during clear as doing so causes a deadlock in the DeployedJar
      classCache.clear();
    }
  }
}<|MERGE_RESOLUTION|>--- conflicted
+++ resolved
@@ -2824,7 +2824,6 @@
     if (logger.isTraceEnabled(LogMarker.SERIALIZER_VERBOSE)) {
       logger.trace(LogMarker.SERIALIZER_VERBOSE, "basicReadObject: header={}", header);
     }
-<<<<<<< HEAD
     if (header == DSCODE.DS_FIXED_ID_BYTE.toByte()) {
       return DSFIDFactory.create(in.readByte(), in);
     }
@@ -2945,13 +2944,13 @@
       return readTimeUnit(in);
     }
     if (header == DSCODE.USER_CLASS.toByte()) {
-      return readUserClass(in, in.readByte());
+      return readUserObject(in, in.readByte());
     }
     if (header == DSCODE.USER_CLASS_2.toByte()) {
-      return readUserClass(in, in.readShort());
+      return readUserObject(in, in.readShort());
     }
     if (header == DSCODE.USER_CLASS_4.toByte()) {
-      return readUserClass(in, in.readInt());
+      return readUserObject(in, in.readInt());
     }
     if (header == DSCODE.VECTOR.toByte()) {
       return readVector(in);
@@ -3013,140 +3012,6 @@
         InputStream stream;
         if (in instanceof InputStream) {
           stream = (InputStream) in;
-=======
-    switch (header) {
-      case DS_FIXED_ID_BYTE:
-        return DSFIDFactory.create(in.readByte(), in);
-      case DS_FIXED_ID_SHORT:
-        return DSFIDFactory.create(in.readShort(), in);
-      case DS_FIXED_ID_INT:
-        return DSFIDFactory.create(in.readInt(), in);
-      case DS_NO_FIXED_ID:
-        return readDataSerializableFixedID(in);
-      case NULL:
-        return null;
-      case NULL_STRING:
-      case STRING:
-      case HUGE_STRING:
-      case STRING_BYTES:
-      case HUGE_STRING_BYTES:
-        return readString(in, header);
-      case CLASS:
-        return readClass(in);
-      case DATE:
-        return readDate(in);
-      case FILE:
-        return readFile(in);
-      case INET_ADDRESS:
-        return readInetAddress(in);
-      case BOOLEAN:
-        return readBoolean(in);
-      case CHARACTER:
-        return readCharacter(in);
-      case BYTE:
-        return readByte(in);
-      case SHORT:
-        return readShort(in);
-      case INTEGER:
-        return readInteger(in);
-      case LONG:
-        return readLong(in);
-      case FLOAT:
-        return readFloat(in);
-      case DOUBLE:
-        return readDouble(in);
-      case BYTE_ARRAY:
-        return readByteArray(in);
-      case ARRAY_OF_BYTE_ARRAYS:
-        return readArrayOfByteArrays(in);
-      case SHORT_ARRAY:
-        return readShortArray(in);
-      case STRING_ARRAY:
-        return readStringArray(in);
-      case INT_ARRAY:
-        return readIntArray(in);
-      case LONG_ARRAY:
-        return readLongArray(in);
-      case FLOAT_ARRAY:
-        return readFloatArray(in);
-      case DOUBLE_ARRAY:
-        return readDoubleArray(in);
-      case BOOLEAN_ARRAY:
-        return readBooleanArray(in);
-      case CHAR_ARRAY:
-        return readCharArray(in);
-      case OBJECT_ARRAY:
-        return readObjectArray(in);
-      case ARRAY_LIST:
-        return readArrayList(in);
-      case LINKED_LIST:
-        return readLinkedList(in);
-      case HASH_SET:
-        return readHashSet(in);
-      case LINKED_HASH_SET:
-        return readLinkedHashSet(in);
-      case HASH_MAP:
-        return readHashMap(in);
-      case IDENTITY_HASH_MAP:
-        return readIdentityHashMap(in);
-      case HASH_TABLE:
-        return readHashtable(in);
-      case CONCURRENT_HASH_MAP:
-        return readConcurrentHashMap(in);
-      case PROPERTIES:
-        return readProperties(in);
-      case TIME_UNIT:
-        return readTimeUnit(in);
-      case USER_CLASS:
-        return readUserObject(in, in.readByte());
-      case USER_CLASS_2:
-        return readUserObject(in, in.readShort());
-      case USER_CLASS_4:
-        return readUserObject(in, in.readInt());
-      case VECTOR:
-        return readVector(in);
-      case STACK:
-        return readStack(in);
-      case TREE_MAP:
-        return readTreeMap(in);
-      case TREE_SET:
-        return readTreeSet(in);
-      case BOOLEAN_TYPE:
-        return Boolean.TYPE;
-      case CHARACTER_TYPE:
-        return Character.TYPE;
-      case BYTE_TYPE:
-        return Byte.TYPE;
-      case SHORT_TYPE:
-        return Short.TYPE;
-      case INTEGER_TYPE:
-        return Integer.TYPE;
-      case LONG_TYPE:
-        return Long.TYPE;
-      case FLOAT_TYPE:
-        return Float.TYPE;
-      case DOUBLE_TYPE:
-        return Double.TYPE;
-      case VOID_TYPE:
-        return Void.TYPE;
-
-      case USER_DATA_SERIALIZABLE:
-        return readUserDataSerializable(in, in.readByte());
-      case USER_DATA_SERIALIZABLE_2:
-        return readUserDataSerializable(in, in.readShort());
-      case USER_DATA_SERIALIZABLE_4:
-        return readUserDataSerializable(in, in.readInt());
-
-      case DATA_SERIALIZABLE:
-        return readDataSerializable(in);
-
-      case SERIALIZABLE: {
-        final boolean isDebugEnabled_SERIALIZER =
-            logger.isTraceEnabled(LogMarker.SERIALIZER_VERBOSE);
-        Object serializableResult;
-        if (in instanceof DSObjectInputStream) {
-          serializableResult = ((DSObjectInputStream) in).readObject();
->>>>>>> 2de6ee0c
         } else {
           stream = new InputStream() {
             @Override
