/*
 * Licensed to the Apache Software Foundation (ASF) under one or more contributor license
 * agreements. See the NOTICE file distributed with this work for additional information regarding
 * copyright ownership. The ASF licenses this file to You under the Apache License, Version 2.0 (the
 * "License"); you may not use this file except in compliance with the License. You may obtain a
 * copy of the License at
 *
 * http://www.apache.org/licenses/LICENSE-2.0
 *
 * Unless required by applicable law or agreed to in writing, software distributed under the License
 * is distributed on an "AS IS" BASIS, WITHOUT WARRANTIES OR CONDITIONS OF ANY KIND, either express
 * or implied. See the License for the specific language governing permissions and limitations under
 * the License.
 */
package org.apache.geode.management;

import java.util.Map;

import javax.management.ObjectName;

import org.apache.geode.cache.DiskStore;
import org.apache.geode.cache.Region;
import org.apache.geode.distributed.DistributedMember;
import org.apache.geode.distributed.DistributedSystem;
import org.apache.geode.management.internal.security.ResourceOperation;
import org.apache.geode.security.ResourcePermission.Operation;
import org.apache.geode.security.ResourcePermission.Resource;
import org.apache.geode.security.ResourcePermission.Target;

/**
 * MBean that provides access to information and management operations for a
 * {@link DistributedSystem}.
 *
 * It also provides an API for navigating the other MBeans exposed by the GemFire distributed
 * system.
 * 
 * There will be one DistributedSystemMBean per GemFire cluster.
 * 
 * <p>
 * ObjectName : GemFire:service=System,type=Distributed
 * 
 * <p>
 * List of notifications emitted by this MBean.
 * 
 * <p>
 * <table border="1">
 * <tr>
 * <th>Notification Type</th>
 * <th>Notification Source</th>
 * <th>Message</th>
 * </tr>
 * <tr>
 * <td>gemfire.distributedsystem.cache.member.joined</td>
 * <td>Name or ID of member who joined</td>
 * <td>Member Joined &ltMember Name or ID&gt</td>
 * </tr>
 * <tr>
 * <td>gemfire.distributedsystem.cache.member.departed</td>
 * <td>Name or ID of member who departed</td>
 * <td>Member Departed &ltMember Name or ID&gt has crashed = &lttrue/false&gt</td>
 * </tr>
 * <tr>
 * <td>gemfire.distributedsystem.cache.member.suspect</td>
 * <td>Name or ID of member who is suspected</td>
 * <td>Member Suspected &ltMember Name or ID&gt By &ltWho Suspected&gt</td>
 * </tr>
 * <tr>
 * <td>system.alert</td>
 * <td>DistributedSystem("&ltDistributedSystem ID"&gt)</td>
 * <td>Alert Message</td>
 * </tr>
 * </table>
 *
 * @since GemFire 7.0
 *
 */
@ResourceOperation(resource = Resource.CLUSTER, operation = Operation.READ)
public interface DistributedSystemMXBean {

  /**
   * Returns the ID of the DistributedSystem. allow anyone to access this method
   *
   * @return The DistributedSystem ID or -1 if not set.
   */
  @ResourceOperation()
  int getDistributedSystemId();

  /**
   * Returns the number of members in the distributed system.
   */
  int getMemberCount();

  /**
   * Returns a list of names for all members.
   */
  String[] listMembers();

  /**
   * Returns a list of names for locator members.
   *
   * @param onlyStandAloneLocators if set to <code>true</code>, includes only stand alone locator
   *        members.
   * @return a list of names for locator members.
   */

  String[] listLocatorMembers(boolean onlyStandAloneLocators);

  /**
   * Returns a list of names for all groups.
   */
  String[] listGroups();

  /**
   * Returns the number of locators in the distributed system.
   */
  int getLocatorCount();

  /**
   * Returns a list of IDs for all locators.
   */
  String[] listLocators(); // TODO - Abhishek Should be renamed to
                           // listLocatorDiscoveryConfigurations? Do we need something for
                           // mcast too?

  /**
   * Returns the number of disks stores in the distributed system.
   */
  int getSystemDiskStoreCount();

  /**
   * Returns a map of all {@link DistributedMember}s and their {@link DiskStore}s.
   */
  Map<String, String[]> listMemberDiskstore();

  /**
   * Returns a list of IDs for all gateway senders.
   */
  String[] listGatewaySenders();

  /**
   * Returns a list of IDs for all gateway receivers.
   */
  String[] listGatewayReceivers();

  /**
   * Returns the minimum level set for alerts to be delivered to listeners.
   */
  String getAlertLevel();

  /**
   * Sets the minimum level for alerts to be delivered to listeners.
   *
   * @param alertLevel Minimum level for alerts to be delivered. Must be one of: WARNING, ERROR,
   *        SEVERE or NONE.
   */
  @ResourceOperation(resource = Resource.CLUSTER, operation = Operation.WRITE)
  void changeAlertLevel(String alertLevel) throws Exception;

  /**
   * Returns the total available heap (in megabytes) across all distributed members.
   */
  long getTotalHeapSize();

  /**
   * Returns the total number of entries in all regions.
   */
  long getTotalRegionEntryCount();

  /**
   * Returns the number of {@link Region}s.
   */

  int getTotalRegionCount();

  /**
   * Returns the number of times that a cache miss occurred for all regions.
   */
  int getTotalMissCount();

  /**
   * Returns the number of times that a hit occurred for all regions.
   */
  int getTotalHitCount();

  /**
   * Returns the number of connected clients.
   */
  int getNumClients();


  /**
   * Returns the average number of disk reads per second across all distributed members.
   */
  float getDiskReadsRate();

  /**
   * Returns the average number of disk writes per second across all distributed members.
   */
  float getDiskWritesRate();

  /**
   * Returns the average disk flush latency time.
   */
  long getDiskFlushAvgLatency();

  /**
   * Returns the number of backups currently in progress for all disk stores.
   */
  int getTotalBackupInProgress();

  /**
   * Returns the number of initial images in progress.
   */
  int getNumInitialImagesInProgress();

  /**
   * Returns the number of active (currently executing) CQs for all cache servers.
   */
  long getActiveCQCount();

  /**
   * Returns the average number of queries per second across all distributed members.
   */
  float getQueryRequestRate();

  /**
   * Performs a backup on all members.
   *
   * @param targetDirPath Directory to which backup files will be written
   * @param baselineDirPath path of the directory for baseline backup.
   * @return The results of the backup request.
   */
  @ResourceOperation(resource = Resource.DATA, operation = Operation.READ)
  DiskBackupStatus backupAllMembers(String targetDirPath, String baselineDirPath) throws Exception;

  /**
   * Returns the configuration information for a distributed member.
   *
   * @param member Name or ID of the member.
   * @return The configuration information for a member.
   * @throws Exception for an invalid member ID.
   */
  GemFireProperties fetchMemberConfiguration(String member) throws Exception;

  /**
   * Returns the total time (in seconds) since a distributed member was started.
   *
   * @param member Name or ID of the member.
   * @return The total time (in seconds) since a member was started.
   * @throws Exception for an invalid member ID.
   */
  long fetchMemberUpTime(String member) throws Exception;

  /**
   * Returns a list of names for all cache servers which are able to serve requests from GemFire
   * clients.
   * 
   */
  String[] listCacheServers();


  /**
   * Returns a list of names for all servers where server means any long-running GemFire process
   * that was started with "start server" command from GFSH.
   */
  String[] listServers();

  /**
   * Returns JVM metrics for a distributed member.
   *
   * @param member Name or ID of the member.
   * @throws Exception for an invalid member ID.
   */
  JVMMetrics showJVMMetrics(String member) throws Exception;

  /**
   * Returns operating system metrics for a distributed member.
   *
   * @param member Name or ID of the member.
   * @throws Exception for an invalid member ID.
   */
  OSMetrics showOSMetrics(String member) throws Exception;

  /**
   * Returns network metrics for a distributed member.
   *
   * @param member Name or ID of the member.
   * @throws Exception for an invalid member ID.
   */
  NetworkMetrics showNetworkMetric(String member) throws Exception;

  /**
   * Returns disk metrics for a distributed member.
   *
   * @param member Name or ID of the member.
   * @throws Exception for an invalid member ID.
   */
  DiskMetrics showDiskMetrics(String member) throws Exception;

  /**
   * Shuts down all members of a distributed system except for the managing member.
   *
   * @return List of names of all distributed members that were shutdown.
   */
  @ResourceOperation(resource = Resource.CLUSTER, operation = Operation.MANAGE)
  String[] shutDownAllMembers() throws Exception;

  /**
   * Returns a list of names for all regions.
   */
  String[] listRegions();

  /**
   * Returns a list of full paths for all regions.
   */
  String[] listAllRegionPaths();

  /**
   * Removes a disk store from the distributed system.
   *
   * @param diskStoreId UUID of the disk store to remove
   * @return True if the request is successful, false otherwise.
   */
<<<<<<< HEAD
  @ResourceOperation(resource = Resource.DATA, operation = Operation.MANAGE)
  boolean revokeMissingDiskStores(String diskStoreId) throws Exception;
=======
  @ResourceOperation(resource = Resource.CLUSTER, operation = Operation.MANAGE,
      target = Target.DISK)
  boolean revokeMissingDiskStores(String diskStoreId);
>>>>>>> 1efbf58f

  /**
   * Returns a list of details for disk stores which have been determined to be unavailable during
   * the recovery of region.
   */
  PersistentMemberDetails[] listMissingDiskStores();

  /**
   * Returns the object name for a {@link MemberMXBean} used to access this distributed member.
   * allow anyone to access this method
   */
  @ResourceOperation()
  ObjectName getMemberObjectName();

  /**
   * Returns the object name for a {@link ManagerMXBean} used to access the management service
   * running on this distributed member.
   */
  ObjectName getManagerObjectName();

  /**
   * Returns a list of object names for the {@link MemberMXBean}s used to access all distributed
   * members.
   */
  ObjectName[] listMemberObjectNames();

  /**
   * Returns the object name for a {@link MemberMXBean} used to access a distributed member..
   *
   * @param member Name or ID of the member.
   */
  ObjectName fetchMemberObjectName(String member) throws Exception;

  /**
   * Returns a list of object names for the {@link RegionMXBean}s used to access all regions on a
   * distributed member.
   *
   * @param memberMBeanName ObjectName of the member.
   */
  ObjectName[] fetchRegionObjectNames(ObjectName memberMBeanName) throws Exception;

  /**
   * Returns a list of object names for the {@link DistributedRegionMXBean}s used to access all
   * distributed regions.
   *
   * @return An array of object names or an empty array if no distributed regions are found.
   */
  ObjectName[] listDistributedRegionObjectNames();

  /**
   * Returns the object name for a {@link DistributedRegionMXBean} used to access a distributed
   * region.
   *
   * @param regionPath Full path of the region.
   */
  ObjectName fetchDistributedRegionObjectName(String regionPath) throws Exception;

  /**
   * Returns the object name for a {@link RegionMXBean} used to access a region.
   *
   * @param member Name or ID of the member.
   * @param regionPath Full path of the region.
   */
  ObjectName fetchRegionObjectName(String member, String regionPath) throws Exception;

  /**
   * Returns the object name for a {@link GatewaySenderMXBean} used to access a gateway sender.
   *
   * @param member Name or ID of the member.
   * @param senderId ID of a gateway sender.
   */
  ObjectName fetchGatewaySenderObjectName(String member, String senderId) throws Exception;

  /**
   * Returns the object name for a {@link GatewayReceiverMXBean} used to access a gateway receiver.
   *
   * @param member Name or ID of the member.
   */
  ObjectName fetchGatewayReceiverObjectName(String member) throws Exception;

  /**
   * Returns a list of object names for the {@link GatewaySenderMXBean}s used to access all gateway
   * senders.
   *
   * @return An array of object names or an empty array if no gateway senders are found.
   */
  ObjectName[] listGatewaySenderObjectNames();

  /**
   * Returns a list of object names for the {@link GatewaySenderMXBean}s used to access all gateway
   * senders on a member.
   *
   * @param member Name or ID of the member.
   */
  ObjectName[] listGatewaySenderObjectNames(String member) throws Exception;

  /**
   * Returns a list of object names for the {@link GatewayReceiverMXBean}s used to access all
   * gateway senders.
   *
   * @return An array of object names or an empty array if no gateway receivers are found.
   */
  ObjectName[] listGatewayReceiverObjectNames();

  /**
   * Returns the object name for a {@link DistributedLockServiceMXBean} used to access a distributed
   * lock service.
   *
   * @param lockServiceName Name of the lock service.
   */
  ObjectName fetchDistributedLockServiceObjectName(String lockServiceName) throws Exception;

  /**
   * Returns the object name for a {@link LockServiceMXBean} used to access a lock service.
   *
   * @param member Name or Id of the member.
   * @param lockService Name of the lock service.
   */
  ObjectName fetchLockServiceObjectName(String member, String lockService) throws Exception;

  /**
   * Returns object name of a {@link DiskStoreMXBean} for a given name and member
   *
   * @param member name or id of the member
   * @param diskStoreName name of the disk store
   * @return a ObjectName
   * @throws Exception
   */
  ObjectName fetchDiskStoreObjectName(String member, String diskStoreName) throws Exception;

  /**
   * Returns the object name for a {@link CacheServerMXBean} used to access a cache server.
   *
   * @param member Name or ID of the member.
   * @param port Port of the server.
   */
  ObjectName fetchCacheServerObjectName(String member, int port) throws Exception;

  /**
   * Returns a list of object names for the {@link CacheServerMXBean}s used to access all cache
   * servers.
   */
  ObjectName[] listCacheServerObjectNames();

  /**
   * Returns the number of map-reduce jobs currently running on all members in the distributed
   * system.
   */
  int getNumRunningFunctions();

  /**
   * Returns the number of CQs registers on all members.
   */
  long getRegisteredCQCount();

  /**
   * Returns the number of bytes used on all disks.
   */
  long getTotalDiskUsage();

  /**
   * Returns the total heap used on all members.
   */
  long getUsedHeapSize();

  /**
   * Returns the average number of reads per second for all members.
   */
  float getAverageReads();

  /**
   * Returns the average writes per second, including both put and putAll operations, for all
   * members.
   */
  float getAverageWrites();

  /**
   * Returns the number of subscriptions for all members.
   */
  int getNumSubscriptions();


  /**
   * Returns the number of garbage collection operations for all members.
   */
  long getGarbageCollectionCount();

  /**
   * Returns a map of remote distributed system IDs and the current connection status for each.
   */
  Map<String, Boolean> viewRemoteClusterStatus();

  /**
   * Returns the number JVM pauses (which may or may not include full garbage collection pauses)
   * detected by GemFire.
   */
  long getJVMPauses();

  /**
   * This API is used to query data from GemFire system. This returns a JSON formatted String having
   * data and it's type. Type and value of data makes an array , type preceding the value.
   * 
   * e.g. {"result":[["java.lang.String","v"],["java.lang.String","b"]]}
   * 
   * GemFire PDXInstances are also supported. The type of PDXInstance is PDXInstance and value will
   * be key value pair. There is no marker to know the "IdentityField" of the PDXInstance.
   * 
   * If the query is executed on the cluster and no member list is given in input first key of the
   * JSON string will be "result" followed by the result set in JSON format.
   * 
   * If the query is executed on one or more specific members then returned string will have an
   * array of "member" and "result" keys.
   * 
   * For query on replicated region data from a random node which have the region is shown, if no
   * member input is given. For PR regions data from all the nodes are collected and shown. User
   * must be careful to query on a PR if the region is big and hosted on a lot of nodes
   * 
   * Join queries on PR mandates that user provide one member as input. If the member does not host
   * the regions or the regions are not co-located error string will be returned.
   * 
   * 
   * @param queryString GemFire supported OQL query
   * @param members comma separated list of members on which the query is to be executed. It is not
   *        mandatory to give this input barring join queries on PR. If member list is not provided
   *        query will be for the whole cluster.
   * @param limit result set limit. If not set or 0 is passed default limit of 1000 will be set.
   * @return a JSON formatted string containing data and its type
   */
  @ResourceOperation(resource = Resource.DATA, operation = Operation.READ)
  String queryData(String queryString, String members, int limit) throws Exception;

  /**
   * 
   * Functionality is same as queryData() method. Only difference being the resultant JSON string is
   * compressed with Java GZIP with UTF-8 encoding. Any client application can de compress the
   * byte[] using GZIP.
   * 
   * e.g.
   * 
   * GZIPInputStream gis = new GZIPInputStream(new ByteArrayInputStream(bytes));
   * 
   * BufferedReader bf = new BufferedReader(new InputStreamReader(gis,"UTF-8"));
   * 
   * String outStr = ""; String line; while ((line = bf.readLine()) != null) { outStr += line; }
   * 
   * @param queryString GemFire supported OQL query
   * @param members comma separated list of members on which the query is to be executed. It is not
   *        mandatory to give this input barring join queries on PR. If member list is not provided
   *        query will be for the whole cluster.
   * @param limit result set limit. If not set or 0 is passed default limit of 1000 will be set.
   * @return a byte[] which is a compressed JSON string.
   */
  @ResourceOperation(resource = Resource.DATA, operation = Operation.READ)
  byte[] queryDataForCompressedResult(String queryString, String members, int limit)
      throws Exception;


  /**
   * Returns the number of committed transactions across all members. It gives point in time value
   * i.e. Number of tx committed at the time of reading this value
   */
  int getTransactionCommitted();

  /**
   * Returns the number of transactions that were rolled back across all members. It gives point in
   * time value i.e. Number of tx rolled back at the time of reading this value
   */
  int getTransactionRolledBack();

  /**
   * Number of rows DistributedSystemMXBean.queryData() operation will return. By default it will be
   * 1000. User can modify this to control number of rows to be shown on Pulse, as Pulse DataBrowser
   * internally uses DistributedSystemMXBean.queryData()
   */
  int getQueryResultSetLimit();

<<<<<<< HEAD
  @ResourceOperation(resource = Resource.DATA, operation = Operation.MANAGE)
=======
  @ResourceOperation(resource = Resource.CLUSTER, operation = Operation.MANAGE,
      target = Target.QUERY)
>>>>>>> 1efbf58f
  void setQueryResultSetLimit(int queryResultSetLimit);

  /**
   * Number of elements in a collection to be shown in queryData operation if query results contain
   * collections like Map, List etc.
   * 
   */
  int getQueryCollectionsDepth();

<<<<<<< HEAD
  @ResourceOperation(resource = Resource.DATA, operation = Operation.MANAGE)
=======
  @ResourceOperation(resource = Resource.CLUSTER, operation = Operation.MANAGE,
      target = Target.QUERY)
>>>>>>> 1efbf58f
  void setQueryCollectionsDepth(int queryCollectionsDepth);
}<|MERGE_RESOLUTION|>--- conflicted
+++ resolved
@@ -321,14 +321,9 @@
    * @param diskStoreId UUID of the disk store to remove
    * @return True if the request is successful, false otherwise.
    */
-<<<<<<< HEAD
-  @ResourceOperation(resource = Resource.DATA, operation = Operation.MANAGE)
-  boolean revokeMissingDiskStores(String diskStoreId) throws Exception;
-=======
   @ResourceOperation(resource = Resource.CLUSTER, operation = Operation.MANAGE,
       target = Target.DISK)
   boolean revokeMissingDiskStores(String diskStoreId);
->>>>>>> 1efbf58f
 
   /**
    * Returns a list of details for disk stores which have been determined to be unavailable during
@@ -605,12 +600,8 @@
    */
   int getQueryResultSetLimit();
 
-<<<<<<< HEAD
-  @ResourceOperation(resource = Resource.DATA, operation = Operation.MANAGE)
-=======
   @ResourceOperation(resource = Resource.CLUSTER, operation = Operation.MANAGE,
       target = Target.QUERY)
->>>>>>> 1efbf58f
   void setQueryResultSetLimit(int queryResultSetLimit);
 
   /**
@@ -620,11 +611,7 @@
    */
   int getQueryCollectionsDepth();
 
-<<<<<<< HEAD
-  @ResourceOperation(resource = Resource.DATA, operation = Operation.MANAGE)
-=======
   @ResourceOperation(resource = Resource.CLUSTER, operation = Operation.MANAGE,
       target = Target.QUERY)
->>>>>>> 1efbf58f
   void setQueryCollectionsDepth(int queryCollectionsDepth);
 }