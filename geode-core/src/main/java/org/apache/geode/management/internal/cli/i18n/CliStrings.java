/*
 * Licensed to the Apache Software Foundation (ASF) under one or more contributor license
 * agreements. See the NOTICE file distributed with this work for additional information regarding
 * copyright ownership. The ASF licenses this file to You under the Apache License, Version 2.0 (the
 * "License"); you may not use this file except in compliance with the License. You may obtain a
 * copy of the License at
 *
 * http://www.apache.org/licenses/LICENSE-2.0
 *
 * Unless required by applicable law or agreed to in writing, software distributed under the License
 * is distributed on an "AS IS" BASIS, WITHOUT WARRANTIES OR CONDITIONS OF ANY KIND, either express
 * or implied. See the License for the specific language governing permissions and limitations under
 * the License.
 */
package org.apache.geode.management.internal.cli.i18n;

import static org.apache.geode.distributed.ConfigurationProperties.ARCHIVE_DISK_SPACE_LIMIT;
import static org.apache.geode.distributed.ConfigurationProperties.ARCHIVE_FILE_SIZE_LIMIT;
import static org.apache.geode.distributed.ConfigurationProperties.CACHE_XML_FILE;
import static org.apache.geode.distributed.ConfigurationProperties.DURABLE_CLIENT_ID;
import static org.apache.geode.distributed.ConfigurationProperties.ENABLE_CLUSTER_CONFIGURATION;
import static org.apache.geode.distributed.ConfigurationProperties.ENABLE_TIME_STATISTICS;
import static org.apache.geode.distributed.ConfigurationProperties.JMX_MANAGER;
import static org.apache.geode.distributed.ConfigurationProperties.LOCATORS;
import static org.apache.geode.distributed.ConfigurationProperties.LOG_DISK_SPACE_LIMIT;
import static org.apache.geode.distributed.ConfigurationProperties.LOG_FILE_SIZE_LIMIT;
import static org.apache.geode.distributed.ConfigurationProperties.LOG_LEVEL;
import static org.apache.geode.distributed.ConfigurationProperties.MCAST_ADDRESS;
import static org.apache.geode.distributed.ConfigurationProperties.MCAST_PORT;
import static org.apache.geode.distributed.ConfigurationProperties.MEMCACHED_BIND_ADDRESS;
import static org.apache.geode.distributed.ConfigurationProperties.MEMCACHED_PORT;
import static org.apache.geode.distributed.ConfigurationProperties.MEMCACHED_PROTOCOL;
import static org.apache.geode.distributed.ConfigurationProperties.SERVER_BIND_ADDRESS;
import static org.apache.geode.distributed.ConfigurationProperties.SOCKET_BUFFER_SIZE;
import static org.apache.geode.distributed.ConfigurationProperties.STATISTIC_ARCHIVE_FILE;
import static org.apache.geode.distributed.ConfigurationProperties.STATISTIC_SAMPLE_RATE;
import static org.apache.geode.distributed.ConfigurationProperties.USE_CLUSTER_CONFIGURATION;

import org.apache.geode.cache.PartitionAttributesFactory;
import org.apache.geode.cache.server.CacheServer;
import org.apache.geode.distributed.ConfigurationProperties;
import org.apache.geode.distributed.internal.ClusterConfigurationService;
import org.apache.geode.distributed.internal.DistributionConfig;
import org.apache.geode.internal.cache.xmlcache.CacheXml;
import org.apache.geode.management.internal.cli.shell.Gfsh;

import java.text.MessageFormat;

/**
 * - * Contains 'String' constants used as key to the Localized strings to be used in classes under
 * <code>org.apache.geode.management.internal.cli</code> for Command Line Interface (CLI). NOTES: 1.
 * CONVENTIONS: Defining constants for Command Name, option, argument, help: 1.1 Command Name:
 * Command name in BOLD. Multiple words separated by single underscore ('_') E.g. COMPACT_DISK_STORE
 * 1.2 Command Help Text: Command name in BOLD followed by double underscore ('__') followed by HELP
 * in BOLD. E.g.COMPACT_DISK_STORE__HELP 1.3 Command Option: Command name in BOLD followed by double
 * underscore ('__') followed by option name in BOLD - multiple words concatenated by removing
 * space. E.g. for option "--disk-dirs" - COMPACT_DISK_STORE__DISKDIRS 1.4 Command Option Help: As
 * mentioned in 1.3, followed by double underscore ('__') followed by HELP in BOLD. E.g.
 * COMPACT_DISK_STORE__DISKDIRS__HELP 1.5 Info/Error Message used in a command: Command name in BOLD
 * followed by double underscore ('__') followed by MSG in BOLD followed by brief name for the
 * message (Similar to used in LocalizedStrings). E.g.
 * COMPACT_DISK_STORE__MSG__ERROR_WHILE_COMPACTING = "Error occurred while compacting disk store."
 * 1.6 Parameterized messages are supposed to be handled by users. It's recommended to use the same
 * conventions as used in LocalizedStrings. E.g. COMPACT_DISK_STORE__MSG__ERROR_WHILE_COMPACTING__0
 * = "Error occurred while compacting disk store {0}."
 *
 * 2. Defining Topic constants: 2.1 The constants' names should begin with "TOPIC_" E.g.
 * TOPIC_GEODE_REGION 2.2 Topic brief description should be defined with suffix "__DESC". E.g.
 * TOPIC_GEODE_REGION__DESC
 *
 * 3. Order for adding constants: It should be alphabetically sorted at least on the first name
 * within the current group
 *
 * @since GemFire 7.0
 */
public class CliStrings {

  public static final String GROUP = "group";
  public static final String GROUPS = "groups";
  public static final String MEMBER = "member";
  public static final String MEMBERS = "members";
  public static final String JAR = "jar";
  public static final String JARS = "jars";

  private static final String LOG_LEVEL_VALUES =
      "Possible values for log-level include: ALL, TRACE, DEBUG, INFO, WARN, ERROR, FATAL, OFF.";

  /*-*************************************************************************
   *************                  T O P I C S                  ***************
   ***************************************************************************/
  public static final String DEFAULT_TOPIC_GEODE = "Geode";
  public static final String DEFAULT_TOPIC_GEODE__DESC =
      "Apache Geode is a distributed data management platform providing dynamic scalability, high performance and database-like persistence.";
  public static final String TOPIC_GEODE_REGION = "Region";
  public static final String TOPIC_GEODE_REGION__DESC =
      "A region is the core building block of the Apache Geode distributed system. Cached data is organized into regions and all data puts, gets, and querying activities are done against them.";
  public static final String TOPIC_GEODE_WAN = "WAN";
  public static final String TOPIC_GEODE_WAN__DESC =
      "For multiple data centers in remote locations, Geode provides a WAN gateway to facilitate data sharing. The WAN gateway connects two or more remote sites and then sends asynchronous, batched updates as data is changed.";
  public static final String TOPIC_GEODE_JMX = "JMX";
  public static final String TOPIC_GEODE_JMX__DESC =
      "JMX technology provides the tools for building distributed, Web-based, modular and dynamic solutions for managing and monitoring devices, applications, and service-driven networks.";
  public static final String TOPIC_GEODE_DISKSTORE = "Disk Store";
  public static final String TOPIC_GEODE_DISKSTORE__DESC =
      "Disk stores are used to persist data to disk as a backup to your in-memory copy or as overflow storage when memory use is too high.";
  public static final String TOPIC_GEODE_LOCATOR = "Locator";
  public static final String TOPIC_GEODE_LOCATOR__DESC =
      "JVMs running Geode discover each other through a TCP service named the locator.";
  public static final String TOPIC_GEODE_SERVER = "Server";
  public static final String TOPIC_GEODE_SERVER__DESC =
      "A server is Geode cluster member which holds a Geode cache. Depending on the topology used it can refer to either a system that responds to client requests or a system that is only a peer to other members.";
  public static final String TOPIC_GEODE_MANAGER = "Manager";
  public static final String TOPIC_GEODE_MANAGER__DESC =
      "The Manager is a member which has the additional role of a managing & monitoring the Geode distributed system.";
  public static final String TOPIC_GEODE_STATISTICS = "Statistics";
  public static final String TOPIC_GEODE_STATISTICS__DESC =
      "iEvery application and server in a Apache Geode distributed system can be configured to perform statistical data collection for analysis.";
  public static final String TOPIC_GEODE_LIFECYCLE = "Lifecycle";
  public static final String TOPIC_GEODE_LIFECYCLE__DESC =
      "Launching, execution and termination of Geode cluster members such as servers and locators.";
  public static final String TOPIC_GEODE_M_AND_M = "Management-Monitoring";
  public static final String TOPIC_GEODE_M_AND_M__DESC =
      "The management of and monitoring of Geode systems using Geode tools, such as Apache Geode Pulse or Data Browser, and JConsole, which is provided with the JDK(TM)";
  public static final String TOPIC_GEODE_DATA = "Data";
  public static final String TOPIC_GEODE_DATA__DESC =
      "User data as stored in regions of the Geode distributed system.";
  public static final String TOPIC_GEODE_CONFIG = "Configuration";
  public static final String TOPIC_GEODE_CONFIG__DESC =
      "Configuration of Apache Geode Cache & Servers/Locators hosting the Cache.";
  public static final String TOPIC_GEODE_FUNCTION = "Function Execution";
  public static final String TOPIC_GEODE_FUNCTION__DESC =
      "The function execution service provides solutions for these application use cases: \n\tAn application that executes a server-side transaction or carries out data updates using the Geode distributed locking service. \n\tAn application that needs to initialize some of its components once on each server, which might be used later by executed functions. Initialization and startup of a third-party service, such as a messaging service. \n\tAny arbitrary aggregation operation that requires iteration over local data sets that can be done more efficiently through a single call to the cache server. \n\tAny kind of external resource provisioning that can be done by executing a function on a server.";
  public static final String TOPIC_GEODE_HELP = "Help";
  public static final String TOPIC_GEODE_HELP__DESC =
      "Provides usage information for gfsh & its commands.";
  public static final String TOPIC_GEODE_DEBUG_UTIL = "Debug-Utility";
  public static final String TOPIC_GEODE_DEBUG_UTIL__DESC =
      "Debugging aids & utilities to use with Apache Geode.";
  public static final String TOPIC_GFSH = "GFSH";
  public static final String TOPIC_GFSH__DESC = "The Geode Shell";
  public static final String TOPIC_SHARED_CONFIGURATION = "Cluster Configuration";
  public static final String TOPIC_SHARED_CONFIGURATION_HELP =
      "Configuration for cluster and various groups. It consists of cache.xml, geode properties and deployed jars.\nChanges due to gfshs command are persisted to the locator hosting the cluster configuration service.";
  public static final String TOPIC_LOGS = "Logs";
  public static final String TOPIC_LOGS__DESC = "Generate log contents as per the need";
  public static final String TOPIC_CLIENT = "Client";
  public static final String TOPIC_CLIENT__DESC = "Client status";

  /*-*************************************************************************
   * ********* String Constants other than command name, options & help ******
   * *************************************************************************/

  public static final String DESKSTOP_APP_RUN_ERROR_MESSAGE =
      "Running desktop applications is not supported on %1$s.";
  public static final String GEODE_HOME_NOT_FOUND_ERROR_MESSAGE =
      "The GEODE environment variable was not defined.  Please set the GEODE environment variable to the directory where GEODE is installed.";
  public static final String JAVA_HOME_NOT_FOUND_ERROR_MESSAGE =
      "Unable to locate the Java executables and dependencies.  Please set the JAVA_HOME environment variable.";
  public static final String CACHE_XML_NOT_FOUND_MESSAGE =
      "Warning: The Geode cache XML file {0} could not be found.";
  public static final String GEODE_0_PROPERTIES_1_NOT_FOUND_MESSAGE =
      "Warning: The Geode {0}properties file {1} could not be found.";
  public static final String MEMBER_NOT_FOUND_ERROR_MESSAGE =
      "Member {0} could not be found.  Please verify the member name or ID and try again.";
  public static final String NO_MEMBERS_IN_GROUP_ERROR_MESSAGE =
      "No caching members for group {0} could be found.  Please verify the group and try again.";
  public static final String NO_MEMBERS_FOUND_MESSAGE = "No Members Found";
  public static final String NO_CACHING_MEMBERS_FOUND_MESSAGE = "No caching members found.";
  public static final String COMMAND_FAILURE_MESSAGE = "Error occurred while executing : {0}";
  public static final String EXCEPTION_CLASS_AND_MESSAGE = "Exception : {0} , Message : {1}";
  public static final String GROUP_EMPTY_ERROR_MESSAGE = "No members found in group : {0}";
  public static final String REGION_NOT_FOUND = "Region : {0} not found";
  public static final String INVALID_REGION_NAME = "Invalid region name";
  public static final String INVALID_FILE_EXTENSION =
      "Invalid file type, the file extension must be \"{0}\"";
  public static final String GEODE_DATA_FILE_EXTENSION = ".gfd";
  public static final String LOCATOR_HEADER = "Locator";
  public static final String LOCATOR_TERM_NAME = "Locator";
  public static final String ERROR__MSG__HEADER = "Error";
  public static final String ZIP_FILE_EXTENSION = ".zip";
  // This should be thrown for FunctionInvocationTargetException
  public static final String COULD_NOT_EXECUTE_COMMAND_TRY_AGAIN =
      "Could not execute \" {0} \", please try again ";
  public static final String UNEXPECTED_RETURN_TYPE_EXECUTING_COMMAND_ERROR_MESSAGE =
      "Received an unexpected return type ({0}) while executing command {1}.";
  public static final String PROVIDE_ATLEAST_ONE_OPTION =
      "\"{0}\" requires that one or more parameters be provided.";
  public static final String STATUS_SERVICE__GFSH_NOT_CONNECTED_ERROR_MESSAGE =
      "Gfsh must be connected in order to get the status of a {0} by member name or ID.";
  public static final String STOP_SERVICE__GFSH_NOT_CONNECTED_ERROR_MESSAGE =
      "Gfsh must be connected in order to stop a {0} by member name or ID.";
  public static final String PROVIDE_EITHER_MEMBER_OR_GROUP_MESSAGE =
      "Please provide either \"member\" or \"group\" option.";
  public static final String GFSH_MUST_BE_CONNECTED_FOR_LAUNCHING_0 =
      "Gfsh must be connected for launching {0}";
  public static final String GFSH_MUST_BE_CONNECTED_VIA_JMX_FOR_LAUNCHING_0 =
      "Gfsh must be connected via JMX for launching {0}";
  public static final String ATTACH_API_IN_0_NOT_FOUND_ERROR_MESSAGE =
      "The JDK {0} is required by 'start', 'status' and 'stop' commands for Locators and Servers. Please set JAVA_HOME to the JDK Directory or add the JDK {0} to the classpath, restart Gfsh and try again.";
  public static final String ASYNC_PROCESS_LAUNCH_MESSAGE =
      "Broken out of wait... the %1$s process will continue to startup in the background.%n";
  public static final String NO_NON_LOCATOR_MEMBERS_FOUND = "No non-locator members found.";
  public static final String NO_CLIENT_FOUND = "No client found on this server";
  public static final String NO_CLIENT_FOUND_WITH_CLIENT_ID =
      "No client found with client-id : {0}";
  public static final String ACTION_SUCCCEEDED_ON_MEMBER = "{0} on following members.";
  public static final String OCCURRED_ON_MEMBERS = "Occurred on members";
  public static final String SHARED_CONFIGURATION_NOT_STARTED =
      "Cluster configuration service is enabled but has not started yet.";
  public static final String SHARED_CONFIGURATION_NO_LOCATORS_WITH_SHARED_CONFIGURATION =
      "No locators with cluster configuration enabled.";
  public static final String SHARED_CONFIGURATION_FAILED_TO_PERSIST_COMMAND_CHANGES =
      "Failed to persist the configuration changes due to this command, Revert the command to maintain consistency.\nPlease use \"status cluster-config-service\" to determine whether Cluster configuration service is RUNNING.";
  /* Other Constants */
  public static final String GFSH__MSG__NO_LONGER_CONNECTED_TO_0 = "No longer connected to {0}.";
  public static final String GFSHPARSER__MSG__REQUIRED_ARGUMENT_0 = "Required Argument: \"{0}\"";
  public static final String GFSHPARSER__MSG__VALUE_REQUIRED_FOR_OPTION_0 =
      "Value is required for parameter \"{0}\"";
  public static final String GFSHPARSER__MSG__AMBIGIOUS_COMMAND_0_FOR_ASSISTANCE_USE_1_OR_HINT_HELP =
      "Ambigious command \"{0}\" (for assistance press \"{1}\" or type \"hint\" or \"help <command name>\" & then hit ENTER)";
  public static final String GFSHPARSER__MSG__COMMAND_ARGUMENT_0_IS_REQUIRED_USE_HELP =
      "Command parameter \"{0}\" is required. Use \"help <command name>\" for assistance.";
  public static final String GFSHPARSER__MSG__COMMAND_OPTION_0_IS_REQUIRED_USE_HELP =
      "Parameter \"{0}\" is required. Use \"help <command name>\" for assistance.";
  public static final String GFSHPARSER__MSG__VALUE_0_IS_NOT_APPLICABLE_FOR_1 =
      "Value \"{0}\" is not applicable for \"{1}\".";
  public static final String GFSHPARSER__MSG__INVALID_COMMAND_STRING_0 =
      "Invalid command String: {0}";
  public static final String GFSHPARSER__MSG__COMMAND_0_IS_NOT_VALID =
      "Command \"{0}\" is not valid.";
  public static final String GFSHPARSER__MSG__NO_MATCHING_COMMAND = "No matching command";
  public static final String GFSHPARSER__MSG__USE_0_HELP_COMMAND_TODISPLAY_DETAILS =
      "Use {0}help <command name> to display detailed usage information for a specific command.";
  public static final String GFSHPARSER__MSG__HELP_CAN_ALSO_BE_OBTAINED_BY_0_KEY =
      "Help with command and parameter completion can also be obtained by entering all or a portion of either followed by the \"{0}\" key.";
  public static final String GFSHPARSER__MSG__0_IS_NOT_AVAILABLE_REASON_1 =
      "\"{0}\" is not available. Reason: {1}";
  public static final String GFSHPARSER__MSG__OTHER_COMMANDS_STARTING_WITH_0_ARE =
      "Other commands starting with \"{0}\" are: ";

  public static final String ABSTRACTRESULTDATA__MSG__FILE_WITH_NAME_0_EXISTS_IN_1 =
      "File with name \"{0}\" already exists in \"{1}\".";
  public static final String ABSTRACTRESULTDATA__MSG__PARENT_DIRECTORY_OF_0_DOES_NOT_EXIST =
      "Parent directory of \"{0}\" does not exist.";
  public static final String ABSTRACTRESULTDATA__MSG__PARENT_DIRECTORY_OF_0_IS_NOT_WRITABLE =
      "Parent directory of \"{0}\" is not writable.";
  public static final String ABSTRACTRESULTDATA__MSG__PARENT_OF_0_IS_NOT_DIRECTORY =
      "Parent of \"{0}\" is not a directory.";

  public static final String AVAILABILITYTARGET_MSG_DEFAULT_UNAVAILABILITY_DESCRIPTION =
      "Requires connection.";

  public static final String LAUNCHERLIFECYCLECOMMANDS__MSG__FAILED_TO_START_0_REASON_1 =
      "Failed to start {0}. Reason: {1}";

  public static final String GFSH__PLEASE_CHECK_LOGS_AT_0 = "Please check logs {0}";

  /*-**************************************************************************
   * *********** COMMAND NAME, OPTION, ARGUMENT, HELP, MESSAGES ****************
   * **************************************************************************/
  /* 'alter disk-store' command */
  public static final String ALTER_DISK_STORE = "alter disk-store";
  public static final String ALTER_DISK_STORE__HELP =
      "Alter some options for a region or remove a region in an offline disk store.";
  public static final String ALTER_DISK_STORE__DISKSTORENAME = "name";
  public static final String ALTER_DISK_STORE__DISKSTORENAME__HELP =
      "Name of the disk store whose contents will be altered.";
  public static final String ALTER_DISK_STORE__REGIONNAME = "region";
  public static final String ALTER_DISK_STORE__REGIONNAME__HELP =
      "Name/Path of the region in the disk store to alter.";
  public static final String ALTER_DISK_STORE__DISKDIRS = "disk-dirs";
  public static final String ALTER_DISK_STORE__DISKDIRS__HELP =
      "Directories where data for the disk store was previously written.";
  public static final String ALTER_DISK_STORE__LRU__EVICTION__ALGORITHM = "lru-algorithm";
  public static final String ALTER_DISK_STORE__LRU__EVICTION__ALGORITHM__HELP =
      "Least recently used eviction algorithm.  Valid values are: none, lru-entry-count, lru-heap-percentage and lru-memory-size.";
  public static final String ALTER_DISK_STORE__LRU__EVICTION__ACTION = "lru-action";
  public static final String ALTER_DISK_STORE__LRU__EVICTION__ACTION__HELP =
      "Action to take when evicting entries from the region. Valid values are: none, overflow-to-disk and local-destroy.";
  public static final String ALTER_DISK_STORE__LRU__EVICTION__LIMIT = "lru-limit";
  public static final String ALTER_DISK_STORE__LRU__EVICTION__LIMIT__HELP =
      "Number of entries allowed in the region before eviction will occur.";
  public static final String ALTER_DISK_STORE__CONCURRENCY__LEVEL = "concurrency-level";
  public static final String ALTER_DISK_STORE__CONCURRENCY__LEVEL__HELP =
      "An estimate of the maximum number of application threads that will concurrently modify a region at one time. This attribute does not apply to partitioned regions.";
  public static final String ALTER_DISK_STORE__INITIAL__CAPACITY = "initial-capacity";
  public static final String ALTER_DISK_STORE__INITIAL__CAPACITY__HELP =
      "Together with --load-factor, sets the parameters on the underlying java.util.ConcurrentHashMap used for storing region entries.";
  public static final String ALTER_DISK_STORE__LOAD__FACTOR = "load-factor";
  public static final String ALTER_DISK_STORE__LOAD__FACTOR__HELP =
      "Together with --initial-capacity, sets the parameters on the underlying java.util.ConcurrentHashMap used for storing region entries. This must be a floating point number between 0 and 1, inclusive.";
  public static final String ALTER_DISK_STORE__COMPRESSOR = "compressor";
  public static final String ALTER_DISK_STORE__COMPRESSOR__HELP =
      "The fully-qualifed class name of the Compressor to use when compressing region entry values. A value of 'none' will remove the Compressor.";
  public static final String ALTER_DISK_STORE__STATISTICS__ENABLED = "enable-statistics";
  public static final String ALTER_DISK_STORE__STATISTICS__ENABLED__HELP =
      "Whether to enable statistics. Valid values are: true and false.";
  public static final String ALTER_DISK_STORE__OFF_HEAP = "off-heap";
  public static final String ALTER_DISK_STORE__OFF_HEAP__HELP =
      "Whether to use off-heap memory for the region. Valid values are: true and false.";
  public static final String ALTER_DISK_STORE__REMOVE = "remove";
  public static final String ALTER_DISK_STORE__REMOVE__HELP =
      "Whether to remove the region from the disk store.";

  /* 'alter region' command */
  public static final String ALTER_REGION = "alter region";
  public static final String ALTER_REGION__HELP =
      "Alter a region with the given path and configuration.";
  public static final String ALTER_REGION__REGION = "name";
  public static final String ALTER_REGION__REGION__HELP = "Name/Path of the region to be altered.";
  public static final String ALTER_REGION__GROUP__HELP =
      "Group(s) of members on which the region will be altered.";
  public static final String ALTER_REGION__ENTRYEXPIRATIONIDLETIME = "entry-idle-time-expiration";
  public static final String ALTER_REGION__ENTRYEXPIRATIONIDLETIME__HELP =
      "How long the region's entries can remain in the cache without being accessed. The default is no expiration of this type.";
  public static final String ALTER_REGION__ENTRYEXPIRATIONIDLETIMEACTION =
      "entry-idle-time-expiration-action";
  public static final String ALTER_REGION__ENTRYEXPIRATIONIDLETIMEACTION__HELP =
      "Action to be taken on an entry that has exceeded the idle expiration.";
  public static final String ALTER_REGION__ENTRYEXPIRATIONTIMETOLIVE =
      "entry-time-to-live-expiration";
  public static final String ALTER_REGION__ENTRYEXPIRATIONTIMETOLIVE__HELP =
      "How long the region's entries can remain in the cache without being accessed or updated. The default is no expiration of this type.";
  public static final String ALTER_REGION__ENTRYEXPIRATIONTTLACTION =
      "entry-time-to-live-expiration-action";
  public static final String ALTER_REGION__ENTRYEXPIRATIONTTLACTION__HELP =
      "Action to be taken on an entry that has exceeded the TTL expiration.";
  public static final String ALTER_REGION__REGIONEXPIRATIONIDLETIME = "region-idle-time-expiration";
  public static final String ALTER_REGION__REGIONEXPIRATIONIDLETIME__HELP =
      "How long the region can remain in the cache without being accessed. The default is no expiration of this type.";
  public static final String ALTER_REGION__REGIONEXPIRATIONIDLETIMEACTION =
      "region-idle-time-expiration-action";
  public static final String ALTER_REGION__REGIONEXPIRATIONIDLETIMEACTION__HELP =
      "Action to be taken on a region that has exceeded the idle expiration.";
  public static final String ALTER_REGION__REGIONEXPIRATIONTTL = "region-time-to-live-expiration";
  public static final String ALTER_REGION__REGIONEXPIRATIONTTL__HELP =
      "How long the region can remain in the cache without being accessed or updated. The default is no expiration of this type.";
  public static final String ALTER_REGION__REGIONEXPIRATIONTTLACTION =
      "region-time-to-live-expiration-action";
  public static final String ALTER_REGION__REGIONEXPIRATIONTTLACTION__HELP =
      "Action to be taken on a region that has exceeded the TTL expiration.";
  public static final String ALTER_REGION__CACHELISTENER = "cache-listener";
  public static final String ALTER_REGION__CACHELISTENER__HELP =
      "Fully qualified class name of a plug-in to be instantiated for receiving after-event notification of changes to the region and its entries. Any number of cache listeners can be configured.";
  public static final String ALTER_REGION__CACHELOADER = "cache-loader";
  public static final String ALTER_REGION__CACHELOADER__HELP =
      "Fully qualified class name of a plug-in to be instantiated for receiving notification of cache misses in the region. At most, one cache loader can be defined in each member for the region. For distributed regions, a cache loader may be invoked remotely from other members that have the region defined.";
  public static final String ALTER_REGION__CACHEWRITER = "cache-writer";
  public static final String ALTER_REGION__CACHEWRITER__HELP =
      "Fully qualified class name of a plug-in to be instantiated for receiving before-event notification of changes to the region and its entries. The plug-in may cancel the event. At most, one cache writer can be defined in each member for the region.";
  public static final String ALTER_REGION__ASYNCEVENTQUEUEID = "async-event-queue-id";
  public static final String ALTER_REGION__ASYNCEVENTQUEUEID__HELP =
      "IDs of the Async Event Queues that will be used for write-behind operations."; // TODO -
                                                                                      // Abhishek Is
                                                                                      // this
                                                                                      // correct?
  public static final String ALTER_REGION__GATEWAYSENDERID = "gateway-sender-id";
  public static final String ALTER_REGION__GATEWAYSENDERID__HELP =
      "IDs of the Gateway Senders to which data will be routed.";
  public static final String ALTER_REGION__CLONINGENABLED = "enable-cloning";
  public static final String ALTER_REGION__CLONINGENABLED__HELP =
      "Determines how fromDelta applies deltas to the local cache for delta propagation. When true, the updates are applied to a clone of the value and then the clone is saved to the cache. When false, the value is modified in place in the cache.";
  public static final String ALTER_REGION__EVICTIONMAX = "eviction-max";
  public static final String ALTER_REGION__EVICTIONMAX__HELP =
      "Maximum value for the Eviction Attributes which the Eviction Algorithm uses to determine when to perform its Eviction Action. The unit of the maximum value is determined by the Eviction Algorithm.";
  public static final String ALTER_REGION__MSG__SPECIFY_VALID_CLASSNAME_FOR_CACHELISTENER_0_IS_INVALID =
      "Specify a valid class name for " + CliStrings.CREATE_REGION__CACHELISTENER
          + ". \"{0}\" is not valid.";
  public static final String ALTER_REGION__MSG__SPECIFY_VALID_CLASSNAME_FOR_CACHEWRITER_0_IS_INVALID =
      "Specify a valid class name for " + CliStrings.CREATE_REGION__CACHEWRITER
          + ". \"{0}\" is not valid.";
  public static final String ALTER_REGION__MSG__SPECIFY_VALID_CLASSNAME_FOR_CACHELOADER_0_IS_INVALID =
      "Specify a valid class name for " + CliStrings.CREATE_REGION__CACHELOADER
          + ". \"{0}\" is not valid.";
  public static final String ALTER_REGION__MSG__REGION_0_ALTERED_ON_1 =
      "Region \"{0}\" altered on \"{1}\"";
  public static final String ALTER_REGION__MSG__COULDNOT_FIND_CLASS_0_SPECIFIED_FOR_1 =
      "Could not find class \"{0}\" specified for \"{1}\".";
  public static final String ALTER_REGION__MSG__COULDNOT_INSTANTIATE_CLASS_0_SPECIFIED_FOR_1 =
      "Could not instantiate class \"{0}\" specified for \"{1}\".";
  public static final String ALTER_REGION__MSG__CLASS_SPECIFIED_FOR_0_SPECIFIED_FOR_1_IS_NOT_OF_EXPECTED_TYPE =
      "Class \"{0}\" specified for \"{1}\" is not of an expected type.";
  public static final String ALTER_REGION__MSG__COULDNOT_ACCESS_CLASS_0_SPECIFIED_FOR_1 =
      "Could not access class \"{0}\" specified for \"{1}\".";
  public static final String ALTER_REGION__MSG__SPECIFY_POSITIVE_INT_FOR_EVICTIONMAX_0_IS_NOT_VALID =
      "Specify 0 or a positive integer value for " + CliStrings.ALTER_REGION__EVICTIONMAX
          + ".  \"{0}\" is not valid.";
  public static final String ALTER_REGION__MSG__REGION_DOESNT_EXIST_0 = "Region doesn't exist: {0}";

  public static final String ALTER_RUNTIME_CONFIG = "alter runtime";
  public static final String ALTER_RUNTIME_CONFIG__HELP =
      "Alter a subset of member or members configuration properties while running.";
  public static final String ALTER_RUNTIME_CONFIG__MEMBER__HELP =
      "Name/Id of the member in whose configuration will be altered.";

  public static final String ALTER_RUNTIME_CONFIG__GROUP__HELP =
      "Group of members whose configuration will be altered.";
  public static final String ALTER_RUNTIME_CONFIG__ARCHIVE__FILE__SIZE__LIMIT =
      ARCHIVE_FILE_SIZE_LIMIT;
  public static final String ALTER_RUNTIME_CONFIG__ARCHIVE__FILE__SIZE__LIMIT__HELP =
      "Archive file size limit. Valid values are (in megabytes): "
          + DistributionConfig.MIN_ARCHIVE_FILE_SIZE_LIMIT + " - "
          + DistributionConfig.MAX_ARCHIVE_FILE_SIZE_LIMIT + ".";
  public static final String ALTER_RUNTIME_CONFIG__ARCHIVE__DISK__SPACE__LIMIT =
      ARCHIVE_DISK_SPACE_LIMIT;
  public static final String ALTER_RUNTIME_CONFIG__ARCHIVE__DISK__SPACE__LIMIT__HELP =
      "Archive disk space limit. Valid values are (in megabytes): "
          + DistributionConfig.MIN_ARCHIVE_DISK_SPACE_LIMIT + " - "
          + DistributionConfig.MAX_ARCHIVE_DISK_SPACE_LIMIT + ".";
  public static final String ALTER_RUNTIME_CONFIG__LOG__FILE__SIZE__LIMIT = LOG_FILE_SIZE_LIMIT;
  public static final String ALTER_RUNTIME_CONFIG__LOG__FILE__SIZE__LIMIT__HELP =
      "Log file size limit. Valid values are (in megabytes): "
          + DistributionConfig.MIN_LOG_FILE_SIZE_LIMIT + " - "
          + DistributionConfig.MAX_LOG_FILE_SIZE_LIMIT + ".";
  public static final String ALTER_RUNTIME_CONFIG__LOG__DISK__SPACE__LIMIT = LOG_DISK_SPACE_LIMIT;
  public static final String ALTER_RUNTIME_CONFIG__LOG__DISK__SPACE__LIMIT__HELP =
      "Log disk space limit. Valid values are (in megabytes): "
          + DistributionConfig.MIN_LOG_DISK_SPACE_LIMIT + " - "
          + DistributionConfig.MAX_LOG_DISK_SPACE_LIMIT + ".";
  public static final String ALTER_RUNTIME_CONFIG__LOG__LEVEL = LOG_LEVEL;
  public static final String ALTER_RUNTIME_CONFIG__LOG__LEVEL__HELP =
      "Log level. " + LOG_LEVEL_VALUES;
  public static final String ALTER_RUNTIME_CONFIG__STATISTIC__SAMPLING__ENABLED =
      "enable-statistics";
  public static final String ALTER_RUNTIME_CONFIG__STATISTIC__SAMPLING__ENABLED__HELP =
      "Whether statistic sampling should be enabled. Valid values are: true and false.";
  public static final String ALTER_RUNTIME_CONFIG__STATISTIC__SAMPLE__RATE = STATISTIC_SAMPLE_RATE;
  public static final String ALTER_RUNTIME_CONFIG__STATISTIC__SAMPLE__RATE__HELP =
      "Statistic sampling rate. Valid values are (in milliseconds): "
          + DistributionConfig.MIN_STATISTIC_SAMPLE_RATE + " - "
          + DistributionConfig.MAX_STATISTIC_SAMPLE_RATE + ".";
  public static final String ALTER_RUNTIME_CONFIG__STATISTIC__ARCHIVE__FILE =
      STATISTIC_ARCHIVE_FILE;
  public static final String ALTER_RUNTIME_CONFIG__STATISTIC__ARCHIVE__FILE__HELP =
      "File to which the statistics will be written.";

  public static final String ALTER_RUNTIME_CONFIG__COPY__ON__READ = CacheXml.COPY_ON_READ;
  public static final String ALTER_RUNTIME_CONFIG__COPY__ON__READ__HELP =
      "Sets the \"copy on read\" feature for cache read operations";
  public static final String ALTER_RUNTIME_CONFIG__LOCK__LEASE = CacheXml.LOCK_LEASE;
  public static final String ALTER_RUNTIME_CONFIG__LOCK__LEASE__HELP =
      "Sets the length, in seconds, of distributed lock leases obtained by this cache.";
  public static final String ALTER_RUNTIME_CONFIG__LOCK__TIMEOUT = CacheXml.LOCK_TIMEOUT;
  public static final String ALTER_RUNTIME_CONFIG__LOCK__TIMEOUT__HELP =
      "Sets the number of seconds a cache operation may wait to obtain a distributed lock lease before timing out.";
  public static final String ALTER_RUNTIME_CONFIG__MESSAGE__SYNC__INTERVAL =
      CacheXml.MESSAGE_SYNC_INTERVAL;
  public static final String ALTER_RUNTIME_CONFIG__MESSAGE__SYNC__INTERVAL__HELP =
      "Sets the frequency (in seconds) at which a message will be sent by the primary cache-server node to all the secondary cache-server nodes to remove the events which have already been dispatched from the queue";
  public static final String ALTER_RUNTIME_CONFIG__SEARCH__TIMEOUT = CacheXml.SEARCH_TIMEOUT;
  public static final String ALTER_RUNTIME_CONFIG__SEARCH__TIMEOUT__HELP =
      "Sets the number of seconds a cache get operation can spend searching for a value.";


  public static final String ALTER_RUNTIME_CONFIG__SUCCESS__MESSAGE =
      "Runtime configuration altered successfully for the following member(s)";
  public static final String ALTER_RUNTIME_CONFIG__MEMBER__NOT__FOUND = "Member : {0} not found";
  public static final String ALTER_RUNTIME_CONFIG__RELEVANT__OPTION__MESSAGE =
      "Please provide a relevant parameter(s)";

  /* 'backup disk-store' command */
  public static final String BACKUP_DISK_STORE = "backup disk-store";
  public static final String BACKUP_DISK_STORE__HELP =
      "Perform a backup on all members with persistent data. The target directory must exist on all members, but can be either local or shared. This command can safely be executed on active members and is strongly recommended over copying files via operating system commands.";
  public static final String BACKUP_DISK_STORE__DISKDIRS = "dir";
  public static final String BACKUP_DISK_STORE__BASELINEDIR = "baseline-dir";
  public static final String BACKUP_DISK_STORE__BASELINEDIR__HELP =
      "Directory which contains the baseline backup used for comparison during an incremental backup.";
  public static final String BACKUP_DISK_STORE__DISKDIRS__HELP =
      "Directory to which backup files will be written.";
  public static final String BACKUP_DISK_STORE_MSG_BACKED_UP_DISK_STORES =
      "The following disk stores were backed up successfully";
  public static final String BACKUP_DISK_STORE_MSG_OFFLINE_DISK_STORES =
      "The backup may be incomplete. The following disk stores are not online";
  public static final String BACKUP_DISK_STORE_MSG_HOST = "Host";
  public static final String BACKUP_DISK_STORE_MSG_DIRECTORY = "Directory";
  public static final String BACKUP_DISK_STORE_MSG_UUID = "UUID";
  public static final String BACKUP_DISK_STORE_MSG_MEMBER = "Member";
  public static final String BACKUP_DISK_STORE_MSG_NO_DISKSTORES_BACKED_UP =
      "No disk store(s) were backed up.";

  /* 'compact disk-store' command */
  public static final String COMPACT_DISK_STORE = "compact disk-store";
  public static final String COMPACT_DISK_STORE__HELP =
      "Compact a disk store on all members with that disk store. This command uses the compaction threshold that each member has configured for its disk stores. The disk store must have \"allow-force-compaction\" set to true.";
  public static final String COMPACT_DISK_STORE__NAME = "name";
  public static final String COMPACT_DISK_STORE__NAME__HELP =
      "Name of the disk store to be compacted.";
  public static final String COMPACT_DISK_STORE__GROUP__HELP =
      "Group(s) of members that will perform disk compaction. If no group is specified the disk store will be compacted by all members.";
  public static final String COMPACT_DISK_STORE__DISKSTORE_0_DOESNOT_EXIST =
      "Disk store \"{0}\" does not exist.";
  public static final String COMPACT_DISK_STORE__MSG__FOR_GROUP = " for group(s) \"{0}\"";
  public static final String COMPACT_DISK_STORE__NO_MEMBERS_FOUND_IN_SPECIFED_GROUP =
      "No members found in the specified group(s) \"{0}\".";
  public static final String COMPACT_DISK_STORE__COMPACTION_ATTEMPTED_BUT_NOTHING_TO_COMPACT =
      "Attempted to compact disk store, but there was nothing to do.";
  public static final String COMPACT_DISK_STORE__ERROR_WHILE_COMPACTING_REASON_0 =
      "An error occurred while doing compaction: \"{0}\"";

  /* 'compact offline-disk-store' command */
  public static final String COMPACT_OFFLINE_DISK_STORE = "compact offline-disk-store";
  public static final String COMPACT_OFFLINE_DISK_STORE__HELP =
      "Compact an offline disk store. If the disk store is large, additional memory may need to be allocated to the process using the --J=-Xmx??? parameter.";
  public static final String COMPACT_OFFLINE_DISK_STORE__NAME = "name";
  public static final String COMPACT_OFFLINE_DISK_STORE__NAME__HELP =
      "Name of the offline disk store to be compacted.";
  public static final String COMPACT_OFFLINE_DISK_STORE__DISKDIRS = "disk-dirs";
  public static final String COMPACT_OFFLINE_DISK_STORE__DISKDIRS__HELP =
      "Directories where data for the disk store was previously written.";
  public static final String COMPACT_OFFLINE_DISK_STORE__MAXOPLOGSIZE = "max-oplog-size";
  public static final String COMPACT_OFFLINE_DISK_STORE__MAXOPLOGSIZE__HELP =
      "Maximum size (in megabytes) of the oplogs created by compaction.";
  public static final String COMPACT_OFFLINE_DISK_STORE__J = "J";
  public static final String COMPACT_OFFLINE_DISK_STORE__J__HELP =
      "Arguments passed to the Java Virtual Machine performing the compact operation on the disk store.";
  public static final String COMPACT_OFFLINE_DISK_STORE__MSG__DISKSTORE_0_DOESNOT_EXIST =
      "Disk store \"{0}\" does not exist.";
  public static final String COMPACT_OFFLINE_DISK_STORE__MSG__COMPACTION_ATTEMPTED_BUT_NOTHING_TO_COMPACT =
      "Attempted to compact disk store, but there was nothing to do.";
  public static final String COMPACT_OFFLINE_DISK_STORE__MSG__ERROR_WHILE_COMPACTING_REASON_0 =
      "An error occurred while doing compaction: \"{0}\"";
  public static final String COMPACT_OFFLINE_DISK_STORE__MSG__VERIFY_WHETHER_DISKSTORE_EXISTS_IN_0 =
      "Verify whether the disk store exists in \"{0}\".";
  public static final String COMPACT_OFFLINE_DISK_STORE__MSG__DISKSTORE_IN_USE_COMPACT_DISKSTORE_CAN_BE_USED =
      "This disk store is in use by other process. \"" + CliStrings.COMPACT_DISK_STORE
          + "\" can be used to compact disk store that is current in use.";
  public static final String COMPACT_OFFLINE_DISK_STORE__MSG__CANNOT_ACCESS_DISKSTORE_0_FROM_1_CHECK_GFSH_LOGS =
      "Can not access disk store \"{0}\" from  \"{1}\". Check "
          + org.apache.geode.management.internal.cli.shell.Gfsh.GFSH_APP_NAME + " logs for error.";
  public static final String COMPACT_OFFLINE_DISK_STORE__MSG__ERROR_WHILE_COMPACTING_DISKSTORE_0_WITH_1_REASON_2 =
      "While compacting disk store={0} {1}. Reason: {2}";

  /* connect command */
  public static final String CONNECT = "connect";
  public static final String CONNECT__HELP =
      "Connect to a jmx-manager either directly or via a Locator. If connecting via a Locator, and a jmx-manager doesn't already exist, the Locator will start one.";
  public static final String CONNECT__JMX_MANAGER = JMX_MANAGER;
  public static final String CONNECT__JMX_MANAGER__HELP =
      "Network address of the jmx-manager in the form: host[port].";
  public static final String CONNECT__LOCATOR = "locator";
  public static final String CONNECT__LOCATOR__HELP =
      "Network address of the Locator in the form: host[port].";
  public static final String CONNECT__URL = "url";
  public static final String CONNECT__DEFAULT_BASE_URL =
      "http://localhost:" + DistributionConfig.DEFAULT_HTTP_SERVICE_PORT + "/gemfire/v1";
  public static final String CONNECT__DEFAULT_SSL_BASE_URL =
      "https://localhost:" + DistributionConfig.DEFAULT_HTTP_SERVICE_PORT + "/gemfire/v1";
  public static final String CONNECT__URL__HELP =
      "Indicates the base URL to the Manager's HTTP service.  For example: 'http://<host>:<port>/gemfire/v1' Default is '"
          + CONNECT__DEFAULT_BASE_URL + "'";
  public static final String CONNECT__USE_HTTP = "use-http";
  public static final String CONNECT__USE_HTTP__HELP =
      "Connects to Manager by sending HTTP requests to HTTP service hosting the Management REST API.  You must first 'disconnect' in order to reconnect to the Manager via locator or jmx-manager using JMX.";
  public static final String CONNECT__USERNAME = "user";
  public static final String CONNECT__USERNAME__HELP =
      "User name to securely connect to the jmx-manager. If the --password parameter is not specified then it will be prompted for.";
  public static final String CONNECT__PASSWORD = "password";
  public static final String CONNECT__PASSWORD__HELP =
      "Password to securely connect to the jmx-manager.";
  public static final String CONNECT__KEY_STORE = "key-store";
  public static final String CONNECT__KEY_STORE__HELP =
      "Java keystore file containing this application's certificate and private key. If the --key-store-password parameter is not specified then it will be prompted for.";
  public static final String CONNECT__KEY_STORE_PASSWORD = "key-store-password";
  public static final String CONNECT__KEY_STORE_PASSWORD__HELP =
      "Password to access the private key from the keystore file specified by --key-store.";
  public static final String CONNECT__TRUST_STORE = "trust-store";
  public static final String CONNECT__TRUST_STORE__HELP =
      "Java keystore file containing the collection of CA certificates trusted by this application. If the --trust-store-password parameter is not specified then it will be prompted for.";
  public static final String CONNECT__TRUST_STORE_PASSWORD = "trust-store-password";
  public static final String CONNECT__TRUST_STORE_PASSWORD__HELP =
      "Password to unlock the keystore file specified by --trust-store";
  public static final String CONNECT__SSL_CIPHERS = "ciphers";
  public static final String CONNECT__SSL_CIPHERS__HELP =
      "SSL/TLS ciphers used when encrypting the connection. The default is \"any\".";
  public static final String CONNECT__SSL_PROTOCOLS = "protocols";
  public static final String CONNECT__SSL_PROTOCOLS__HELP =
      "SSL/TLS protocol versions to enable when encrypting the connection. The default is \"any\".";
  public static final String CONNECT__MSG__CONNECTING_TO_LOCATOR_AT_0 =
      "Connecting to Locator at {0} ..";
  public static final String CONNECT__SECURITY_PROPERTIES = "security-properties-file";
  public static final String CONNECT__SECURITY_PROPERTIES__HELP =
      "The gfsecurity.properties file for configuring gfsh to connect to the Locator/Manager. The file's path can be absolute or relative to gfsh directory.";
  public static final String CONNECT__USE_SSL = "use-ssl";
  public static final String CONNECT__USE_SSL__HELP =
      "Whether to use SSL for communication with Locator and/or JMX Manager. If set to \"true\", will also read \"gfsecurity.properties\". SSL Options take precedence over proeprties file. If none are specified, defaults will be used. The default value for this options is \"false\".";
  public static final String CONNECT__MSG__CONNECTING_TO_MANAGER_AT_0 =
      "Connecting to Manager at {0} ..";
  public static final String CONNECT__MSG__CONNECTING_TO_MANAGER_HTTP_SERVICE_AT_0 =
      "Connecting to Manager's HTTP service at {0} ..";
  public static final String CONNECT__MSG__LOCATOR_COULD_NOT_FIND_MANAGER =
      "Locator could not find a JMX Manager";
  public static final String CONNECT__MSG__JMX_PASSWORD_MUST_BE_SPECIFIED =
      "password must be specified.";
  public static final String CONNECT__MSG__ALREADY_CONNECTED = "Already connected to: {0}";
  public static final String CONNECT__MSG__SUCCESS = "Successfully connected to: {0}";
  public static final String CONNECT__MSG__ERROR = "Could not connect to : {0}. {1}";
  public static final String CONNECT__MSG__SERVICE_UNAVAILABLE_ERROR =
      "Could not find a Geode jmx-manager service at {0}.";
  public static final String CONNECT__MSG__COULD_NOT_CONNECT_TO_LOCATOR_0 =
      "Could not connect to Geode Locator service at {0}.";
  public static final String CONNECT__MSG__COULD_NOT_READ_CONFIG_FROM_0 =
      "Could not read config from {0}.";
  public static final String CONNECT__MSG__COULD_NOT_CONNECT_TO_LOCATOR_0_POSSIBLY_SSL_CONFIG_ERROR =
      "Could not connect to Locator at {0}." + Gfsh.LINE_SEPARATOR
          + "Possible reason: Wrong or no SSL configuration provided.";
  public static final String CONNECT__MSG__COULD_NOT_CONNECT_TO_MANAGER_0_POSSIBLY_SSL_CONFIG_ERROR =
      "Could not connect to Manager at {0}." + Gfsh.LINE_SEPARATOR
          + "Possible reason: Wrong or no SSL configuration provided.";

  /* 'create async-event-queue' command */
  public static final String CREATE_ASYNC_EVENT_QUEUE = "create async-event-queue";
  public static final String CREATE_ASYNC_EVENT_QUEUE__HELP = "Create Async Event Queue.";
  public static final String CREATE_ASYNC_EVENT_QUEUE__ID = "id";
  public static final String CREATE_ASYNC_EVENT_QUEUE__ID__HELP = "ID of the queue to be created.";
  public static final String CREATE_ASYNC_EVENT_QUEUE__PARALLEL = "parallel";
  public static final String CREATE_ASYNC_EVENT_QUEUE__PARALLEL__HELP =
      "Whether this queue is parallel.";
  public static final String CREATE_ASYNC_EVENT_QUEUE__BATCH_SIZE = "batch-size";
  public static final String CREATE_ASYNC_EVENT_QUEUE__BATCH_SIZE__HELP =
      "Maximum number of events that a batch can contain.";
  public static final String CREATE_ASYNC_EVENT_QUEUE__BATCHTIMEINTERVAL = "batch-time-interval";
  public static final String CREATE_ASYNC_EVENT_QUEUE__BATCHTIMEINTERVAL__HELP =
      "Maximum amount of time, in ms, that can elapse before a batch is delivered.";
  public static final String CREATE_ASYNC_EVENT_QUEUE__ENABLEBATCHCONFLATION =
      "enable-batch-conflation";
  public static final String CREATE_ASYNC_EVENT_QUEUE__ENABLEBATCHCONFLATION__HELP =
      "Whether to enable batch conflation.";
  public static final String CREATE_ASYNC_EVENT_QUEUE__PERSISTENT = "persistent";
  public static final String CREATE_ASYNC_EVENT_QUEUE__PERSISTENT__HELP =
      "Whether events should be persisted to a disk store.";
  public static final String CREATE_ASYNC_EVENT_QUEUE__DISK_STORE = "disk-store";
  public static final String CREATE_ASYNC_EVENT_QUEUE__DISK_STORE__HELP =
      "Disk store to be used by this queue.";
  public static final String CREATE_ASYNC_EVENT_QUEUE__DISKSYNCHRONOUS = "disk-synchronous";
  public static final String CREATE_ASYNC_EVENT_QUEUE__DISKSYNCHRONOUS__HELP =
      "Whether disk writes are synchronous.";
  public static final String CREATE_ASYNC_EVENT_QUEUE__FORWARD_EXPIRATION_DESTROY =
      "forward-expiration-destroy";
  public static final String CREATE_ASYNC_EVENT_QUEUE__FORWARD_EXPIRATION_DESTROY__HELP =
      "Whether to forward expiration destroy events.";
  public static final String CREATE_ASYNC_EVENT_QUEUE__MAXIMUM_QUEUE_MEMORY = "max-queue-memory";
  public static final String CREATE_ASYNC_EVENT_QUEUE__MAXIMUM_QUEUE_MEMORY__HELP =
      "Maximum amount of memory, in megabytes, that the queue can consume before overflowing to disk.";
  public static final String CREATE_ASYNC_EVENT_QUEUE__GATEWAYEVENTFILTER = "gateway-event-filter";
  public static final String CREATE_ASYNC_EVENT_QUEUE__GATEWAYEVENTFILTER__HELP =
      "List of fully qualified class names of GatewayEventFilters for this queue.  These classes filter events before dispatching to remote servers.";
  public static final String CREATE_ASYNC_EVENT_QUEUE__ORDERPOLICY = "order-policy";
  public static final String CREATE_ASYNC_EVENT_QUEUE__ORDERPOLICY__HELP =
      "Policy for dispatching events when --dispatcher-threads is > 1. Possible values are 'THREAD', 'KEY', 'PARTITION'.";
  public static final String CREATE_ASYNC_EVENT_QUEUE__DISPATCHERTHREADS = "dispatcher-threads";
  public static final String CREATE_ASYNC_EVENT_QUEUE__DISPATCHERTHREADS__HELP =
      "Number of threads to use for sending events.";
  public static final String CREATE_ASYNC_EVENT_QUEUE__SUBSTITUTION_FILTER =
      "gateway-event-substitution-filter";
  public static final String CREATE_ASYNC_EVENT_QUEUE__SUBSTITUTION_FILTER__HELP =
      "Fully qualified class name of the GatewayEventSubstitutionFilter for this queue.";
  public static final String CREATE_ASYNC_EVENT_QUEUE__LISTENER = "listener";
  public static final String CREATE_ASYNC_EVENT_QUEUE__LISTENER__HELP =
      "Fully qualified class name of the AsyncEventListener for this queue.";
  public static final String CREATE_ASYNC_EVENT_QUEUE__LISTENER_PARAM_AND_VALUE = "listener-param";
  public static final String CREATE_ASYNC_EVENT_QUEUE__LISTENER_PARAM_AND_VALUE__HELP =
      "Parameter name for the AsyncEventListener.  Optionally, parameter names may be followed by # and a value for the parameter.  Example: --listener-param=loadAll --listener-param=maxRead#1024";
  public static final String CREATE_ASYNC_EVENT_QUEUE__GROUP__HELP =
      "Group(s) of members on which queue will be created. If no group is specified the queue will be created on all members.";
  public static final String CREATE_ASYNC_EVENT_QUEUE__ERROR_WHILE_CREATING_REASON_0 =
      "An error occurred while creating the queue: {0}";
  public static final String CREATE_ASYNC_EVENT_QUEUE__MSG__COULDNOT_ACCESS_CLASS_0_SPECIFIED_FOR_1 =
      "Could not access class \"{0}\" specified for \"{1}\".";
  public static final String CREATE_ASYNC_EVENT_QUEUE__MSG__COULDNOT_INSTANTIATE_CLASS_0_SPECIFIED_FOR_1 =
      "Could not instantiate class \"{0}\" specified for \"{1}\".";
  public static final String CREATE_ASYNC_EVENT_QUEUE__MSG__CLASS_0_SPECIFIED_FOR_1_IS_NOT_OF_EXPECTED_TYPE =
      "Class \"{0}\" specified for \"{1}\" is not of an expected type.";
  public static final String CREATE_ASYNC_EVENT_QUEUE__MSG__COULDNOT_FIND_CLASS_0_SPECIFIED_FOR_1 =
      "Could not find class \"{0}\" specified for \"{1}\".";

  /* 'create disk-store' command */
  public static final String CREATE_DISK_STORE = "create disk-store";
  public static final String CREATE_DISK_STORE__HELP = "Create a disk store.";
  public static final String CREATE_DISK_STORE__NAME = "name";
  public static final String CREATE_DISK_STORE__NAME__HELP =
      "Name of the disk store to be created.";
  public static final String CREATE_DISK_STORE__ALLOW_FORCE_COMPACTION = "allow-force-compaction";
  public static final String CREATE_DISK_STORE__ALLOW_FORCE_COMPACTION__HELP =
      "Whether to allow manual compaction through the API or command-line tools.";
  public static final String CREATE_DISK_STORE__AUTO_COMPACT = "auto-compact";
  public static final String CREATE_DISK_STORE__AUTO_COMPACT__HELP =
      "Whether to automatically compact a file when it reaches the compaction-threshold.";
  public static final String CREATE_DISK_STORE__COMPACTION_THRESHOLD = "compaction-threshold";
  public static final String CREATE_DISK_STORE__COMPACTION_THRESHOLD__HELP =
      "Percentage of garbage allowed in the file before it is eligible for compaction.";
  public static final String CREATE_DISK_STORE__MAX_OPLOG_SIZE = "max-oplog-size";
  public static final String CREATE_DISK_STORE__MAX_OPLOG_SIZE__HELP =
      "The largest size, in megabytes, to allow an operation log to become before automatically rolling to a new file.";
  public static final String CREATE_DISK_STORE__QUEUE_SIZE = "queue-size";
  public static final String CREATE_DISK_STORE__QUEUE_SIZE__HELP =
      "For asynchronous queueing. The maximum number of operations to allow into the write queue before automatically flushing the queue. The default of 0 indicates no limit.";
  public static final String CREATE_DISK_STORE__TIME_INTERVAL = "time-interval";
  public static final String CREATE_DISK_STORE__TIME_INTERVAL__HELP =
      "For asynchronous queueing. The number of milliseconds that can elapse before data is flushed to disk. Reaching this limit or the queue-size limit causes the queue to flush.";
  public static final String CREATE_DISK_STORE__WRITE_BUFFER_SIZE = "write-buffer-size";
  public static final String CREATE_DISK_STORE__WRITE_BUFFER_SIZE__HELP =
      "Size of the buffer used to write to disk.";
  public static final String CREATE_DISK_STORE__DIRECTORY_AND_SIZE = "dir";
  public static final String CREATE_DISK_STORE__DIRECTORY_AND_SIZE__HELP =
      "Directories where the disk store files will be written, the directories will be created if they don't exist.  Optionally, directory names may be followed by # and the maximum number of megabytes that the disk store can use in the directory.  Example: --dir=/data/ds1 --dir=/data/ds2#5000";
  public static final String CREATE_DISK_STORE__GROUP__HELP =
      "Group(s) of members on which the disk store will be created. If no group is specified the disk store will be created on all members.";
  public static final String CREATE_DISK_STORE__DISK_USAGE_WARNING_PCT =
      "disk-usage-warning-percentage";
  public static final String CREATE_DISK_STORE__DISK_USAGE_WARNING_PCT__HELP =
      "Warning percentage for disk volume usage.";
  public static final String CREATE_DISK_STORE__DISK_USAGE_CRITICAL_PCT =
      "disk-usage-critical-percentage";
  public static final String CREATE_DISK_STORE__DISK_USAGE_CRITICAL_PCT__HELP =
      "Critical percentage for disk volume usage.";
  public static final String CREATE_DISK_STORE__ERROR_WHILE_CREATING_REASON_0 =
      "An error occurred while creating the disk store: \"{0}\"";

  /* create index */
  public static final String CREATE_INDEX = "create index";
  public static final String CREATE_INDEX__HELP =
      "Create an index that can be used when executing queries.";
  public static final String CREATE_INDEX__NAME = "name";
  public static final String CREATE_INDEX__NAME__HELP = "Name of the index to create.";
  public static final String CREATE_INDEX__EXPRESSION = "expression";
  public static final String CREATE_INDEX__EXPRESSION__HELP =
      "Field of the region values that are referenced by the index.";
  public static final String CREATE_INDEX__REGION = "region";
  public static final String CREATE_INDEX__REGION__HELP =
      "Name/Path of the region which corresponds to the \"from\" clause in a query.";
  public static final String CREATE_INDEX__MEMBER__HELP =
      "Name/Id of the member in which the index will be created.";
  public static final String CREATE_INDEX__TYPE = "type";
  public static final String CREATE_INDEX__TYPE__HELP =
      "Type of the index. Valid values are: range, key and hash.";
  public static final String CREATE_INDEX__GROUP__HELP =
      "Group of members in which the index will be created.";
  public static final String CREATE_INDEX__INVALID__INDEX__TYPE__MESSAGE =
      "Invalid index type,value must be one of the following: range, key or hash.";
  public static final String CREATE_INDEX__SUCCESS__MSG =
      "Index successfully created with following details";
  public static final String CREATE_INDEX__FAILURE__MSG =
      "Failed to create index \"{0}\" due to following reasons";
  public static final String CREATE_INDEX__ERROR__MSG =
      "Exception \"{0}\" occurred on following members";
  public static final String CREATE_INDEX__NAME__CONFLICT =
      "Index \"{0}\" already exists.  " + "Create failed due to duplicate name.";
  public static final String CREATE_INDEX__INDEX__EXISTS =
      "Index \"{0}\" already exists.  " + "Create failed due to duplicate definition.";
  public static final String CREATE_INDEX__INVALID__EXPRESSION =
      "Invalid indexed expression : \"{0}\"";
  public static final String CREATE_INDEX__INVALID__REGIONPATH = "Region not found : \"{0}\"";
  public static final String CREATE_INDEX__NAME__MSG = "Name       : {0}";
  public static final String CREATE_INDEX__EXPRESSION__MSG = "Expression : {0}";
  public static final String CREATE_INDEX__REGIONPATH__MSG = "RegionPath : {0}";
  public static final String CREATE_INDEX__TYPE__MSG = "Type       : {0}";
  public static final String CREATE_INDEX__MEMBER__MSG = "Members which contain the index";
  public static final String CREATE_INDEX__NUMBER__AND__MEMBER = "{0}. {1}";
  public static final String CREATE_INDEX__EXCEPTION__OCCURRED__ON =
      "Occurred on following members";
  public static final String CREATE_INDEX__INVALID__INDEX__NAME = "Invalid index name";

  public static final String DEFINE_INDEX = "define index";
  public static final String DEFINE_INDEX__HELP =
      "Define an index that can be used when executing queries.";
  public static final String DEFINE_INDEX__SUCCESS__MSG =
      "Index successfully defined with following details";
  public static final String DEFINE_INDEX__FAILURE__MSG = "No indexes defined";
  public static final String DEFINE_INDEX_NAME = CREATE_INDEX__NAME;
  public static final String DEFINE_INDEX__EXPRESSION = CREATE_INDEX__EXPRESSION;
  public static final String DEFINE_INDEX__EXPRESSION__HELP = CREATE_INDEX__EXPRESSION__HELP;
  public static final String DEFINE_INDEX__REGION = CREATE_INDEX__REGION;
  public static final String DEFINE_INDEX__REGION__HELP = CREATE_INDEX__REGION__HELP;
  public static final String DEFINE_INDEX__TYPE = CREATE_INDEX__TYPE;
  public static final String DEFINE_INDEX__TYPE__HELP = CREATE_INDEX__TYPE__HELP;
  public static final String DEFINE_INDEX__INVALID__INDEX__TYPE__MESSAGE =
      CREATE_INDEX__INVALID__INDEX__TYPE__MESSAGE;
  public static final String DEFINE_INDEX__INVALID__INDEX__NAME =
      CREATE_INDEX__INVALID__INDEX__NAME;
  public static final String DEFINE_INDEX__INVALID__EXPRESSION = CREATE_INDEX__INVALID__EXPRESSION;
  public static final String DEFINE_INDEX__INVALID__REGIONPATH = CREATE_INDEX__INVALID__REGIONPATH;
  public static final String DEFINE_INDEX__NAME__MSG = CREATE_INDEX__NAME__MSG;
  public static final String DEFINE_INDEX__EXPRESSION__MSG = CREATE_INDEX__EXPRESSION__MSG;
  public static final String DEFINE_INDEX__REGIONPATH__MSG = CREATE_INDEX__REGIONPATH__MSG;

  public static final String CREATE_DEFINED_INDEXES = "create defined indexes";
  public static final String CREATE_DEFINED__HELP = "Creates all the defined indexes.";
  public static final String CREATE_DEFINED_INDEXES__SUCCESS__MSG =
      "Indexes successfully created. Use list indexes to get details.";
  public static final String CREATE_DEFINED_INDEXES__FAILURE__MSG =
      "Failed to create some or all indexes \"{0}\" due to following reasons";
  public static final String CREATE_DEFINED_INDEXES__MEMBER__HELP = CREATE_INDEX__MEMBER__HELP;
  public static final String CREATE_DEFINED_INDEXES__GROUP__HELP = CREATE_INDEX__GROUP__HELP;
  public static final String CREATE_DEFINED_INDEXES__MEMBER__MSG = CREATE_INDEX__MEMBER__MSG;
  public static final String CREATE_DEFINED_INDEXES__NUMBER__AND__MEMBER =
      CREATE_INDEX__NUMBER__AND__MEMBER;
  public static final String CREATE_DEFINED_INDEXES__EXCEPTION__OCCURRED__ON =
      CREATE_INDEX__EXCEPTION__OCCURRED__ON;


  public static final String CLEAR_DEFINED_INDEXES = "clear defined indexes";
  public static final String CLEAR_DEFINED__HELP = "Clears all the defined indexes.";
  public static final String CLEAR_DEFINED_INDEX__SUCCESS__MSG =
      "Index definitions successfully cleared";

  /* create region */
  public static final String CREATE_REGION = "create region";
  public static final String CREATE_REGION__HELP =
      "Create a region with the given path and configuration. Specifying a --key-constraint and --value-constraint makes object type information available during querying and indexing.";
  public static final String CREATE_REGION__REGION = "name";
  public static final String CREATE_REGION__REGION__HELP = "Name/Path of the region to be created.";
  public static final String CREATE_REGION__REGIONSHORTCUT = "type";
  public static final String CREATE_REGION__REGIONSHORTCUT__HELP =
      "Type of region to create. The following types are pre-defined by the product (see RegionShortcut javadocs for more information): PARTITION, PARTITION_REDUNDANT, PARTITION_PERSISTENT, PARTITION_REDUNDANT_PERSISTENT, PARTITION_OVERFLOW, PARTITION_REDUNDANT_OVERFLOW, PARTITION_PERSISTENT_OVERFLOW, PARTITION_REDUNDANT_PERSISTENT_OVERFLOW, PARTITION_HEAP_LRU, PARTITION_REDUNDANT_HEAP_LRU, REPLICATE, REPLICATE_PERSISTENT, REPLICATE_OVERFLOW, REPLICATE_PERSISTENT_OVERFLOW, REPLICATE_HEAP_LRU, LOCAL, LOCAL_PERSISTENT, LOCAL_HEAP_LRU, LOCAL_OVERFLOW, LOCAL_PERSISTENT_OVERFLOW, PARTITION_PROXY, PARTITION_PROXY_REDUNDANT, and REPLICATE_PROXY.";
  public static final String CREATE_REGION__GROUP__HELP =
      "Group(s) of members on which the region will be created.";
  public static final String CREATE_REGION__USEATTRIBUTESFROM = "template-region";
  public static final String CREATE_REGION__USEATTRIBUTESFROM__HELP =
      "Name/Path of the region whose attributes should be duplicated when creating this region.";
  public static final String CREATE_REGION__SKIPIFEXISTS = "skip-if-exists";
  public static final String CREATE_REGION__SKIPIFEXISTS__HELP =
      "Skip region creation if the region already exists.";
  public static final String CREATE_REGION__KEYCONSTRAINT = "key-constraint";
  public static final String CREATE_REGION__KEYCONSTRAINT__HELP =
      "Fully qualified class name of the objects allowed as region keys. Ensures that keys for region entries are all of the same class.";
  public static final String CREATE_REGION__VALUECONSTRAINT = "value-constraint";
  public static final String CREATE_REGION__VALUECONSTRAINT__HELP =
      "Fully qualified class name of the objects allowed as region values. If not specified then region values can be of any class.";
  public static final String CREATE_REGION__STATISTICSENABLED = "enable-statistics";
  public static final String CREATE_REGION__STATISTICSENABLED__HELP =
      "Whether to gather statistics for the region. Must be true to use expiration on the region.";
  public static final String CREATE_REGION__ENTRYEXPIRATIONIDLETIME = "entry-idle-time-expiration";
  public static final String CREATE_REGION__ENTRYEXPIRATIONIDLETIME__HELP =
      "How long the region's entries can remain in the cache without being accessed. The default is no expiration of this type.";
  public static final String CREATE_REGION__ENTRYEXPIRATIONIDLETIMEACTION =
      "entry-idle-time-expiration-action";
  public static final String CREATE_REGION__ENTRYEXPIRATIONIDLETIMEACTION__HELP =
      "Action to be taken on an entry that has exceeded the idle expiration.";
  public static final String CREATE_REGION__ENTRYEXPIRATIONTIMETOLIVE =
      "entry-time-to-live-expiration";
  public static final String CREATE_REGION__ENTRYEXPIRATIONTIMETOLIVE__HELP =
      "How long the region's entries can remain in the cache without being accessed or updated. The default is no expiration of this type.";
  public static final String CREATE_REGION__ENTRYEXPIRATIONTTLACTION =
      "entry-time-to-live-expiration-action";
  public static final String CREATE_REGION__ENTRYEXPIRATIONTTLACTION__HELP =
      "Action to be taken on an entry that has exceeded the TTL expiration.";
  public static final String CREATE_REGION__REGIONEXPIRATIONIDLETIME =
      "region-idle-time-expiration";
  public static final String CREATE_REGION__REGIONEXPIRATIONIDLETIME__HELP =
      "How long the region can remain in the cache without being accessed. The default is no expiration of this type.";
  public static final String CREATE_REGION__REGIONEXPIRATIONIDLETIMEACTION =
      "region-idle-time-expiration-action";
  public static final String CREATE_REGION__REGIONEXPIRATIONIDLETIMEACTION__HELP =
      "Action to be taken on a region that has exceeded the idle expiration.";
  public static final String CREATE_REGION__REGIONEXPIRATIONTTL = "region-time-to-live-expiration";
  public static final String CREATE_REGION__REGIONEXPIRATIONTTL__HELP =
      "How long the region can remain in the cache without being accessed or updated. The default is no expiration of this type.";
  public static final String CREATE_REGION__REGIONEXPIRATIONTTLACTION =
      "region-time-to-live-expiration-action";
  public static final String CREATE_REGION__REGIONEXPIRATIONTTLACTION__HELP =
      "Action to be taken on a region that has exceeded the TTL expiration.";
  public static final String CREATE_REGION__DISKSTORE = "disk-store";
  public static final String CREATE_REGION__DISKSTORE__HELP =
      "Disk Store to be used by this region. \"list disk-store\" can be used to display existing disk stores.";
  public static final String CREATE_REGION__DISKSYNCHRONOUS = "enable-synchronous-disk";
  public static final String CREATE_REGION__DISKSYNCHRONOUS__HELP =
      "Whether writes are done synchronously for regions that persist data to disk.";
  public static final String CREATE_REGION__ENABLEASYNCCONFLATION = "enable-async-conflation";
  public static final String CREATE_REGION__ENABLEASYNCCONFLATION__HELP =
      "Whether to allow aggregation of asynchronous TCP/IP messages sent by the producer member of the region. A false value causes all asynchronous messages to be sent individually.";
  public static final String CREATE_REGION__ENABLESUBSCRIPTIONCONFLATION =
      "enable-subscription-conflation";
  public static final String CREATE_REGION__ENABLESUBSCRIPTIONCONFLATION__HELP =
      "Whether the server should conflate its messages to the client. A false value causes all server-client messages to be sent individually.";
  public static final String CREATE_REGION__CACHELISTENER = "cache-listener";
  public static final String CREATE_REGION__CACHELISTENER__HELP =
      "Fully qualified class name of a plug-in to be instantiated for receiving after-event notification of changes to the region and its entries. Any number of cache listeners can be configured.";
  public static final String CREATE_REGION__CACHELOADER = "cache-loader";
  public static final String CREATE_REGION__CACHELOADER__HELP =
      "Fully qualified class name of a plug-in to be instantiated for receiving notification of cache misses in the region. At most, one cache loader can be defined in each member for the region. For distributed regions, a cache loader may be invoked remotely from other members that have the region defined.";
  public static final String CREATE_REGION__CACHEWRITER = "cache-writer";
  public static final String CREATE_REGION__CACHEWRITER__HELP =
      "Fully qualified class name of a plug-in to be instantiated for receiving before-event notification of changes to the region and its entries. The plug-in may cancel the event. At most, one cache writer can be defined in each member for the region.";
  public static final String CREATE_REGION__ASYNCEVENTQUEUEID = "async-event-queue-id";
  public static final String CREATE_REGION__ASYNCEVENTQUEUEID__HELP =
      "IDs of the Async Event Queues that will be used for write-behind operations."; // TODO -
                                                                                      // Abhishek Is
                                                                                      // this
                                                                                      // correct?
  public static final String CREATE_REGION__GATEWAYSENDERID = "gateway-sender-id";
  public static final String CREATE_REGION__GATEWAYSENDERID__HELP =
      "IDs of the Gateway Senders to which data will be routed.";
  public static final String CREATE_REGION__CONCURRENCYCHECKSENABLED = "enable-concurrency-checks";
  public static final String CREATE_REGION__CONCURRENCYCHECKSENABLED__HELP =
      "Enables a versioning system that detects concurrent modifications and ensures that region contents are consistent across the distributed system.";
  public static final String CREATE_REGION__CLONINGENABLED = "enable-cloning";
  public static final String CREATE_REGION__CLONINGENABLED__HELP =
      "Determines how fromDelta applies deltas to the local cache for delta propagation. When true, the updates are applied to a clone of the value and then the clone is saved to the cache. When false, the value is modified in place in the cache.";
  public static final String CREATE_REGION__CONCURRENCYLEVEL = "concurrency-level";
  public static final String CREATE_REGION__CONCURRENCYLEVEL__HELP =
      "An estimate of the maximum number of application threads that will concurrently access a region entry at one time. This attribute does not apply to partitioned regions.";
  public static final String CREATE_REGION__COLOCATEDWITH = "colocated-with";
  public static final String CREATE_REGION__COLOCATEDWITH__HELP =
      "Central Region with which this region should be colocated.";
  public static final String CREATE_REGION__LOCALMAXMEMORY = "local-max-memory";
  public static final String CREATE_REGION__LOCALMAXMEMORY__HELP =
      "Sets the maximum amount of memory, in megabytes, to be used by the region in this process. (Default: 90% of available heap)";
  public static final String CREATE_REGION__MULTICASTENABLED = "enable-multicast";
  public static final String CREATE_REGION__MULTICASTENABLED__HELP =
      "Enables multicast messaging on the region.  Multicast must also be enabled in the cache distributed system properties.  This is primarily useful for replicated regions that are in all servers.";
  public static final String CREATE_REGION__RECOVERYDELAY = "recovery-delay";
  public static final String CREATE_REGION__RECOVERYDELAY__HELP =
      "Sets the delay in milliseconds that existing members will wait before satisfying redundancy after another member crashes. -1 (the default) indicates that redundancy will not be recovered after a failure.";
  public static final String CREATE_REGION__REDUNDANTCOPIES = "redundant-copies";
  public static final String CREATE_REGION__REDUNDANTCOPIES__HELP =
      "Sets the number of extra copies of buckets desired. Extra copies allow for both high availability in the face of VM departure (intended or unintended) and and load balancing read operations. (Allowed values: 0, 1, 2 and 3)";
  public static final String CREATE_REGION__STARTUPRECOVERYDDELAY = "startup-recovery-delay";
  public static final String CREATE_REGION__STARTUPRECOVERYDDELAY__HELP =
      "Sets the delay in milliseconds that new members will wait before satisfying redundancy. -1 indicates that adding new members will not trigger redundancy recovery. The default is to recover redundancy immediately when a new member is added.";
  public static final String CREATE_REGION__TOTALMAXMEMORY = "total-max-memory";
  public static final String CREATE_REGION__TOTALMAXMEMORY__HELP =
      "Sets the maximum amount of memory, in megabytes, to be used by the region in all processes.";
  public static final String CREATE_REGION__TOTALNUMBUCKETS = "total-num-buckets";
  public static final String CREATE_REGION__TOTALNUMBUCKETS__HELP =
      "Sets the total number of hash buckets to be used by the region in all processes. (Default: "
          + PartitionAttributesFactory.GLOBAL_MAX_BUCKETS_DEFAULT + ").";
  public static final String CREATE_REGION__MSG__SPECIFY_VALID_REGION_PATH =
      "Specify a valid " + CliStrings.CREATE_REGION__REGION;
  public static final String CREATE_REGION__MSG__PARENT_REGION_FOR_0_DOESNOT_EXIST =
      "Parent region for \"{0}\" doesn't exist. ";
  public static final String CREATE_REGION__MSG__GROUPS_0_ARE_INVALID =
      "Group(s) \"{0}\" are invalid.";
  public static final String CREATE_REGION__MSG__SPECIFY_VALID_REGION_PATH_FOR_USE_ATTR_FROM =
      "Specify a valid region path for " + CliStrings.CREATE_REGION__USEATTRIBUTESFROM;
  public static final String CREATE_REGION__MSG__SPECIFY_VALID_CLASSNAME_FOR_KEYCONSTRAINT_0_IS_INVALID =
      "Specify a valid class name for " + CliStrings.CREATE_REGION__KEYCONSTRAINT
          + ". \"{0}\" is not valid.";
  public static final String CREATE_REGION__MSG__SPECIFY_VALID_CLASSNAME_FOR_VALUECONSTRAINT_0_IS_INVALID =
      "Specify a valid class name for " + CliStrings.CREATE_REGION__VALUECONSTRAINT
          + ". \"{0}\" is not valid.";
  public static final String CREATE_REGION__MSG__SPECIFY_VALID_CLASSNAME_FOR_CACHELISTENER_0_IS_INVALID =
      "Specify a valid class name for " + CliStrings.CREATE_REGION__CACHELISTENER
          + ". \"{0}\" is not valid.";
  public static final String CREATE_REGION__MSG__SPECIFY_VALID_CLASSNAME_FOR_CACHEWRITER_0_IS_INVALID =
      "Specify a valid class name for " + CliStrings.CREATE_REGION__CACHEWRITER
          + ". \"{0}\" is not valid.";
  public static final String CREATE_REGION__MSG__SPECIFY_VALID_CLASSNAME_FOR_CACHELOADER_0_IS_INVALID =
      "Specify a valid class name for " + CliStrings.CREATE_REGION__CACHELOADER
          + ". \"{0}\" is not valid.";
  public static final String CREATE_REGION__MSG__NO_GATEWAYSENDERS_IN_THE_SYSTEM =
      "There are no GatewaySenders defined currently in the system.";
  public static final String CREATE_REGION__MSG__SPECIFY_VALID_GATEWAYSENDER_ID_UNKNOWN_0 =
      "Specify valid " + CliStrings.CREATE_REGION__GATEWAYSENDERID
          + ". Unknown Gateway Sender(s): \"{0}\".";
  public static final String CREATE_REGION__MSG__SPECIFY_POSITIVE_INT_FOR_CONCURRENCYLEVEL_0_IS_NOT_VALID =
      "Specify positive integer value for " + CliStrings.CREATE_REGION__CONCURRENCYLEVEL
          + ".  \"{0}\" is not valid.";
  public static final String CREATE_REGION__MSG__SPECIFY_VALID_DISKSTORE_UNKNOWN_DISKSTORE_0 =
      "Specify valid " + CliStrings.CREATE_REGION__DISKSTORE + ". Unknown Disk Store : \"{0}\".";
  public static final String CREATE_REGION__MSG__USE_ONE_OF_THESE_SHORTCUTS_0 =
      "Use one of these shortcuts: {0}";
  public static final String CREATE_REGION__MSG__SKIPPING_0_REGION_PATH_1_ALREADY_EXISTS =
      "Skipping \"{0}\". Region \"{1}\" already exists.";
  public static final String CREATE_REGION__MSG__REGION_PATH_0_ALREADY_EXISTS_ON_1 =
      "Region with path \"{0}\" already exists on \"{1}\"";
  public static final String CREATE_REGION__MSG__REGION_0_CREATED_ON_1 =
      "Region \"{0}\" created on \"{1}\"";
  public static final String CREATE_REGION__MSG__ONLY_ONE_OF_REGIONSHORTCUT_AND_USEATTRIBUESFROM_CAN_BE_SPECIFIED =
      "Only one of " + CREATE_REGION__REGIONSHORTCUT + " & " + CREATE_REGION__USEATTRIBUTESFROM
          + " can be specified.";
  public static final String CREATE_REGION__MSG__ONE_OF_REGIONSHORTCUT_AND_USEATTRIBUESFROM_IS_REQUIRED =
      "One of \"" + CREATE_REGION__REGIONSHORTCUT + "\" or \"" + CREATE_REGION__USEATTRIBUTESFROM
          + "\" is required.";
  public static final String CREATE_REGION__MSG__SPECIFY_VALID_REGION_PATH_FOR_0_REGIONPATH_1_NOT_FOUND =
      "Specify a valid region path for {0}. Region {1} not found.";
  public static final String CREATE_REGION__MSG__COULDNOT_FIND_CLASS_0_SPECIFIED_FOR_1 =
      "Could not find class \"{0}\" specified for \"{1}\".";
  public static final String CREATE_REGION__MSG__CLASS_SPECIFIED_FOR_0_SPECIFIED_FOR_1_IS_NOT_OF_EXPECTED_TYPE =
      "Class \"{0}\" specified for \"{1}\" is not of an expected type.";
  public static final String CREATE_REGION__MSG__COULDNOT_INSTANTIATE_CLASS_0_SPECIFIED_FOR_1 =
      "Could not instantiate class \"{0}\" specified for \"{1}\".";
  public static final String CREATE_REGION__MSG__COULDNOT_ACCESS_CLASS_0_SPECIFIED_FOR_1 =
      "Could not access class \"{0}\" specified for \"{1}\".";
  public static final String CREATE_REGION__MSG__EXPIRATION_ACTION_0_IS_NOT_VALID =
      "Expiration action \"{0}\" is not valid.";
  public static final String CREATE_REGION__MSG__ERROR_ON_MEMBER_0 = "Error on member: {0}. "; // leave
                                                                                               // space
                                                                                               // in
                                                                                               // the
                                                                                               // end
                                                                                               // for
                                                                                               // further
                                                                                               // message
  public static final String CREATE_REGION__MSG__COULD_NOT_RETRIEVE_REGION_ATTRS_FOR_PATH_0_REASON_1 =
      "Could not retrieve region attributes for given path \"{0}\". Reason: {1}";
  public static final String CREATE_REGION__MSG__COULD_NOT_RETRIEVE_REGION_ATTRS_FOR_PATH_0_VERIFY_REGION_EXISTS =
      "Could not retrieve region attributes for given path \"{0}\". Use \"" + CliStrings.LIST_REGION
          + "\" to verify region exists.";
  public static final String CREATE_REGION__MSG__USE_ATTRIBUTES_FORM_REGIONS_EXISTS_BUT_DIFFERENT_SCOPE_OR_DATAPOLICY_USE_DESCRIBE_REGION_FOR_0 =
      "The region mentioned for \"" + CliStrings.CREATE_REGION__USEATTRIBUTESFROM
          + "\" exists in this Geode Cluster but with different Scopes or Data Policies on different members. For details, use command \""
          + CliStrings.DESCRIBE_REGION + "\" for \"{0}\".";
  public static final String CREATE_REGION__MSG__USE_ATTRIBUTES_FROM_REGION_0_IS_NOT_WITH_PERSISTENCE =
      CREATE_REGION__USEATTRIBUTESFROM + " region \"{0}\" is not persistent.";
  public static final String CREATE_REGION__MSG__OPTION_0_CAN_BE_USED_ONLY_FOR_PARTITIONEDREGION =
      "Parameter(s) \"{0}\" can be used only for creating a Partitioned Region.";
  public static final String CREATE_REGION__MSG__0_IS_NOT_A_PARITIONEDREGION =
      "\"{0}\" is not a Partitioned Region.";
  public static final String CREATE_REGION__MSG__COLOCATEDWITH_REGION_0_IS_NOT_PARTITIONEDREGION =
      CREATE_REGION__COLOCATEDWITH + " \"{0}\" is not a Partitioned Region.";
  public static final String CREATE_REGION__MSG__COLOCATEDWITH_REGION_0_DOESNOT_EXIST =
      CREATE_REGION__COLOCATEDWITH + " \"{0}\" does not exists.";
  public static final String CREATE_REGION__MSG__REDUNDANT_COPIES_SHOULD_BE_ONE_OF_0123 =
      CREATE_REGION__REDUNDANTCOPIES + " \"{0}\" is not valid. It should be one of 0, 1, 2, 3.";
  public static final String CREATE_REGION__MSG__COULDNOT_LOAD_REGION_ATTRIBUTES_FOR_SHORTCUT_0 =
      "Could not load Region Attributes for a valid " + CREATE_REGION__REGIONSHORTCUT
          + "={0}. Please check logs for any errors.";
  public static final String CREATE_REGION__MSG__0_IS_A_PR_CANNOT_HAVE_SUBREGIONS =
      "\"{0}\" is a Partitioned Region and cannot have Subregions.";

  public static final String CREATE_REGION__COMPRESSOR = "compressor";
  public static final String CREATE_REGION__COMPRESSOR__HELP =
      "The fully-qualified class name of the Compressor to use when compressing region entry values.  The default is no compression.";
  public static final String CREATE_REGION__MSG__INVALID_COMPRESSOR =
      "{0} is an invalid Compressor."; // leave space in the end

  public static final String CREATE_REGION__OFF_HEAP = "off-heap";
  public static final String CREATE_REGION__OFF_HEAP__HELP =
      "Causes the values of the region to be stored in off-heap memory. The default is on heap.";

  public static final String CREATE_REGION__PARTITION_RESOLVER = "partition-resolver";
  public static final String CREATE_REGION__PARTITION_RESOLVER__HELP =
      "The fully-qualified class name of the region's partition resolver";
  public static final String CREATE_REGION__MSG__PARTITION_RESOLVER_ONLY_FOR_REGION_TYPE_PARTITION =
      "partition resolver property is only applicable to PARTITION region type";

  public static final String CREATE_REGION_PARTITION_RESOLVER__MSG__COULDNOT_FIND_CLASS_0_SPECIFIED_FOR_1 =
      "Could not find class \"{0}\" specified for \"{1}\".";

  public static final String CREATE_REGION__MSG__PARTITION_RESOLVER__CLASS_0_SPECIFIED_FOR_1_IS_NOT_OF_EXPECTED_TYPE =
      "Class \"{0}\" specified for \"{1}\" is not of an expected type.";

  public static final String CREATE_REGION__MSG__PARTITION_RESOLVER__COULDNOT_INSTANTIATE_CLASS_0_SPECIFIED_FOR_1 =
      "Could not instantiate class \"{0}\" specified for \"{1}\".";

  public static final String CREATE_REGION__MSG__PARTITION_RESOLVER__COULDNOT_ACCESS_CLASS_0_SPECIFIED_FOR_1 =
      "Could not access class \"{0}\" specified for \"{1}\".";

  public static final String CREATE_REGION__MSG__INVALID_PARTITION_RESOLVER =
      "{0} is an invalid Partition Resolver.";

  /* debug command */
  public static final String DEBUG = "debug";
  public static final String DEBUG__HELP = "Enable/Disable debugging output in GFSH.";
  public static final String DEBUG__STATE = "state";
  public static final String DEBUG__STATE__HELP =
      "ON or OFF to enable or disable debugging output.";
  public static final String DEBUG__MSG_DEBUG_STATE_IS = "Debug is ";
  public static final String DEBUG__MSG_0_INVALID_STATE_VALUE =
      "Invalid state value : {0}. It should be \"ON\" or \"OFF\" ";

  /* deploy command */
  public static final String DEPLOY = "deploy";
  public static final String DEPLOY__HELP =
      "Deploy JARs to a member or members.  Only one of either --jar or --dir may be specified.";
  public static final String DEPLOY__DIR = "dir";
  public static final String DEPLOY__DIR__HELP = "Directory from which to deploy the JARs.";
  public static final String DEPLOY__GROUP__HELP =
      "Group(s) to which the specified JARs will be deployed. If not specified, deploy will occur on all members.";
  public static final String DEPLOY__JAR__HELP = "Path of the JAR to deploy.";

  /* describe config command */
  public static final String DESCRIBE_CONFIG = "describe config";
  public static final String DESCRIBE_CONFIG__HELP =
      "Display configuration details of a member or members.";
  public static final String DESCRIBE_CONFIG__MEMBER__HELP =
      "Name/Id of the member whose configuration will be described.";
  public static final String DESCRIBE_CONFIG__HIDE__DEFAULTS = "hide-defaults";
  public static final String DESCRIBE_CONFIG__HIDE__DEFAULTS__HELP =
      "Whether to hide configuration information for properties with the default value.";
  public static final String DESCRIBE_CONFIG__MEMBER__NOT__FOUND = "Member \"{0}\" not found";
  public static final String DESCRIBE_CONFIG__HEADER__TEXT = "Configuration of member : \"{0}\"";

  /* 'describe connection' command */
  public static final String DESCRIBE_CONNECTION = "describe connection";
  public static final String DESCRIBE_CONNECTION__HELP =
      "Display information about the current connection.";

  /* 'describe disk-store' command */
  public static final String DESCRIBE_DISK_STORE = "describe disk-store";
  public static final String DESCRIBE_DISK_STORE__HELP =
      "Display information about a member's disk store.";
  public static final String DESCRIBE_DISK_STORE__MEMBER__HELP =
      "Name/Id of the member with the disk store to be described.";
  public static final String DESCRIBE_DISK_STORE__NAME = "name";
  public static final String DESCRIBE_DISK_STORE__NAME__HELP =
      "Name of the disk store to be described.";
  public static final String DESCRIBE_DISK_STORE__ERROR_MESSAGE =
      "An error occurred while collecting Disk Store information for member (%1$s) with disk store (%2$s) in the Geode cluster: %3$s";

  /* 'describe member' command */
  public static final String DESCRIBE_MEMBER = "describe member";
  public static final String DESCRIBE_MEMBER__HELP =
      "Display information about a member, including name, id, groups, regions, etc.";
  public static final String DESCRIBE_MEMBER__IDENTIFIER = "name";
  public static final String DESCRIBE_MEMBER__IDENTIFIER__HELP =
      "Name/Id of the member to be described.";
  public static final String DESCRIBE_MEMBER__MSG__NOT_FOUND = "Member \"{0}\" not found";
  public static final String DESCRIBE_MEMBER__MSG__INFO_FOR__0__COULD_NOT_BE_RETRIEVED =
      "Information for the member \"{0}\" could not be retrieved.";

  /* 'describe offline-disk-store' command */
  public static final String DESCRIBE_OFFLINE_DISK_STORE = "describe offline-disk-store";
  public static final String DESCRIBE_OFFLINE_DISK_STORE__HELP =
      "Display information about an offline disk store.";
  public static final String DESCRIBE_OFFLINE_DISK_STORE__DISKSTORENAME = "name";
  public static final String DESCRIBE_OFFLINE_DISK_STORE__DISKSTORENAME__HELP =
      "Name of the disk store to be described.";
  public static final String DESCRIBE_OFFLINE_DISK_STORE__REGIONNAME = "region";
  public static final String DESCRIBE_OFFLINE_DISK_STORE__REGIONNAME__HELP =
      "Name/Path of the region in the disk store to be described.";
  public static final String DESCRIBE_OFFLINE_DISK_STORE__DISKDIRS = "disk-dirs";
  public static final String DESCRIBE_OFFLINE_DISK_STORE__DISKDIRS__HELP =
      "Directories which contain the disk store files.";
  public static final String DESCRIBE_OFFLINE_DISK_STORE__PDX_TYPES = "pdx";
  public static final String DESCRIBE_OFFLINE_DISK_STORE__PDX_TYPES__HELP =
      "Display all the pdx types stored in the disk store";

  /* 'export offline-disk-store' command */
  public static final String EXPORT_OFFLINE_DISK_STORE = "export offline-disk-store";
  public static final String EXPORT_OFFLINE_DISK_STORE__HELP =
      "Export region data from an offline disk store into Geode snapshot files.";
  public static final String EXPORT_OFFLINE_DISK_STORE__DISKSTORENAME = "name";
  public static final String EXPORT_OFFLINE_DISK_STORE__DISKSTORENAME__HELP =
      "Name of the disk store to be exported.";
  public static final String EXPORT_OFFLINE_DISK_STORE__DIR = "dir";
  public static final String EXPORT_OFFLINE_DISK_STORE__DIR__HELP =
      "Directory to export snapshot files to.";
  public static final String EXPORT_OFFLINE_DISK_STORE__DISKDIRS = "disk-dirs";
  public static final String EXPORT_OFFLINE_DISK_STORE__DISKDIRS__HELP =
      "Directories which contain the disk store files.";
  public static final String EXPORT_OFFLINE_DISK_STORE__ERROR =
      "Error exporting disk store {0} is : {1}";
  public static final String EXPORT_OFFLINE_DISK_STORE__SUCCESS =
      "Exported all regions from disk store {0} to the directory {1}";

  /* 'describe region' command */
  public static final String DESCRIBE_REGION = "describe region";
  public static final String DESCRIBE_REGION__HELP =
      "Display the attributes and key information of a region.";
  public static final String DESCRIBE_REGION__NAME = "name";
  public static final String DESCRIBE_REGION__NAME__HELP =
      "Name/Path of the region to be described.";
  public static final String DESCRIBE_REGION__MSG__NOT_FOUND = "Region not found";
  public static final String DESCRIBE_REGION__MSG__ERROR = "Error";
  public static final String DESCRIBE_REGION__ATTRIBUTE__TYPE = "Type";
  public static final String DESCRIBE_REGION__MEMBER = "Member";
  public static final String DESCRIBE_REGION__ATTRIBUTE__NAME = "Name";
  public static final String DESCRIBE_REGION__ATTRIBUTE__VALUE = "Value";
  public static final String DESCRIBE_REGION__NONDEFAULT__COMMONATTRIBUTES__HEADER =
      "Non-Default Attributes Shared By {0}  ";
  public static final String DESCRIBE_REGION__NONDEFAULT__PERMEMBERATTRIBUTES__HEADER =
      "Non-Default Attributes Specific To The {0} ";
  public static final String DESCRIBE_REGION__HOSTING__MEMBER = "Hosting Members";
  public static final String DESCRIBE_REGION__ACCESSOR__MEMBER = "Accessor Members";
  public static final String DESCRIBE_REGION__ATTRIBUTE__TYPE__REGION = "Region";
  public static final String DESCRIBE_REGION__ATTRIBUTE__TYPE__PARTITION = "Partition";
  public static final String DESCRIBE_REGION__ATTRIBUTE__TYPE__EVICTION = "Eviction";

  /* 'destroy disk-store' command */
  public static final String DESTROY_DISK_STORE = "destroy disk-store";
  public static final String DESTROY_DISK_STORE__HELP =
      "Destroy a disk store, including deleting all files on disk used by the disk store. Data for closed regions previously using the disk store will be lost.";
  public static final String DESTROY_DISK_STORE__NAME = "name";
  public static final String DESTROY_DISK_STORE__NAME__HELP =
      "Name of the disk store that will be destroyed.";
  public static final String DESTROY_DISK_STORE__GROUP__HELP =
      "Group(s) of members on which the disk store will be destroyed. If no group is specified the disk store will be destroyed on all members.";
  public static final String DESTROY_DISK_STORE__ERROR_WHILE_DESTROYING_REASON_0 =
      "An error occurred while destroying the disk store: \"{0}\"";

  /* 'destroy function' command */
  public static final String DESTROY_FUNCTION = "destroy function";
  public static final String DESTROY_FUNCTION__HELP =
      "Destroy/Unregister a function. The default is for the function to be unregistered from all members.";
  public static final String DESTROY_FUNCTION__ID = "id";
  public static final String DESTROY_FUNCTION__ID__HELP = "ID of the function.";
  public static final String DESTROY_FUNCTION__ONGROUPS__HELP =
      "Groups of members from which this function will be unregistered.";
  public static final String DESTROY_FUNCTION__ONMEMBER__HELP =
      "Name/Id of the member from which this function will be unregistered.";
  public static final String DESTROY_FUNCTION__MSG__CANNOT_EXECUTE = "Cannot execute";
  public static final String DESTROY_FUNCTION__MSG__PROVIDE_OPTION =
      "Provide either --groups or --member";

  /* 'destroy index' command */
  public static final String DESTROY_INDEX = "destroy index";
  public static final String DESTROY_INDEX__HELP = "Destroy/Remove the specified index.";
  public static final String DESTROY_INDEX__NAME = "name";
  public static final String DESTROY_INDEX__NAME__HELP = "Name of the index to remove.";
  public static final String DESTROY_INDEX__MEMBER__HELP =
      "Name/Id of the member from which the index will be removed.";
  public static final String DESTROY_INDEX__REGION = "region";
  public static final String DESTROY_INDEX__REGION__HELP =
      "Name/Path of the region from which the index will be removed.";
  public static final String DESTROY_INDEX__GROUP__HELP =
      "Group of members from which the index will be removed.";
  public static final String DESTROY_INDEX__SUCCESS__MSG =
      "Index \"{0}\" successfully destroyed on the following members";
  public static final String DESTROY_INDEX__ON__REGION__SUCCESS__MSG =
      "Index \"{0}\" on region : \"{1}\" successfully destroyed on the following members";
  public static final String DESTROY_INDEX__ON__REGION__ONLY__SUCCESS__MSG =
      "Indexes on region : {0} successfully destroyed on the following members";
  public static final String DESTROY_INDEX__ON__MEMBERS__ONLY__SUCCESS__MSG =
      "Indexes successfully destroyed on the following members";
  public static final String DESTROY_INDEX__FAILURE__MSG =
      "Index \"{0}\" could not be destroyed for following reasons";
  public static final String DESTROY_INDEX__INDEX__NOT__FOUND = "Index named \"{0}\" not found";
  public static final String DESTROY_INDEX__REGION__NOT__FOUND = "Region \"{0}\" not found";
  public static final String DESTROY_INDEX__INVALID__NAME = "Invalid index name";
  public static final String DESTROY_INDEX__REASON_MESSAGE = "{0}.";
  public static final String DESTROY_INDEX__EXCEPTION__OCCURRED__ON =
      "Occurred on following members";
  public static final String DESTROY_INDEX__NUMBER__AND__MEMBER = "{0}. {1}";

  /* 'destroy region' command */
  public static final String DESTROY_REGION = "destroy region";
  public static final String DESTROY_REGION__HELP = "Destroy/Remove a region.";
  public static final String DESTROY_REGION__REGION = "name";
  public static final String DESTROY_REGION__REGION__HELP =
      "Name/Path of the region to be removed.";

  public static final String DESTROY_REGION__MSG__REGIONPATH_0_NOT_VALID =
      "Region path \"{0}\" is not valid.";
  public static final String DESTROY_REGION__MSG__COULDNOT_FIND_REGIONPATH_0_IN_GEODE =
      "Could not find a Region with Region path \"{0}\" in this Geode cluster. If region was recently created, please wait for at least {1} to allow the associated Management resources to be federated.";
  public static final String DESTROY_REGION__MSG__AND_ITS_SUBREGIONS = "and its subregions";
  public static final String DESTROY_REGION__MSG__REGION_0_1_DESTROYED =
      "\"{0}\" {1} destroyed successfully.";
  public static final String DESTROY_REGION__MSG__ERROR_OCCURRED_WHILE_DESTROYING_0_REASON_1 =
      "Error occurred while destroying region \"{0}\". Reason: {1}";
  public static final String DESTROY_REGION__MSG__UNKNOWN_RESULT_WHILE_DESTROYING_REGION_0_REASON_1 =
      "Unknown result while destroying region \"{0}\". Reason: {1}";
  public static final String DESTROY_REGION__MSG__COULDNOT_FIND_MEMBER_WITH_REGION_0 =
      "Could not find a Geode member which hosts a region with Region path \"{0}\"";
  public static final String DESTROY_REGION__MSG__SPECIFY_REGIONPATH_TO_DESTROY =
      "Please specify region path for the region to be destroyed.";
  public static final String DESTROY_REGION__MSG__ERROR_WHILE_DESTROYING_REGION_0_REASON_1 =
      "Error while destroying region {0}. Reason: {1}";

  /* disconnect command */
  public static final String DISCONNECT = "disconnect";
  public static final String DISCONNECT__HELP = "Close the current connection, if one is open.";
  public static final String DISCONNECT__MSG__DISCONNECTED = "Disconnected from : {0}";
  public static final String DISCONNECT__MSG__ERROR = "Error occurred while disconnecting: {0}";
  public static final String DISCONNECT__MSG__NOTCONNECTED = "Not connected!";

  /* echo command */
  public static final String ECHO = "echo";
  public static final String ECHO__HELP =
      "Echo the given text which may include system and user variables.";
  public static final String ECHO__STR = "string";
  public static final String ECHO__STR__HELP =
      "String to be echoed. For example, \"SYS_USER variable is set to ${SYS_USER}\".";
  public static final String ECHO__MSG__NO_GFSH_INSTANCE = "Could not get GFSH Instance";

  /* 'execute function' command */
  public static final String EXECUTE_FUNCTION = "execute function";
  public static final String EXECUTE_FUNCTION__HELP =
      "Execute the function with the specified ID. By default will execute on all members.";
  public static final String EXECUTE_FUNCTION__ID = "id";
  public static final String EXECUTE_FUNCTION__ID__HELP = "ID of the function to execute.";
  public static final String EXECUTE_FUNCTION__ONGROUPS__HELP =
      "Groups of members on which the function will be executed.";
  public static final String EXECUTE_FUNCTION__ONMEMBER__HELP =
      "Name/Id of the member on which the function will be executed.";
  public static final String EXECUTE_FUNCTION__ONREGION = "region";
  public static final String EXECUTE_FUNCTION__ONREGION__HELP =
      "Region on which the data dependent function will be executed.";
  public static final String EXECUTE_FUNCTION__ARGUMENTS = "arguments";
  public static final String EXECUTE_FUNCTION__ARGUMENTS__HELP =
      "Arguments to the function in comma separated String format.";
  public static final String EXECUTE_FUNCTION__RESULTCOLLECTOR = "result-collector";
  public static final String EXECUTE_FUNCTION__RESULTCOLLECTOR__HELP =
      "Fully qualified class name of the ResultCollector to instantiate for gathering results.";
  public static final String EXECUTE_FUNCTION__FILTER = "filter";
  public static final String EXECUTE_FUNCTION__FILTER__HELP =
      "Key list which causes the function to only be executed on members which have entries with these keys.";
  public static final String EXECUTE_FUNCTION__MSG__MISSING_FUNCTIONID = "Provide FunctionId";
  public static final String EXECUTE_FUNCTION__MSG__MISSING_OPTIONS =
      "Provide one of region/member/groups";
  public static final String EXECUTE_FUNCTION__MSG__OPTIONS =
      "Provide Only one of region/member/groups";
  public static final String EXECUTE_FUNCTION__MSG__NO_FUNCTION_FOR_FUNCTIONID =
      "For the functionId provided could not retrieve function. Function may not be registered";
  public static final String EXECUTE_FUNCTION__MSG__NO_FUNCTION_EXECUTION =
      "FunctionService could not create execution. Can not execute Function";
  public static final String EXECUTE_FUNCTION__MSG__NO_ASSOCIATED_MEMBER =
      "Could not find a member matching";
  public static final String EXECUTE_FUNCTION__MSG__HAS_NO_MEMBER = "No member to execute on";
  public static final String EXECUTE_FUNCTION__MSG__COULD_NOT_EXECUTE_FUNCTION_0_ON_MEMBER_1_ERROR_2 =
      "Could not execute function :{0} on member : {1}. Details are : {2}";
  public static final String EXECUTE_FUNCTION__MSG__DOES_NOT_HAVE_FUNCTION_0_REGISTERED =
      "Function : {0} is not registered on member.";
  public static final String EXECUTE_FUNCTION__MSG__ERROR_IN_EXECUTING_ON_MEMBER_1_DETAILS_2 =
      "While executing function : {0} on member : {1} error occurred : {2}";
  public static final String EXECUTE_FUNCTION__MSG__RESULT_COLLECTOR_0_NOT_FOUND_ERROR_1 =
      "ResultCollector : {0} not found. Error : {1}";
  public static final String EXECUTE_FUNCTION__MSG__MXBEAN_0_FOR_NOT_FOUND =
      "MXBean for : {0} not found. ";
  public static final String EXECUTE_FUNCTION__MSG__EXECUTING_0_ON_ENTIRE_DS =
      "Executing function : {0} on entire distributed system ";
  public static final String EXECUTE_FUNCTION__MSG__DS_HAS_NO_MEMBERS =
      "Distributed system has no members";
  public static final String EXECUTE_FUNCTION__MSG__ERROR_IN_EXECUTING_0_ON_REGION_1_DETAILS_2 =
      "While executing function : {0} on region : {1} error occurred : {2}";
  public static final String EXECUTE_FUNCTION__MSG__ERROR_IN_RETRIEVING_EXECUTOR =
      "Could not retrieve executor";
  public static final String EXECUTE_FUNCTION__MSG__GROUPS_0_HAS_NO_MEMBERS =
      "Groups : {0} has no members";
  public static final String EXECUTE_FUNCTION__MSG__NO_ASSOCIATED_MEMBER_REGION =
      "Could not find a member associated with region ";
  public static final String EXECUTE_FUNCTION__MSG__COULD_NOT_RETRIEVE_ARGUMENTS =
      "Could not retrieve arguments";
  public static final String EXECUTE_FUNCTION__MSG__ERROR_IN_EXECUTING_0_ON_MEMBER_1_ON_REGION_2_DETAILS_3 =
      "While executing function : {0} on member : {1} one region : {2} error occurred : {3}";
  public static final String EXECUTE_FUNCTION__MSG__MEMBER_SHOULD_NOT_HAVE_FILTER_FOR_EXECUTION =
      "Filters for executing on \"member\"/\"mebers of group\" is not supported.";

  /* exit command */
  public static final String EXIT = "exit";
  public static final String EXIT__HELP =
      "Exit GFSH and return control back to the calling process.";

  /* describe config command */
  public static final String EXPORT_CONFIG = "export config";
  public static final String EXPORT_CONFIG__HELP =
      "Export configuration properties for a member or members.";
  public static final String EXPORT_CONFIG__GROUP__HELP =
      "Group(s) of members whose configuration will be exported.";
  public static final String EXPORT_CONFIG__MEMBER__HELP =
      "Name/Id of the member(s) whose configuration will be exported.";
  public static final String EXPORT_CONFIG__DIR = "dir";
  public static final String EXPORT_CONFIG__DIR__HELP =
      "Directory to which the exported configuration files will be written.";
  public static final String EXPORT_CONFIG__MSG__EXCEPTION =
      "Exception while exporting config: {0}";
  public static final String EXPORT_CONFIG__MSG__MEMBER_EXCEPTION =
      "Exception while exporting config for {0}: {0}";
  public static final String EXPORT_CONFIG__MSG__NOT_A_DIRECTORY = "{0} is not a directory";
  public static final String EXPORT_CONFIG__MSG__NOT_WRITEABLE = "{0} is not writeable";
  public static final String EXPORT_CONFIG__MSG__CANNOT_CREATE_DIR =
      "Directory {0} could not be created";

  /* 'export data' command */
  public static final String EXPORT_DATA = "export data";
  public static final String EXPORT_DATA__HELP = "Export user data from a region to a file.";
  public static final String EXPORT_DATA__REGION = "region";
  public static final String EXPORT_DATA__REGION__HELP = "Region from which data will be exported.";
  public static final String EXPORT_DATA__FILE = "file";
  public static final String EXPORT_DATA__FILE__HELP =
      "File to which the exported data will be written. The file must have an extension of \".gfd\".";
  public static final String EXPORT_DATA__MEMBER__HELP =
      "Name/Id of a member which hosts the region. The data will be exported to the specified file on the host where the member is running.";
  public static final String EXPORT_DATA__MEMBER__NOT__FOUND = "Member {0} not found";
  public static final String EXPORT_DATA__REGION__NOT__FOUND = "Region {0} not found";
  public static final String EXPORT_DATA__SUCCESS__MESSAGE =
      "Data succesfully exported from region : {0} to file : {1} on host : {2}";

  /* export logs command */
  public static final String EXPORT_LOGS = "export logs";
  public static final String EXPORT_LOGS__HELP = "Export the log files for a member or members.";
  public static final String EXPORT_LOGS__DIR = "dir";
  public static final String EXPORT_LOGS__DIR__HELP =
      "Directory to which logs will be written.  This refers to a local directory when exporting logs using an http connection, but refers to the filesystem of the manager when connected via JMX. If not specified, logs are written to the location specified by the user.dir system property.";
  public static final String EXPORT_LOGS__MEMBER__HELP =
      "Name/Id of the member whose log files will be exported.";
  public static final String EXPORT_LOGS__GROUP__HELP =
      "Group of members whose log files will be exported.";
  public static final String EXPORT_LOGS__MSG__CANNOT_EXECUTE = "Cannot execute";
  public static final String EXPORT_LOGS__LOGLEVEL = LOG_LEVEL;
  public static final String EXPORT_LOGS__LOGLEVEL__HELP =
      "Minimum level of log entries to export.  " + LOG_LEVEL_VALUES + "  The default is ALL.";
  public static final String EXPORT_LOGS__UPTO_LOGLEVEL = "only-log-level";
  public static final String EXPORT_LOGS__UPTO_LOGLEVEL__HELP =
      "Whether to only include those entries that exactly match the --log-level specified.";
  public static final String EXPORT_LOGS__STARTTIME = "start-time";
  public static final String EXPORT_LOGS__STARTTIME__HELP =
      "Log entries that occurred after this time will be exported. The default is no limit. Format: yyyy/MM/dd/HH/mm/ss/SSS/z OR yyyy/MM/dd";
  public static final String EXPORT_LOGS__ENDTIME = "end-time";
  public static final String EXPORT_LOGS__ENDTIME__HELP =
      "Log entries that occurred before this time will be exported. The default is no limit. Format: yyyy/MM/dd/HH/mm/ss/SSS/z OR yyyy/MM/dd";
  public static final String EXPORT_LOGS__MERGELOG = "merge-log";
  public static final String EXPORT_LOGS__MERGELOG__HELP =
      "Whether to merge logs after exporting to the target directory. Deprecated: Since Geode1.2, no longer used.";
  public static final String EXPORT_LOGS__MSG__CANNOT_MERGE =
      "Could not merge the files in target directory";
  public static final String EXPORT_LOGS__MSG__SPECIFY_ONE_OF_OPTION =
      "Specify one of group or member ID";
  public static final String EXPORT_LOGS__MSG__FUNCTION_EXCEPTION = "Error in executing function";
  public static final String EXPORT_LOGS__MSG__FILE_DOES_NOT_EXIST = "Does not exist";
  public static final String EXPORT_LOGS__MSG__TARGET_DIR_CANNOT_BE_CREATED =
      "Target Directory {0} cannot be created";
  public static final String EXPORT_LOGS__MSG__SPECIFY_ENDTIME = "Specify End Time.";
  public static final String EXPORT_LOGS__MSG__SPECIFY_STARTTIME = "Specify Start Time.";
  public static final String EXPORT_LOGS__MSG__INVALID_TIMERANGE = "Invalid Time Range.";
  public static final String EXPORT_LOGS__MSG__INVALID_MEMBERID = "Member : {0} is not valid.";
  public static final String EXPORT_LOGS__MSG__NO_GROUPMEMBER_FOUND =
      "Groups specified have no members";
  public static final String EXPORT_LOGS__MSG__FAILED_TO_EXPORT_LOG_FILES_FOR_MEMBER_0 =
      "Could not export log files for member {0}";
  public static final String EXPORT_LOGS__LOGSONLY = "logs-only";
  public static final String EXPORT_LOGS__STATSONLY = "stats-only";
  public static final String EXPORT_LOGS__LOGSONLY__HELP = "Whether to only export logs";
  public static final String EXPORT_LOGS__STATSONLY__HELP = "Whether to only export statistics";
  public static final String EXPORT_LOGS__FILESIZELIMIT = "file-size-limit";
  public static final String EXPORT_LOGS__FILESIZELIMIT__HELP =
      "Limits total unzipped size of the exported files. Specify zero for no limit. Value is in megabytes by default or [k|m|g|t] may be specified.";
  public static final String EXPORT_LOGS__FILESIZELIMIT__SPECIFIED_DEFAULT = "0";
  public static final String EXPORT_LOGS__FILESIZELIMIT__UNSPECIFIED_DEFAULT = "100m";


  /* export stack-trace command */
  public static final String EXPORT_STACKTRACE = "export stack-traces";
  public static final String EXPORT_STACKTRACE__HELP =
      "Export the stack trace for a member or members.";
  public static final String EXPORT_STACKTRACE__MEMBER__HELP =
      "Name/Id of the member whose stack trace will be exported.";
  public static final String EXPORT_STACKTRACE__GROUP__HELP =
      "Group of members whose stack trace will be exported.";
  public static final String EXPORT_STACKTRACE_ALL_STACKS = "all-stacks";
  public static final String EXPORT_STACKTRACE_ALL_STACKS__HELP =
      "When set to true exports all the stackstraces.";
  public static final String EXPORT_STACKTRACE__FILE = "file";
  public static final String EXPORT_STACKTRACE__FILE__HELP =
      "Name of the file to which the stack traces will be written.";
  public static final String EXPORT_STACKTRACE__FAIL__IF__FILE__PRESENT = "abort-if-file-exists";
  public static final String EXPORT_STACKTRACE__FAIL__IF__FILE__PRESENT__HELP =
      "Abort the command if already exists at locator directory";
  public static final String EXPORT_STACKTRACE__MEMBER__NOT__FOUND = "Member not found";
  public static final String EXPORT_STACKTRACE__SUCCESS = "stack-trace(s) exported to file: {0}";
  public static final String EXPORT_STACKTRACE__ERROR = "Error occurred while showing stack-traces";
  public static final String EXPORT_STACKTRACE__ERROR__FILE__PRESENT =
      "Error occurred while exporting stack-traces, file {0} already present";
  public static final String EXPORT_STACKTRACE__HOST = "On host : ";
  public static final String EXPORT_STACKTRACE_WARN_USER =
      "If file {0} already present at locator directory it will be overwritten, do you want to continue?";
  public static final String EXPORT_STACKTRACE_MSG_ABORTING = "Aborting export stack-traces";

  /* 'gc' command */
  public static final String GC = "gc";
  public static final String GC__HELP =
      "Force GC (Garbage Collection) on a member or members. The default is for garbage collection to occur on all caching members.";
  public static final String GC__MEMBER__HELP =
      "Name/Id of the member on which garbage collection will be done.";
  public static final String GC__GROUP__HELP =
      "Group(s) of members on which garbage collection will be done.";
  public static final String GC__MSG__MEMBER_NOT_FOUND = "Member not found";
  public static final String GC__MSG__CANNOT_EXECUTE = "Cannot execute";
  public static final String GC__MSG__MEMBER_NAME = "Member ID/Name";
  public static final String GC__MSG__HEAP_SIZE_BEFORE_GC = "HeapSize (MB) Before GC";
  public static final String GC__MSG__HEAP_SIZE_AFTER_GC = "HeapSize(MB) After GC";
  public static final String GC__MSG__TOTAL_TIME_IN_GC = "Time Taken for GC in ms";


  /* get command */
  public static final String GET = "get";
  public static final String GET__HELP =
      "Display an entry in a region. If using a region whose key and value classes have been set, then specifying --key-class and --value-class is unnecessary.";
  public static final String GET__KEY = "key";
  public static final String GET__KEY__HELP =
      "String or JSON text from which to create the key.  Examples include: \"James\", \"100L\" and \"('id': 'l34s')\".";
  public static final String GET__KEYCLASS = "key-class";
  public static final String GET__KEYCLASS__HELP =
      "Fully qualified class name of the key's type. The default is the key constraint for the current region or String.";
  public static final String GET__LOAD = "load-on-cache-miss";
  public static final String GET__LOAD__HELP =
      "Explicitly enables or disables the use of any registered CacheLoaders on the specified Region when retrieving a value for the specified Key on Cache misses. (Default is true, or enabled)";
  public static final String GET__VALUEKLASS = "value-class";
  public static final String GET__VALUEKLASS__HELP =
      "Fully qualified class name of the value's type. The default is the value constraint for the current region or String.";
  public static final String GET__REGIONNAME = "region";
  public static final String GET__REGIONNAME__HELP = "Region from which to get the entry.";
  public static final String GET__MSG__REGIONNAME_EMPTY = "Region name is either empty or Null";
  public static final String GET__MSG__KEY_EMPTY = "Key is either empty or Null";
  public static final String GET__MSG__VALUE_EMPTY = "Value is either empty or Null";
  public static final String GET__MSG__REGION_NOT_FOUND_ON_ALL_MEMBERS =
      "Region <{0}> not found in any of the members";
  public static final String GET__MSG__REGION_NOT_FOUND = "Region <{0}> Not Found";
  public static final String GET__MSG__KEY_NOT_FOUND_REGION = "Key is not present in the region";

  /* help command */
  public static final String HELP = "help";
  public static final String HELP__HELP =
      "Display syntax and usage information for all commands or list all available commands if <command> isn't specified.";
  public static final String HELP__COMMAND = "command";
  public static final String HELP__COMMAND__HELP =
      "Name of the command for which help will be displayed.";
  public static final String PARAM_CONTEXT_HELP = "help:disable-string-converter";

  /* hint command */
  public static final String HINT = "hint";
  public static final String HINT__HELP =
      "Provide hints for a topic or list all available topics if \"topic\" isn't specified.";
  public static final String HINT__TOPICNAME = "topic";
  public static final String HINT__TOPICNAME__HELP =
      "Name of the topic for which hints will be displayed.";
  public static final String HINT__MSG__SHELL_NOT_INITIALIZED =
      "Shell is not initialized properly. Please restart the shell. Check gfsh-<timestamp>.log for errors.";
  public static final String HINT__MSG__UNKNOWN_TOPIC =
      "Unknown topic: {0}. Use " + HINT + "; to view the list of available topics.";
  public static final String HINT__MSG__TOPICS_AVAILABLE =
      "Hints are available for the following topics. Use \"" + HINT
          + " <topic-name>\" for a specific hint.";

  /* history command */
  public static final String HISTORY = "history";
  public static final String HISTORY__HELP = "Display or export previously executed GFSH commands.";
  public static final String HISTORY__FILE = "file";
  public static final String HISTORY__FILE__HELP = "File to which the history will be written.";
  public static final String HISTORY__MSG__FILE_NULL = "File should not be null";
  public static final String HISTORY__MSG__FILE_DOES_NOT_EXISTS = "File does not exist";
  public static final String HISTORY__MSG__FILE_SHOULD_NOT_BE_DIRECTORY =
      "File Should not be a directory";
  public static final String HISTORY__MSG__FILE_CANNOT_BE_WRITTEN =
      "Unable to write to the specified file";
  public static final String HISTORY__CLEAR = "clear";
  public static final String HISTORY__CLEAR__HELP =
      "Clears the history of GFSH commands. Takes value as true or false";
  public static final String HISTORY__MSG__DID_NOT_CLEAR_HISTORY =
      "Did not clear history of GFSH commands";
  public static final String HISTORY__MSG__CLEARED_HISTORY = "Successfully deleted history";


  /* 'import data' command */
  public static final String IMPORT_DATA = "import data";
  public static final String IMPORT_DATA__HELP = "Import user data from a file to a region.";
  public static final String IMPORT_DATA__REGION = "region";
  public static final String IMPORT_DATA__REGION__HELP = "Region into which data will be imported.";
  public static final String IMPORT_DATA__FILE = "file";
  public static final String IMPORT_DATA__FILE__HELP =
      "File from which the imported data will be read. The file must have an extension of \".gfd\".";
  public static final String IMPORT_DATA__MEMBER__HELP =
      "Name/Id of a member which hosts the region. The data will be imported from the specified file on the host where the member is running.";
  public static final String IMPORT_DATA__MEMBER__NOT__FOUND = "Member {0} not found.";
  public static final String IMPORT_DATA__REGION__NOT__FOUND = "Region {0} not found.";
  public static final String IMPORT_DATA__SUCCESS__MESSAGE =
      "Data imported from file : {0} on host : {1} to region : {2}";
  public static final String IMPORT_DATA__INVOKE_CALLBACKS = "invoke-callbacks";
  public static final String IMPORT_DATA__INVOKE_CALLBACKS__HELP =
      "Whether callbacks should be invoked";

  /* 'list async-event-queues' command */
  public static final String LIST_ASYNC_EVENT_QUEUES = "list async-event-queues";
  public static final String LIST_ASYNC_EVENT_QUEUES__HELP =
      "Display the Async Event Queues for all members.";
  public static final String LIST_ASYNC_EVENT_QUEUES__ERROR_WHILE_LISTING_REASON_0 =
      "An error occurred while collecting queue information: \"{0}\"";
  public static final String LIST_ASYNC_EVENT_QUEUES__NO_QUEUES_FOUND_MESSAGE =
      "No Async Event Queues Found";


  /* 'list client' command */
  public static final String LIST_CLIENTS = "list clients";
  public static final String LIST_CLIENT__HELP = "Display list of connected clients";
  public static final String LIST_CLIENT_COULD_NOT_RETRIEVE_CLIENT_LIST_0 =
      "Could not retrieve list of clients. Reason : {0}";
  public static final String LIST_CLIENT_COULD_NOT_RETRIEVE_SERVER_LIST =
      "No cache-servers were observed.";
  public static final String LIST_COULD_NOT_RETRIEVE_CLIENT_LIST =
      "No clients were retrieved for cache-servers.";
  public static final String LIST_CLIENT_COLUMN_SERVERS = "Server Name / ID";
  public static final String LIST_CLIENT_COLUMN_Clients = "Client Name / ID";

  /* 'describe client' command */
  public static final String DESCRIBE_CLIENT = "describe client";
  public static final String DESCRIBE_CLIENT__HELP = "Display details of specified client";
  public static final String DESCRIBE_CLIENT__ID = "clientID";
  public static final String DESCRIBE_CLIENT__ID__HELP =
      "ID of a client for which details are needed";
  public static final String DESCRIBE_CLIENT_COULD_NOT_RETRIEVE_SERVER_LIST =
      "No cache-servers were observed.";
  public static final String DESCRIBE_CLIENT__CLIENT__ID__NOT__FOUND__0 =
      "Specified Client ID {0} not present";
  public static final String DESCRIBE_CLIENT_COULD_NOT_RETRIEVE_CLIENT_0 =
      "Could not retrieve client. Reason : {0}";
  public static final String DESCRIBE_CLIENT_COULD_NOT_RETRIEVE_STATS_FOR_CLIENT_0 =
      "Could not retrieve stats for client : {0}";
  public static final String DESCRIBE_CLIENT_COULD_NOT_RETRIEVE_STATS_FOR_CLIENT_0_REASON_1 =
      "Could not retrieve stats for client : {0}. Reason : {1}";
  public static final String DESCRIBE_CLIENT_ERROR_FETCHING_STATS_0 =
      "Error occurred while fetching stats. Reason : {0}";
  public static final String DESCRIBE_CLIENT_NO_MEMBERS = "DS has no members";
  public static final String DESCRIBE_CLIENT_COLUMN_PRIMARY_SERVERS = "Primary Servers";
  public static final String DESCRIBE_CLIENT_COLUMN_SECONDARY_SERVERS = "Secondary Servers";
  public static final String DESCRIBE_CLIENT_COLUMN_CPU = "CPU";
  public static final String DESCRIBE_CLIENT_COLUMN_LISTNER_CALLS = "Number of Cache Listner Calls";
  public static final String DESCRIBE_CLIENT_COLUMN_GETS = "Number of Gets";
  public static final String DESCRIBE_CLIENT_COLUMN_MISSES = "Number of Misses";
  public static final String DESCRIBE_CLIENT_COLUMN_PUTS = "Number of Puts";
  public static final String DESCRIBE_CLIENT_COLUMN_THREADS = "Number of Threads";
  public static final String DESCRIBE_CLIENT_COLUMN_PROCESS_CPU_TIME =
      "Process CPU Time (nanoseconds)";
  public static final String DESCRIBE_CLIENT_COLUMN_QUEUE_SIZE = "Queue size";
  public static final String DESCRIBE_CLIENT_COLUMN_UP_TIME = "UP Time (seconds)";
  public static final String DESCRIBE_CLIENT_COLUMN_DURABLE = "Is Durable";
  public static final String DESCRIBE_CLIENT_MIN_CONN = "Minimum Connections";
  public static final String DESCRIBE_CLIENT_MAX_CONN = "Maximum Connections";
  public static final String DESCRIBE_CLIENT_REDUDANCY = "Redudancy";
  public static final String DESCRIBE_CLIENT_CQs = "Num of CQs";



  /* list deployed command */
  public static final String LIST_DEPLOYED = "list deployed";
  public static final String LIST_DEPLOYED__HELP =
      "Display a list of JARs that were deployed to members using the \"deploy\" command.";
  public static final String LIST_DEPLOYED__GROUP__HELP =
      "Group(s) of members for which deployed JARs will be displayed.  If not specified, JARs for all members will be displayed.";
  public static final String LIST_DEPLOYED__NO_JARS_FOUND_MESSAGE = "No JAR Files Found";

  /* list function command */
  public static final String LIST_FUNCTION = "list functions";
  public static final String LIST_FUNCTION__HELP =
      "Display a list of registered functions. The default is to display functions for all members.";
  public static final String LIST_FUNCTION__MATCHES = "matches";
  public static final String LIST_FUNCTION__MATCHES__HELP =
      "Pattern that the function ID must match in order to be included. Uses Java pattern matching rules, not UNIX. For example, to match any character any number of times use \".*\" instead of \"*\".";
  public static final String LIST_FUNCTION__GROUP__HELP =
      "Group(s) of members for which functions will be displayed.";
  public static final String LIST_FUNCTION__MEMBER__HELP =
      "Name/Id of the member(s) for which functions will be displayed.";
  public static final String LIST_FUNCTION__NO_FUNCTIONS_FOUND_ERROR_MESSAGE = "No Functions Found";

  public static final String LIST_GATEWAY = "list gateways";
  public static final String LIST_GATEWAY__HELP =
      "Display the Gateway Senders and Receivers for a member or members.";
  public static final String LIST_GATEWAY__GROUP__HELP =
      "Group(s) of members for which Gateway Senders and Receivers will be displayed.";
  public static final String LIST_GATEWAY__MEMBER__HELP =
      "Member(s) for which Gateway Senders and Receivers will be displayed.";
  /* list index */
  public static final String LIST_INDEX = "list indexes";
  public static final String LIST_INDEX__HELP =
      "Display the list of indexes created for all members.";
  public static final String LIST_INDEX__ERROR_MESSAGE =
      "An error occurred while collecting all Index information across the Geode cluster: %1$s";
  public static final String LIST_INDEX__INDEXES_NOT_FOUND_MESSAGE = "No Indexes Found";
  public static final String LIST_INDEX__STATS = "with-stats";
  public static final String LIST_INDEX__STATS__HELP =
      "Whether statistics should also be displayed.";

  /* list disk-store command */
  public static final String LIST_DISK_STORE = "list disk-stores";
  public static final String LIST_DISK_STORE__HELP = "Display disk stores for all members.";
  public static final String LIST_DISK_STORE__ERROR_MESSAGE =
      "An error occurred while collecting Disk Store information for all members across the Geode cluster: %1$s";
  public static final String LIST_DISK_STORE__DISK_STORES_NOT_FOUND_MESSAGE =
      "No Disk Stores Found";

  /* 'list member' command */
  public static final String LIST_MEMBER = "list members";
  public static final String LIST_MEMBER__HELP = "Display all or a subset of members.";
  public static final String LIST_MEMBER__GROUP__HELP =
      "Group name for which members will be displayed.";
  public static final String LIST_MEMBER__MSG__NO_MEMBER_FOUND = NO_MEMBERS_FOUND_MESSAGE;

  /* 'list region' command */
  public static final String LIST_REGION = "list regions";
  public static final String LIST_REGION__HELP = "Display regions of a member or members.";
  public static final String LIST_REGION__GROUP__HELP =
      "Group of members for which regions will be displayed.";
  public static final String LIST_REGION__MEMBER__HELP =
      "Name/Id of the member for which regions will be displayed.";
  public static final String LIST_REGION__MSG__NOT_FOUND = "No Regions Found";
  public static final String LIST_REGION__MSG__ERROR =
      "Error occurred while fetching list of regions.";

  /* load-balance gateway-sender */
  public static final String LOAD_BALANCE_GATEWAYSENDER = "load-balance gateway-sender";
  public static final String LOAD_BALANCE_GATEWAYSENDER__HELP =
      "Cause the Gateway Sender to close its current connections so that it reconnects to its remote receivers in a more balanced fashion.";
  public static final String LOAD_BALANCE_GATEWAYSENDER__ID = "id";
  public static final String LOAD_BALANCE_GATEWAYSENDER__ID__HELP = "ID of the Gateway Sender.";

  /* locate entry command */
  public static final String LOCATE_ENTRY = "locate entry";
  public static final String LOCATE_ENTRY__HELP =
      "Identifies the location, including host, member and region, of entries that have the specified key.";
  public static final String LOCATE_ENTRY__KEY = "key";
  public static final String LOCATE_ENTRY__KEY__HELP =
      "String or JSON text from which to create a key.  Examples include: \"James\", \"100L\" and \"('id': 'l34s')\".";
  public static final String LOCATE_ENTRY__KEYCLASS = "key-class";
  public static final String LOCATE_ENTRY__KEYCLASS__HELP =
      "Fully qualified class name of the key's type. The default is java.lang.String.";
  public static final String LOCATE_ENTRY__VALUEKLASS = "value-class";
  public static final String LOCATE_ENTRY__VALUEKLASS__HELP =
      "Fully qualified class name of the value's type. The default is java.lang.String.";
  public static final String LOCATE_ENTRY__REGIONNAME = "region";
  public static final String LOCATE_ENTRY__REGIONNAME__HELP = "Region in which to locate values.";
  public static final String LOCATE_ENTRY__RECURSIVE = "recursive";
  public static final String LOCATE_ENTRY__RECURSIVE__HELP =
      "Whether to traverse regions and subregions recursively.";
  public static final String LOCATE_ENTRY__MSG__REGIONNAME_EMPTY =
      "Region name is either empty or Null";
  public static final String LOCATE_ENTRY__MSG__KEY_EMPTY = "Key is either empty or Null";
  public static final String LOCATE_ENTRY__MSG__VALUE_EMPTY = "Value is either empty or Null";
  public static final String LOCATE_ENTRY__MSG__REGION_NOT_FOUND_ON_ALL_MEMBERS =
      "Region <{0}> not found in any of the members";
  public static final String LOCATE_ENTRY__MSG__REGION_NOT_FOUND = "Region <{0}> Not Found";
  public static final String LOCATE_ENTRY__MSG__KEY_NOT_FOUND_REGION =
      "Key is not present in the region";

  /* 'netstat' command */
  public static final String NETSTAT = "netstat";
  public static final String NETSTAT__HELP =
      "Report network information and statistics via the \"netstat\" operating system command.";
  public static final String NETSTAT__MEMBER__HELP =
      "Name/Id of the member(s) on which to run the netstat command.";
  public static final String NETSTAT__GROUP__HELP =
      "Group of members on which to run the netstat command.";
  public static final String NETSTAT__FILE = "file";
  public static final String NETSTAT__FILE__HELP =
      "Text file to which output from the netstat command will be written. A \".txt\" extention will be added if it's not already a part of the specified name.";
  public static final String NETSTAT__WITHLSOF = "with-lsof";
  public static final String NETSTAT__WITHLSOF__HELP =
      "Whether lsof (list open files) command output should also be displayed. Not applicable for \"Microsoft Windows(TM)\" hosts.";
  public static final String NETSTAT__MSG__FOR_HOST_1_OS_2_MEMBER_0 =
      "Host: {1}{3}OS: {2}{3}Member(s):{3} {0}"; // {3} for line separator
  public static final String NETSTAT__MSG__ERROR_OCCURRED_WHILE_EXECUTING_NETSTAT_ON_0 =
      "Error occurred while executing " + CliStrings.NETSTAT + " on {0}";
  public static final String NETSTAT__MSG__SAVED_OUTPUT_IN_0 =
      "Saved " + CliStrings.NETSTAT + " output in the file {0}.";
  public static final String NETSTAT__MSG__COULD_NOT_FIND_MEMBERS_0 =
      "Could not find member(s) with Id(s) or name(s): {0}.";
  public static final String NETSTAT__MSG__ONLY_ONE_OF_MEMBER_OR_GROUP_SHOULD_BE_SPECIFIED =
      "Only one of --group or --member should be specified.";
  public static final String NETSTAT__MSG__NOT_AVAILABLE_FOR_WINDOWS = "Not available for Windows.";
  public static final String NETSTAT__MSG__COULD_NOT_EXECUTE_0_REASON_1 =
      "Could not execute \"{0}\". Reason: {1}";
  public static final String NETSTAT__MSG__LSOF_NOT_IN_PATH = "lsof command not in current path";

  /* pause gateway-sender */
  public static final String PAUSE_GATEWAYSENDER = "pause gateway-sender";
  public static final String PAUSE_GATEWAYSENDER__ID = "id";
<<<<<<< HEAD
  public static final String PAUSE_GATEWAYSENDER__MEMBER = "member";
  public static final String PAUSE_GATEWAYSENDER__GROUP = "group";
=======
>>>>>>> dd90c71d
  public static final String PAUSE_GATEWAYSENDER__HELP =
      "Pause the Gateway Sender on a member or members.";
  public static final String PAUSE_GATEWAYSENDER__ID__HELP = "ID of the Gateway Sender.";
  public static final String PAUSE_GATEWAYSENDER__GROUP__HELP =
      "Group(s) of members on which to pause the Gateway Sender.";
  public static final String PAUSE_GATEWAYSENDER__MEMBER__HELP =
      "Name/Id of the member on which to pause the Gateway Sender.";

  /* put command */
  public static final String PUT = "put";
  public static final String PUT__HELP =
      "Add/Update an entry in a region. If using a region whose key and value classes have been set, then specifying --key-class and --value-class is unnecessary.";
  public static final String PUT__KEY = "key";
  public static final String PUT__KEY__HELP =
      "String or JSON text from which to create the key.  Examples include: \"James\", \"100L\" and \"('id': 'l34s')\".";
  public static final String PUT__VALUE = "value";
  public static final String PUT__VALUE__HELP =
      "String or JSON text from which to create the value.  Examples include: \"manager\", \"100L\" and \"('value': 'widget')\".";
  public static final String PUT__PUTIFABSENT = "skip-if-exists";
  public static final String PUT__PUTIFABSENT__HELP =
      "Skip the put operation when an entry with the same key already exists. The default is to overwrite the entry (false).";
  public static final String PUT__KEYCLASS = "key-class";
  public static final String PUT__KEYCLASS__HELP =
      "Fully qualified class name of the key's type. The default is java.lang.String.";
  public static final String PUT__VALUEKLASS = "value-class";
  public static final String PUT__VALUEKLASS__HELP =
      "Fully qualified class name of the value's type. The default is java.lang.String.";
  public static final String PUT__REGIONNAME = "region";
  public static final String PUT__REGIONNAME__HELP = "Region into which the entry will be put.";
  public static final String PUT__MSG__REGIONNAME_EMPTY = "Region name is either empty or Null";
  public static final String PUT__MSG__KEY_EMPTY = "Key is either empty or Null";
  public static final String PUT__MSG__VALUE_EMPTY = "Value is either empty or Null";
  public static final String PUT__MSG__REGION_NOT_FOUND_ON_ALL_MEMBERS =
      "Region <{0}> not found in any of the members";
  public static final String PUT__MSG__REGION_NOT_FOUND = "Region <{0}> Not Found";
  public static final String PUT__MSG__KEY_NOT_FOUND_REGION = "Key is not present in the region";

  public static final String QUERY = "query";
  public static final String QUERY__HELP =
      "Run the specified OQL query as a single quoted string and display the results in one or more pages."
          + " Limit will default to the value stored in the \"" + Gfsh.ENV_APP_FETCH_SIZE
          + "\" variable." + " Page size will default to the value stored in the \""
          + Gfsh.ENV_APP_COLLECTION_LIMIT + "\" variable.";
  public static final String QUERY__QUERY = "query";
  public static final String QUERY__STEPNAME = "step-name";
  public static final String QUERY__STEPNAME__DEFAULTVALUE = "ALL";
  public static final String QUERY__INTERACTIVE = "interactive";
  public static final String QUERY__QUERY__HELP = "The OQL string.";
  public static final String QUERY__INTERACTIVE__HELP =
      "Whether or not this query is interactive. If false then all results will be displayed at once.";
  public static final String QUERY__MSG__QUERY_EMPTY = "Query is either empty or Null";
  public static final String QUERY__MSG__INVALID_QUERY = "Query is invalid due for error : <{0}>";
  public static final String QUERY__MSG__REGIONS_NOT_FOUND =
      "Cannot find regions <{0}> in any of the members";
  public static final String QUERY__MSG__NOT_SUPPORTED_ON_MEMBERS = CliStrings.QUERY
      + " command should be used only from shell. Use QueryService API for running query inside Geode VMs";

  /* 'rebalance' command */
  public static final String REBALANCE = "rebalance";
  public static final String REBALANCE__HELP =
      "Rebalance partitioned regions. The default is for all partitioned regions to be rebalanced.";
  public static final String REBALANCE__INCLUDEREGION = "include-region";
  public static final String REBALANCE__INCLUDEREGION__HELP =
      "Partitioned regions to be included when rebalancing. Includes take precedence over excludes.";
  public static final String REBALANCE__EXCLUDEREGION = "exclude-region";
  public static final String REBALANCE__EXCLUDEREGION__HELP =
      "Partitioned regions to be excluded when rebalancing.";
  public static final String REBALANCE__TIMEOUT = "time-out";
  public static final String REBALANCE__TIMEOUT__HELP =
      "Time to wait (in seconds) before GFSH returns to a prompt while rebalancing continues in the background. The default is to wait for rebalancing to complete.";
  public static final String REBALANCE__SIMULATE = "simulate";
  public static final String REBALANCE__SIMULATE__HELP =
      "Whether to only simulate rebalancing. The --time-out parameter is not available when simulating.";
  public static final String REBALANCE__MSG__SIMULATED = "Simulated Successfully";
  public static final String REBALANCE__MSG__TIMEOUT =
      "Time out. Rebalance operation will continue on servers";
  public static final String REBALANCE__MSG__REBALANCED = "Rebalanced Successfully";
  public static final String REBALANCE__MSG__CANCELLED = "Rebalance Cancelled";
  public static final String REBALANCE__MSG__WAIT_INTERRUPTED =
      "Rebalance wait interrupted Cancelled";
  public static final String REBALANCE__MSG__NO_ASSOCIATED_DISTRIBUTED_MEMBER =
      "For the region {0}, no member was found";
  public static final String REBALANCE__MSG__NO_EXECUTION = "Could not execute for member:{0}";
  public static final String REBALANCE__MSG__TOTALBUCKETCREATEBYTES =
      "Total bytes in all redundant bucket copies created during this rebalance";
  public static final String REBALANCE__MSG__TOTALBUCKETCREATETIM =
      "Total time (in milliseconds) spent creating redundant bucket copies during this rebalance";
  public static final String REBALANCE__MSG__TOTALBUCKETCREATESCOMPLETED =
      "Total number of redundant copies created during this rebalance";
  public static final String REBALANCE__MSG__TOTALBUCKETTRANSFERBYTES =
      "Total bytes in buckets moved during this rebalance";
  public static final String REBALANCE__MSG__TOTALBUCKETTRANSFERTIME =
      "Total time (in milliseconds) spent moving buckets during this rebalance";
  public static final String REBALANCE__MSG__TOTALBUCKETTRANSFERSCOMPLETED =
      "Total number of buckets moved during this rebalance";
  public static final String REBALANCE__MSG__TOTALPRIMARYTRANSFERTIME =
      "Total time (in milliseconds) spent switching the primary state of buckets during this rebalance";
  public static final String REBALANCE__MSG__TOTALPRIMARYTRANSFERSCOMPLETED =
      "Total primaries transferred during this rebalance";
  public static final String REBALANCE__MSG__TOTALTIME =
      "Total time (in milliseconds) for this rebalance";
  public static final String REBALANCE__MSG__NO_REBALANCING_REGIONS_ON_DS =
      "Distributed system has no regions that can be rebalanced";
  public static final String REBALANCE__MSG__EXCEPTION_IN_REBALANCE_FOR_MEMBER_0_Exception =
      "Excpetion occurred while rebalancing on member : {0} . Exception is ";
  public static final String REBALANCE__MSG__EXCEPTION_IN_REBALANCE_FOR_MEMBER_0_Exception_1 =
      "Excpetion occurred while rebalancing on member : {0} . Exception is : {1}";
  public static final String REBALANCE__MSG__ERROR_IN_RETRIEVING_MBEAN =
      "Could not retrieve MBean for region : {0}";
  public static final String REBALANCE__MSG__NO_EXECUTION_FOR_REGION_0_ON_MEMBERS_1 =
      "Could not execute rebalance for region: {0} on members : {1} ";
  public static final String REBALANCE__MSG__NO_EXECUTION_FOR_REGION_0 =
      "Could not execute rebalance for region: {0}";
  public static final String REBALANCE__MSG__MEMBERS_MIGHT_BE_DEPARTED =
      " Reason : Members may be departed";
  public static final String REBALANCE__MSG__REASON = " Reason : ";
  public static final String REBALANCE__MSG__REBALANCE_WILL_CONTINUE =
      "Rebalance will continue in background";
  public static final String REBALANCE__MSG__REGION_NOT_ASSOCIATED_WITH_MORE_THAN_ONE_MEMBER =
      "No regions associated with more than 1 members";
  public static final String REBALANCE__MSG__EXCEPTION_OCCRED_WHILE_REBALANCING_0 =
      "Exception occurred while rebelancing. Reason : {0}";

  /* remove command */
  public static final String REMOVE = "remove";
  public static final String REMOVE__HELP =
      "Remove an entry from a region. If using a region whose key class has been set, then specifying --key-class is unnecessary.";
  public static final String REMOVE__KEY = "key";
  public static final String REMOVE__KEY__HELP =
      "String or JSON text from which to create the key.  Examples include: \"James\", \"100L\" and \"('id': 'l34s')\".";
  public static final String REMOVE__KEYCLASS = "key-class";
  public static final String REMOVE__KEYCLASS__HELP =
      "Fully qualified class name of the key's type. The default is the key constraint for the current region or String.";
  public static final String REMOVE__REGION = "region";
  public static final String REMOVE__REGION__HELP = "Region from which to remove the entry.";
  public static final String REMOVE__ALL = "all";
  public static final String REMOVE__ALL__HELP =
      "Clears the region by removing all entries. Partitioned region does not support remove-all";
  public static final String REMOVE__MSG__REGIONNAME_EMPTY = "Region name is either empty or Null";
  public static final String REMOVE__MSG__KEY_EMPTY = "Key is Null";
  public static final String REMOVE__MSG__VALUE_EMPTY = "Value is either empty or Null";
  public static final String REMOVE__MSG__REGION_NOT_FOUND_ON_ALL_MEMBERS =
      "Region <{0}> not found in any of the members";
  public static final String REMOVE__MSG__REGION_NOT_FOUND = "Region <{0}> Not Found";
  public static final String REMOVE__MSG__KEY_NOT_FOUND_REGION = "Key is not present in the region";
  public static final String REMOVE__MSG__CLEARED_ALL_CLEARS = "Cleared all keys in the region";
  public static final String REMOVE__MSG__CLEAREALL_NOT_SUPPORTED_FOR_PARTITIONREGION =
      "Option --" + REMOVE__ALL + " is not supported on partitioned region";

  /* resume gateway-sender */
  public static final String RESUME_GATEWAYSENDER = "resume gateway-sender";
  public static final String RESUME_GATEWAYSENDER__ID = "id";
<<<<<<< HEAD
  public static final String RESUME_GATEWAYSENDER__MEMBER = "member";
  public static final String RESUME_GATEWAYSENDER__GROUP = "group";
=======
>>>>>>> dd90c71d
  public static final String RESUME_GATEWAYSENDER__HELP =
      "Resume the Gateway Sender on a member or members.";
  public static final String RESUME_GATEWAYSENDER__ID__HELP = "ID of the Gateway Sender.";
  public static final String RESUME_GATEWAYSENDER__GROUP__HELP =
      "Group(s) of members on which to resume the Gateway Sender.";
  public static final String RESUME_GATEWAYSENDER__MEMBER__HELP =
      "Name/Id of the member on which to resume the Gateway Sender.";

  /* 'revoke missing-disk-store' command */
  public static final String REVOKE_MISSING_DISK_STORE = "revoke missing-disk-store";
  public static final String REVOKE_MISSING_DISK_STORE__HELP =
      "Instructs the member(s) of a distributed system to stop waiting for a disk store to be available. Only revoke a disk store if its files are lost as it will no longer be recoverable once revoking is initiated. Use the \"show missing-disk-store\" command to get descriptions of missing disk stores.";
  public static final String REVOKE_MISSING_DISK_STORE__ID = "id";
  public static final String REVOKE_MISSING_DISK_STORE__ID__HELP =
      "ID of the missing disk store to be revoked.";

  /* 'run' command */
  public static final String RUN = "run";
  public static final String RUN__HELP =
      "Execute a set of GFSH commands. Commands that normally prompt for additional input will instead use default values.";
  public static final String RUN__FILE = "file";
  public static final String RUN__FILE__HELP = "File containing the GFSH commands to execute.";
  public static final String RUN__QUIET = "quiet";
  public static final String RUN__QUIET__HELP = "Whether to show command output.";
  public static final String RUN__CONTINUEONERROR = "continue-on-error";
  public static final String RUN__CONTINUEONERROR__HELP =
      "Whether command execution should continue if an error is received.";

  public static final String RUN__MSG_FILE_NOT_FOUND = "Could not find specified script file: ";

  /* 'set variable' command */
  public static final String SET_VARIABLE = "set variable";
  public static final String SET_VARIABLE__HELP =
      "Set GFSH variables that can be used by commands. "
          + "For example: if variable \"CACHE_SERVERS_GROUP\" is set then to use it with \""
          + CliStrings.LIST_MEMBER + "\", use \"" + CliStrings.LIST_MEMBER + " --"
          + CliStrings.GROUP + "=${CACHE_SERVERS_GROUP}\". "
          + "The \"echo\" command can be used to know the value of a variable.";
  public static final String SET_VARIABLE__VAR = "name";
  public static final String SET_VARIABLE__VAR__HELP =
      "Name for the variable. Name must only be composed of letters, numbers and the \"_\" character and may not start with a number.";
  public static final String SET_VARIABLE__VALUE = "value";
  public static final String SET_VARIABLE__VALUE__HELP = "Value that the variable will be set to.";

  public static final String USEFUL_VARIABLES = "[A] System Variables\n"
      + "1. SYS_USER          User name (read only)\n"
      + "2. SYS_USER_HOME     User's home directory (read only)\n"
      + "3. SYS_HOST_NAME     Host where GFSH is running (read only)\n"
      + "4. SYS_CLASSPATH     CLASSPATH of the GFSH JVM (read only)\n"
      + "5. SYS_JAVA_VERSION  Java version used by GFSH (read only)\n"
      + "6. SYS_OS            OS name for the host where GFSH is running (read only)\n"
      + "7. SYS_PWD           Current working directory (read only)\n\n"
      + "[B] Application Variables\n"
      + "1. APP_CONTEXT_PATH                Current context path (read only)\n"
      + "2. APP_FETCH_SIZE                  Fetch size used when querying. Valid values are: 1-100\n"
      + "3. APP_LAST_EXIT_STATUS            Numeric value for last command exit status. One of: 0 (success), 1 (error), 2 (crash) (read only)\n"
      + "4. APP_COLLECTION_LIMIT            Number of items in the embedded collection of a result to be iterated. Valid values are: 1-100.\n"
      + "5. APP_QUERY_RESULTS_DISPLAY_MODE  How command results should be shown. Valid values are: table and catalog.\n"
      + "6. APP_QUIET_EXECUTION.            Whether commands should be excuted in quiet mode. Valid values are: true and false.\n";

  /* 'sh' command */
  public static final String SH = "sh";
  public static final String SH__HELP =
      "Allows execution of operating system (OS) commands. Use '&' to return to gfsh prompt immediately. NOTE: Commands which pass output to another shell command are not currently supported.";
  public static final String SH__COMMAND = "command";
  public static final String SH__COMMAND__HELP = "The command to execute.";
  public static final String SH__USE_CONSOLE = "use-console";
  public static final String SH__USE_CONSOLE__HELP =
      "Useful on Unix systems for applications which need handle of console. Adds \"</dev/tty >/dev/tty\" to the user specified command.";

  /* show dead-lock command */
  public static final String SHOW_DEADLOCK = "show dead-locks";
  public static final String SHOW_DEADLOCK__HELP =
      "Display any deadlocks in the Geode distributed system.";
  public static final String SHOW_DEADLOCK__DEPENDENCIES__FILE = "file";
  public static final String SHOW_DEADLOCK__DEPENDENCIES__FILE__HELP =
      "Name of the file to which dependencies between members will be written.";
  public static final String SHOW_DEADLOCK__NO__DEADLOCK = "No deadlock was detected.";
  public static final String SHOW_DEADLOCK__DEADLOCK__DETECTED = "Deadlock detected.";
  public static final String SHOW_DEADLOCK__DEEPEST_FOUND =
      "No deadlock was detected.  Here is the deepest call chain that could be found";
  public static final String SHOW_DEADLOCK__DEPENDENCIES__REVIEW =
      "Please view the dependencies between the members in file : {0}";
  public static final String SHOW_DEADLOCK__ERROR = "Error";

  /* Show Log command */
  public static final String SHOW_LOG = "show log";
  public static final String SHOW_LOG_HELP = "Display the log for a member.";
  public static final String SHOW_LOG_MEMBER_HELP =
      "Name/Id of the member whose log file will be displayed.";
  public static final String SHOW_LOG_LINE_NUM = "lines";
  public static final String SHOW_LOG_LINE_NUM_HELP =
      "Number of lines from the log file to display. The maximum is 100.";
  public static final String SHOW_LOG_NO_LOG = "There is no log for this member";
  public static final String SHOW_LOG_MSG_MEMBER_NOT_FOUND = "Member not found";
  public static final String SHOW_LOG_MSG_INVALID_NUMBER = "Invalid number";
  public static final String SHOW_LOG_ERROR = "Error";

  /* show metrics */
  public static final String SHOW_METRICS = "show metrics";
  public static final String SHOW_METRICS__HELP =
      "Display or export metrics for the entire distributed system, a member or a region.";
  public static final String SHOW_METRICS__REGION = "region";
  public static final String SHOW_METRICS__REGION__HELP =
      "Name/Path of the region whose metrics will be displayed/exported.";
  public static final String SHOW_METRICS__MEMBER__HELP =
      "Name/Id of the member whose metrics will be displayed/exported.";
  public static final String SHOW_METRICS__CATEGORY = "categories";
  public static final String SHOW_METRICS__CATEGORY__HELP =
      "Categories available based upon the parameters specified are:\n"
          + "- no parameters specified: cluster, cache, diskstore, query\n"
          + "- region specified: cluster, region, partition, diskstore, callback, eviction\n"
          + "- member specified: member, jvm, region, serialization, communication, function, transaction, diskstore, lock, eviction, distribution, offheap\n"
          + "- member and region specified: region, partition, diskstore, callback, eviction";
  public static final String SHOW_METRICS__FILE = "file";
  public static final String SHOW_METRICS__FILE__HELP =
      "Name of the file to which metrics will be written.";
  public static final String SHOW_METRICS__ERROR = "Unable to retrieve metrics : {0} ";
  public static final String SHOW_METRICS__TYPE__HEADER = "Category";
  public static final String SHOW_METRICS__METRIC__HEADER = "Metric";
  public static final String SHOW_METRICS__VALUE__HEADER = "Value";
  public static final String SHOW_METRICS__CACHESERVER__PORT = "port";
  public static final String SHOW_METRICS__CACHESERVER__PORT__HELP =
      "Port number of the Cache Server whose metrics are to be displayed/exported. This can only be used along with the --member parameter.";
  public static final String SHOW_METRICS__CANNOT__USE__CACHESERVERPORT =
      "If the --port parameter is specified, then the --member parameter must also be specified.";
  public static final String SHOW_METRICS__CACHE__SERVER__NOT__FOUND =
      "Metrics for the Cache Server with port : {0} and member : {1} not found.\n Please check the port number and the member name/id";

  /* 'show missing-disk-store' command */
  public static final String SHOW_MISSING_DISK_STORE = "show missing-disk-stores";
  public static final String SHOW_MISSING_DISK_STORE__HELP =
      "Display a summary of the disk stores that are currently missing from a distributed system.";
  public static final String SHOW_MISSING_DISK_STORE__ERROR_MESSAGE =
      "An error occurred while showing missing disk stores and missing colocated regions: %1$s";

  /* 'shutdown' command */
  public static final String SHUTDOWN = "shutdown";
  public static final String SHUTDOWN__HELP = "Stop all members.";
  public static final String SHUTDOWN__TIMEOUT = "time-out";
  public static final String SHUTDOWN__TIMEOUT__HELP =
      "Time to wait (in seconds) for a graceful shutdown. Should be at least 10 sec";
  public static final String INCLUDE_LOCATORS = "include-locators";
  public static final String INCLUDE_LOCATORS_HELP =
      "To shutdown locators specify this option as true. Default is false";
  public static final String SHUTDOWN__MSG__CANNOT_EXECUTE = "Cannot execute";
  public static final String SHUTDOWN__MSG__ERROR =
      "Exception occurred while shutdown. Reason : {0}";
  public static final String SHUTDOWN__MSG__MANAGER_NOT_FOUND = "Could not locate Manager.";
  public static final String SHUTDOWN__MSG__WARN_USER =
      "As a lot of data in memory will be lost, including possibly events in queues, do you really want to shutdown the entire distributed system?";
  public static final String SHUTDOWN__MSG__ABORTING_SHUTDOWN =
      "Aborting shutdown of the entire distributed system";
  public static final String SHUTDOWN__MSG__SHUTDOWN_ENTIRE_DS =
      "Shutting down entire distributed system";
  public static final String SHUTDOWN__MSG__IMPROPER_TIMEOUT =
      "time-out should not be less than 10 sec.";
  public static final String SHUTDOWN__MSG__CAN_NOT_SHUTDOWN_WITHIN_TIMEOUT =
      "Could not shutdown within timeout. Shutdown will continue in background";
  public static final String SHUTDOWN__MSG__NO_DATA_NODE_FOUND =
      "No data node found for stopping. Please specify --shutdown-locators option if you want locators to be stopped";

  public static final String SHUTDOWN_TIMEDOUT =
      "Shutdown command timedout. Please manually check node status";

  /* change log level */
  public static final String CHANGE_LOGLEVEL = "change loglevel";
  public static final String CHANGE_LOGLEVEL__HELP =
      "This command changes log-level run time on specified servers.";
  public static final String CHANGE_LOGLEVEL__GROUPS__HELP =
      "Groups of members to change the log-level";
  public static final String CHANGE_LOGLEVEL__MEMBER__HELP =
      "Name/Id of the member to change the log-level";
  public static final String CHANGE_LOGLEVEL__LOGLEVEL = "loglevel";
  public static final String CHANGE_LOGLEVEL__LOGLEVEL__HELP = "Log level to change to";
  public static final String CHANGE_LOGLEVEL__MSG__SPECIFY_GRP_OR_MEMBER =
      "Specify one of group or member";
  public static final String CHANGE_LOGLEVEL__MSG__INVALID_LOG_LEVEL =
      "Specified log-level is invalid";
  public static final String CHANGE_LOGLEVEL__MSG__SPECIFY_LOG_LEVEL = "Specify valid log-level";
  public static final String CHANGE_LOGLEVEL__MSG__CANNOT_EXECUTE =
      "Cannot execute change log-level.";
  public static final String CHANGE_LOGLEVEL__COLUMN_MEMBER = "Member";
  public static final String CHANGE_LOGLEVEL__COLUMN_STATUS = "Changed log-level";
  public static final String CHANGE_LOGLEVEL__MSG_NO_MEMBERS =
      "No members were observed for changing log-level.";

  /* 'sleep' command */
  public static final String SLEEP = "sleep";
  public static final String SLEEP__HELP =
      "Delay for a specified amount of time in seconds - floating point values are allowed.";
  public static final String SLEEP__TIME = "time";
  public static final String SLEEP__TIME__HELP = "Number of Seconds to sleep for.";

  /* create gateway-receiver */
  public static final String CREATE_GATEWAYRECEIVER = "create gateway-receiver";
  public static final String CREATE_GATEWAYRECEIVER__HELP =
      "Create the Gateway Receiver on a member or members.";
  public static final String CREATE_GATEWAYRECEIVER__GROUP__HELP =
      "Group(s) of members on which to create the Gateway Receiver.";
  public static final String CREATE_GATEWAYRECEIVER__MEMBER__HELP =
      "Name/Id of the member on which to create the Gateway Receiver.";
  public static final String CREATE_GATEWAYRECEIVER__STARTPORT = "start-port";
  public static final String CREATE_GATEWAYRECEIVER__STARTPORT__HELP =
      "Starting value of the port range from which the GatewayReceiver's port will be chosen.";
  public static final String CREATE_GATEWAYRECEIVER__ENDPORT = "end-port";
  public static final String CREATE_GATEWAYRECEIVER__ENDPORT__HELP =
      "End value of the port range from which the GatewayReceiver's port will be chosen.";
  public static final String CREATE_GATEWAYRECEIVER__BINDADDRESS = "bind-address";
  public static final String CREATE_GATEWAYRECEIVER__BINDADDRESS__HELP =
      "The IP address or host name that the receiver's socket will listen on for client connections.";
  public static final String CREATE_GATEWAYRECEIVER__MAXTIMEBETWEENPINGS =
      "maximum-time-between-pings";
  public static final String CREATE_GATEWAYRECEIVER__MAXTIMEBETWEENPINGS__HELP =
      "The maximum amount of time between client pings.";
  public static final String CREATE_GATEWAYRECEIVER__SOCKETBUFFERSIZE = SOCKET_BUFFER_SIZE;
  public static final String CREATE_GATEWAYRECEIVER__SOCKETBUFFERSIZE__HELP =
      "The buffer size in bytes of the socket connection for this GatewayReceiver.";
  public static final String CREATE_GATEWAYRECEIVER__GATEWAYTRANSPORTFILTER =
      "gateway-transport-filter";
  public static final String CREATE_GATEWAYRECEIVER__GATEWAYTRANSPORTFILTER__HELP =
      "The fully qualified class names of GatewayTransportFilters (separated by comma) to be added to the GatewayReceiver. e.g. gateway-transport-filter=com.user.filters.MyFilter1,com.user.filters.MyFilters2";
  public static final String CREATE_GATEWAYRECEIVER__MSG__GATEWAYRECEIVER_CREATED_ON_0_ONPORT_1 =
      "GatewayReceiver created on member \"{0}\" and will listen on the port \"{1}\"";
  public static final String CREATE_GATEWAYRECEIVER__MANUALSTART = "manual-start";
  public static final String CREATE_GATEWAYRECEIVER__MANUALSTART__HELP =
      "Whether manual start is to be enabled or the receiver will start automatically after creation.";


  /* start gateway-receiver */
  public static final String START_GATEWAYRECEIVER = "start gateway-receiver";
  public static final String START_GATEWAYRECEIVER__HELP =
      "Start the Gateway Receiver on a member or members.";
  public static final String START_GATEWAYRECEIVER__GROUP__HELP =
      "Group(s) of members on which to start the Gateway Receiver.";
  public static final String START_GATEWAYRECEIVER__MEMBER__HELP =
      "Name/Id of the member on which to start the Gateway Receiver.";

  /* create gateway-sender */
  public static final String CREATE_GATEWAYSENDER = "create gateway-sender";
  public static final String CREATE_GATEWAYSENDER__HELP =
      "Create the Gateway Sender on a member or members.";
  public static final String CREATE_GATEWAYSENDER__GROUP__HELP =
      "Group(s) of members on which to create the Gateway Sender.";
  public static final String CREATE_GATEWAYSENDER__MEMBER__HELP =
      "Name/Id of the member on which to create the Gateway Sender.";
  public static final String CREATE_GATEWAYSENDER__ID = "id";
  public static final String CREATE_GATEWAYSENDER__ID__HELP = "Id of the GatewaySender.";
  public static final String CREATE_GATEWAYSENDER__REMOTEDISTRIBUTEDSYSTEMID =
      "remote-distributed-system-id";
  public static final String CREATE_GATEWAYSENDER__REMOTEDISTRIBUTEDSYSTEMID__HELP =
      "Id of the remote distributed system to which the sender will send events.";
  public static final String CREATE_GATEWAYSENDER__PARALLEL = "parallel";
  public static final String CREATE_GATEWAYSENDER__PARALLEL__HELP =
      "Whether this is Parallel GatewaySender.";
  public static final String CREATE_GATEWAYSENDER__MANUALSTART = "manual-start";
  public static final String CREATE_GATEWAYSENDER__MANUALSTART__HELP =
      "Whether manual start is to be enabled or the sender will start automatically after creation.";
  public static final String CREATE_GATEWAYSENDER__SOCKETBUFFERSIZE = SOCKET_BUFFER_SIZE;
  public static final String CREATE_GATEWAYSENDER__SOCKETBUFFERSIZE__HELP =
      "The buffer size of the socket connection between this GatewaySender and its receiving GatewayReceiver.";
  public static final String CREATE_GATEWAYSENDER__SOCKETREADTIMEOUT = "socket-read-timeout";
  public static final String CREATE_GATEWAYSENDER__SOCKETREADTIMEOUT__HELP =
      "The amount of time in milliseconds that a socket read between a sending GatewaySender and its receiving GatewayReceiver will block.";
  public static final String CREATE_GATEWAYSENDER__ENABLEBATCHCONFLATION =
      "enable-batch-conflation";
  public static final String CREATE_GATEWAYSENDER__ENABLEBATCHCONFLATION__HELP =
      "Whether batch conflation is to be enabled for a GatewaySender.";
  public static final String CREATE_GATEWAYSENDER__BATCHSIZE = "batch-size";
  public static final String CREATE_GATEWAYSENDER__BATCHSIZE__HELP =
      "The batch size for the GatewaySender.";
  public static final String CREATE_GATEWAYSENDER__BATCHTIMEINTERVAL = "batch-time-interval";
  public static final String CREATE_GATEWAYSENDER__BATCHTIMEINTERVAL__HELP =
      "The batch time interval for the GatewaySender.";
  public static final String CREATE_GATEWAYSENDER__ENABLEPERSISTENCE = "enable-persistence";
  public static final String CREATE_GATEWAYSENDER__ENABLEPERSISTENCE__HELP =
      "Whether persistence is to be enabled for the GatewaySender.";
  public static final String CREATE_GATEWAYSENDER__DISKSTORENAME = "disk-store-name";
  public static final String CREATE_GATEWAYSENDER__DISKSTORENAME__HELP =
      "The disk store name to be configured for overflow or persistence.";
  public static final String CREATE_GATEWAYSENDER__DISKSYNCHRONOUS = "disk-synchronous";
  public static final String CREATE_GATEWAYSENDER__DISKSYNCHRONOUS__HELP =
      "Whether writes to the disk in case of persistence are synchronous.";
  public static final String CREATE_GATEWAYSENDER__MAXQUEUEMEMORY = "maximum-queue-memory";
  public static final String CREATE_GATEWAYSENDER__MAXQUEUEMEMORY__HELP =
      "The maximum amount of memory (in MB) for a GatewaySender's queue.";
  public static final String CREATE_GATEWAYSENDER__ALERTTHRESHOLD = "alert-threshold";
  public static final String CREATE_GATEWAYSENDER__ALERTTHRESHOLD__HELP =
      "The alert threshold for entries in a GatewaySender's queue.";
  public static final String CREATE_GATEWAYSENDER__DISPATCHERTHREADS = "dispatcher-threads";
  public static final String CREATE_GATEWAYSENDER__DISPATCHERTHREADS__HELP =
      "The number of dispatcher threads working for this GatewaySender. When dispatcher threads is set to > 1, appropriate order policy is required to be set.";
  public static final String CREATE_GATEWAYSENDER__ORDERPOLICY = "order-policy";
  public static final String CREATE_GATEWAYSENDER__ORDERPOLICY__HELP =
      "The order policy followed while dispatching the events to remote distributed system. Order policy is set only when dispatcher threads are > 1. Possible values are 'THREAD', 'KEY', 'PARTITION'.";
  public static final String CREATE_GATEWAYSENDER__GATEWAYEVENTFILTER = "gateway-event-filter";
  public static final String CREATE_GATEWAYSENDER__GATEWAYEVENTFILTER__HELP =
      "The list of fully qualified class names of GatewayEventFilters (separated by comma) to be associated with the GatewaySender. This serves as a callback for users to filter out events before dispatching to remote distributed system. e.g gateway-event-filter=com.user.filters.MyFilter1,com.user.filters.MyFilters2";
  public static final String CREATE_GATEWAYSENDER__GATEWAYTRANSPORTFILTER =
      "gateway-transport-filter";
  public static final String CREATE_GATEWAYSENDER__GATEWAYTRANSPORTFILTER__HELP =
      "The fully qualified class name of GatewayTransportFilter to be added to the GatewaySender. ";
  public static final String CREATE_GATEWAYSENDER__MSG__GATEWAYSENDER_0_CREATED_ON_1 =
      "GatewaySender \"{0}\" created on \"{1}\"";
  public static final String CREATE_GATEWAYSENDER__MSG__COULDNOT_INSTANTIATE_CLASS_0_SPECIFIED_FOR_1 =
      "Could not instantiate class \"{0}\" specified for \"{1}\".";
  public static final String CREATE_GATEWAYSENDER__MSG__COULDNOT_ACCESS_CLASS_0_SPECIFIED_FOR_1 =
      "Could not access class \"{0}\" specified for \"{1}\".";

  /* stop gateway-reciver */
  public static final String START_GATEWAYSENDER = "start gateway-sender";
  public static final String START_GATEWAYSENDER__HELP =
      "Start the Gateway Sender on a member or members.";
  public static final String START_GATEWAYSENDER__ID = "id";
  public static final String START_GATEWAYSENDER__ID__HELP = "ID of the Gateway Sender.";
  public static final String START_GATEWAYSENDER__GROUP__HELP =
      "Group(s) of members on which to start the Gateway Sender.";
  public static final String START_GATEWAYSENDER__MEMBER__HELP =
      "Name/Id of the member on which to start the Gateway Sender.";


  /* destroy gateway-sender */
  public static final String DESTROY_GATEWAYSENDER = "destroy gateway-sender";
  public static final String DESTROY_GATEWAYSENDER__HELP =
      "Destroy the Gateway Sender on a member or members.";
  public static final String DESTROY_GATEWAYSENDER__GROUP__HELP =
      "Group(s) of members on which to destroy the Gateway Sender.";
  public static final String DESTROY_GATEWAYSENDER__MEMBER__HELP =
      "Name/Id of the member on which to destroy the Gateway Sender.";
  public static final String DESTROY_GATEWAYSENDER__ID = "id";
  public static final String DESTROY_GATEWAYSENDER__ID__HELP = "Id of the GatewaySender.";
  public static final String DESTROY_GATEWAYSENDER__MSG__GATEWAYSENDER_0_DESTROYED_ON_1 =
      "GatewaySender \"{0}\" destroyed on \"{1}\"";



  /* start gfmon command */
  public static final String START_PULSE = "start pulse";
  public static final String START_PULSE__ERROR =
      "An error occurred while launching Geode Pulse - %1$s";
  public static final String START_PULSE__HELP =
      "Open a new window in the default Web browser with the URL for the Pulse application.";
  public static final String START_PULSE__RUN = "Launched Geode Pulse";
  public static final String START_PULSE__URL = "url";
  public static final String START_PULSE__URL__HELP = "URL of the Pulse Web application.";
  public static final String START_PULSE__URL__NOTFOUND = "Could not find the URL for Geode Pulse.";

  /* 'start jsonsole' command */
  public static final String START_JCONSOLE = "start jconsole";
  public static final String START_JCONSOLE__HELP =
      "Start the JDK's JConsole tool in a separate process. JConsole will be launched, but connecting to Geode must be done manually.";
  public static final String START_JCONSOLE__CATCH_ALL_ERROR_MESSAGE =
      "An error occurred while launching JConsole = %1$s";
  public static final String START_JCONSOLE__CONNECT_BY_MEMBER_NAME_ID_ERROR_MESSAGE =
      "Connecting by the Geode member's name or ID is not currently supported.\nPlease specify the member as '<hostname|IP>[PORT].";
  public static final String START_JCONSOLE__INTERVAL = "interval";
  public static final String START_JCONSOLE__INTERVAL__HELP =
      "Update internal (in seconds). This parameter is passed as -interval to JConsole.";
  public static final String START_JCONSOLE__IO_EXCEPTION_MESSAGE =
      "An IO error occurred while launching JConsole.\nPlease ensure that JAVA_HOME is set to the JDK installation or the JDK bin directory is in the system PATH.";
  public static final String START_JCONSOLE__J = "J";
  public static final String START_JCONSOLE__J__HELP =
      "Arguments passed to the JVM on which JConsole will run.";
  public static final String START_JCONSOLE__NOT_FOUND_ERROR_MESSAGE =
      "JConsole could not be found.\nPlease ensure that JAVA_HOME is set to the JDK installation or the JDK bin directory is in the system PATH.";
  public static final String START_JCONSOLE__NOTILE = "notile";
  public static final String START_JCONSOLE__NOTILE__HELP =
      "Whether to initially tile windows for two or more connections. This parameter is passed as -notile to JConsole.";
  public static final String START_JCONSOLE__PLUGINPATH = "pluginpath";
  public static final String START_JCONSOLE__PLUGINPATH__HELP =
      "Directories or JAR files which are searched for JConsole plugins. The path should contain a provider-configuration file named:\n"
          + "    META-INF/services/com.sun.tools.jconsole.JConsolePlugin\n"
          + "containing one line for each plugin specifying the fully qualified class name of the class implementing the com.sun.tools.jconsole.JConsolePlugin class.";
  public static final String START_JCONSOLE__RUN = "Launched JConsole";
  public static final String START_JCONSOLE__VERSION = "version";
  public static final String START_JCONSOLE__VERSION__HELP =
      "Display the JConsole version information. This parameter is passed as -version to JConsole.";

  /* 'start jvisualvm command' */
  public static final String START_JVISUALVM = "start jvisualvm";
  public static final String START_JVISUALVM__HELP =
      "Start the JDK's Java VisualVM (jvisualvm) tool in a separate process. Java VisualVM will be launched, but connecting to Geode must be done manually.";
  public static final String START_JVISUALVM__ERROR_MESSAGE =
      "An error occurred while launching Java VisualVM - %1$s";
  public static final String START_JVISUALVM__EXPECTED_JDK_VERSION_ERROR_MESSAGE =
      "Java VisualVM was not bundled with the JDK until version 1.6.\nDownload and install Java VisualVM to the JDK bin directory separately.";
  public static final String START_JVISUALVM__J = "J";
  public static final String START_JVISUALVM__J__HELP =
      "Arguments passed to the JVM on which Java VisualVM will run.";
  public static final String START_JVISUALVM__NOT_FOUND_ERROR_MESSAGE =
      "Java VisualVM could not be found on this system.\nPlease ensure that \"jvisualvm\" is installed in the JDK bin directory and the JDK bin directory is in the system PATH.";
  public static final String START_JVISUALVM__RUN = "Launched JVisualVM";

  /* 'start locator' command */
  public static final String START_LOCATOR = "start locator";
  public static final String START_LOCATOR__HELP = "Start a Locator.";
  public static final String START_LOCATOR__BIND_ADDRESS = "bind-address";
  public static final String START_LOCATOR__BIND_ADDRESS__HELP =
      "IP address on which the Locator will be bound.  By default, the Locator is bound to all local addresses.";
  public static final String START_LOCATOR__CLASSPATH = "classpath";
  public static final String START_LOCATOR__CLASSPATH__HELP =
      "Location of user application classes required by the Locator. The user classpath is prepended to the Locator's classpath.";
  public static final String START_LOCATOR__DIR = "dir";
  public static final String START_LOCATOR__DIR__HELP =
      "Directory in which the Locator will be started and ran. The default is ./<locator-member-name>";
  public static final String START_LOCATOR__FORCE = "force";
  public static final String START_LOCATOR__FORCE__HELP =
      "Whether to allow the PID file from a previous Locator run to be overwritten.";
  public static final String START_LOCATOR__GROUP__HELP = "Group(s) the Locator will be a part of.";
  public static final String START_LOCATOR__HOSTNAME_FOR_CLIENTS = "hostname-for-clients";

  public static final String START_LOCATOR__JMX_MANAGER_HOSTNAME_FOR_CLIENTS__HELP =
      "Hostname provided to clients by the locator for the location of a JMX Manager.";
  public static final String START_LOCATOR__HOSTNAME_FOR_CLIENTS__HELP =
      "Hostname or IP address that will be sent to clients so they can connect to this Locator. The default is the bind-address of the Locator.";
  public static final String START_LOCATOR__INCLUDE_SYSTEM_CLASSPATH = "include-system-classpath";
  public static final String START_LOCATOR__INCLUDE_SYSTEM_CLASSPATH__HELP =
      "Includes the System CLASSPATH on the Locator's CLASSPATH. The System CLASSPATH is not included by default.";
  public static final String START_LOCATOR__LOCATORS = LOCATORS;
  public static final String START_LOCATOR__LOCATORS__HELP =
      "Sets the list of Locators used by this Locator to join the appropriate Geode cluster.";
  public static final String START_LOCATOR__LOG_LEVEL = LOG_LEVEL;
  public static final String START_LOCATOR__LOG_LEVEL__HELP =
      "Sets the level of output logged to the Locator log file.  " + LOG_LEVEL_VALUES;
  public static final String START_LOCATOR__MCAST_ADDRESS = MCAST_ADDRESS;
  public static final String START_LOCATOR__MCAST_ADDRESS__HELP =
      "The IP address or hostname used to bind the UPD socket for multi-cast networking so the Locator can communicate with other members in the Geode cluster using a common multicast address and port.  If mcast-port is zero, then mcast-address is ignored.";
  public static final String START_LOCATOR__MCAST_PORT = MCAST_PORT;
  public static final String START_LOCATOR__MCAST_PORT__HELP =
      "Sets the port used for multi-cast networking so the Locator can communicate with other members of the Geode cluster.  A zero value disables mcast.";
  public static final String START_LOCATOR__MEMBER_NAME = "name";
  public static final String START_LOCATOR__MEMBER_NAME__HELP =
      "The member name to give this Locator in the Geode cluster.";
  public static final String START_LOCATOR__PORT = "port";
  public static final String START_LOCATOR__PORT__HELP = "Port the Locator will listen on.";
  public static final String START_LOCATOR__PROPERTIES = "properties-file";
  public static final String START_LOCATOR__PROPERTIES__HELP =
      "The gemfire.properties file for configuring the Locator's distributed system. The file's path can be absolute or relative to the gfsh working directory (--dir=)."; // TODO:GEODE-1466:
                                                                                                                                                                           // update
                                                                                                                                                                           // golden
                                                                                                                                                                           // file
                                                                                                                                                                           // to
                                                                                                                                                                           // geode.properties
  public static final String START_LOCATOR__SECURITY_PROPERTIES = "security-properties-file";
  public static final String START_LOCATOR__SECURITY_PROPERTIES__HELP =
      "The gfsecurity.properties file for configuring the Locator's security configuration in the distributed system. The file's path can be absolute or relative to gfsh directory (--dir=).";
  public static final String START_LOCATOR__INITIALHEAP = "initial-heap";
  public static final String START_LOCATOR__INITIALHEAP__HELP =
      "Initial size of the heap in the same format as the JVM -Xms parameter.";
  public static final String START_LOCATOR__J = "J";
  public static final String START_LOCATOR__J__HELP =
      "Argument passed to the JVM on which the Locator will run. For example, --J=-Dfoo.bar=true will set the property \"foo.bar\" to \"true\".";
  public static final String START_LOCATOR__MAXHEAP = "max-heap";
  public static final String START_LOCATOR__MAXHEAP__HELP =
      "Maximum size of the heap in the same format as the JVM -Xmx parameter.";
  public static final String START_LOCATOR__GENERAL_ERROR_MESSAGE =
      "An error occurred while attempting to start a Locator in %1$s on %2$s: %3$s";
  public static final String START_LOCATOR__PROCESS_TERMINATED_ABNORMALLY_ERROR_MESSAGE =
      "The Locator process terminated unexpectedly with exit status %1$d. Please refer to the log file in %2$s for full details.%n%n%3$s";
  public static final String START_LOCATOR__RUN_MESSAGE = "Starting a Geode Locator in %1$s...";
  public static final String START_LOCATOR__CONNECT = "connect";
  public static final String START_LOCATOR__CONNECT__HELP =
      "When connect is set to false , Gfsh does not automatically connect to the locator which is started using this command.";
  public static final String START_LOCATOR__USE__0__TO__CONNECT =
      "Please use \"{0}\" to connect Gfsh to the locator.";
  public static final String START_LOCATOR__ENABLE__SHARED__CONFIGURATION =
      ENABLE_CLUSTER_CONFIGURATION;
  public static final String START_LOCATOR__ENABLE__SHARED__CONFIGURATION__HELP =
      "When " + START_LOCATOR__ENABLE__SHARED__CONFIGURATION
          + " is set to true, locator hosts and serves cluster configuration.";
  public static final String START_LOCATOR__LOAD__SHARED_CONFIGURATION__FROM__FILESYSTEM =
      "load-cluster-configuration-from-dir";
  public static final String START_LOCATOR__LOAD__SHARED_CONFIGURATION__FROM__FILESYSTEM__HELP =
      "When \" " + START_LOCATOR__LOAD__SHARED_CONFIGURATION__FROM__FILESYSTEM
          + " \" is set to true, the locator loads the cluster configuration from the \""
          + ClusterConfigurationService.CLUSTER_CONFIG_ARTIFACTS_DIR_NAME + "\" directory.";
  public static final String START_LOCATOR__CLUSTER__CONFIG__DIR = "cluster-config-dir";
  public static final String START_LOCATOR__CLUSTER__CONFIG__DIR__HELP =
      "Directory used by the cluster configuration service to store the cluster configuration on the filesystem";
  public static final String START_LOCATOR__HTTP_SERVICE_PORT = "http-service-port";
  public static final String START_LOCATOR__HTTP_SERVICE_PORT__HELP =
      "Port on which HTTP Service will listen on";
  public static final String START_LOCATOR__HTTP_SERVICE_BIND_ADDRESS = "http-service-bind-address";
  public static final String START_LOCATOR__HTTP_SERVICE_BIND_ADDRESS__HELP =
      "The IP address on which the HTTP Service will be bound.  By default, the Server is bound to all local addresses.";

  /* 'start manager' command */
  public static final String START_MANAGER = "start manager";
  public static final String START_MANAGER__HELP =
      "Start a Manager. Parameters --peer and --server will be removed for simplicity and Locator is always available for both.";
  public static final String START_MANAGER__MEMBERNAME = "name";
  public static final String START_MANAGER__MEMBERNAME__HELP =
      "Member name for this Manager service.";
  public static final String START_MANAGER__DIR = "dir";
  public static final String START_MANAGER__DIR__HELP =
      "Directory in which the Manager will be run. The default is the current directory.";
  public static final String START_MANAGER__CLASSPATH = "classpath";
  public static final String START_MANAGER__CLASSPATH__HELP =
      "Location of user classes required by the Manager. This path is appended to the current classpath.";
  public static final String START_MANAGER__PORT = "port";
  public static final String START_MANAGER__PORT__HELP =
      "Port the Manager will listen on for JMX-RMI client connections.";
  public static final String START_MANAGER__BIND_ADDRESS = "bind-address";
  public static final String START_MANAGER__BIND_ADDRESS__HELP =
      "IP address the Manager listen on for JMX-RMI client connections. The default is to bind to all local addresses.";
  public static final String START_MANAGER__GROUP__HELP =
      "Group(s) this Manager will be a part of.";
  public static final String START_MANAGER__MAXHEAP = "max-heap";
  public static final String START_MANAGER__MAXHEAP__HELP =
      "Maximum size of the heap in the same format as the JVM -Xmx parameter.";
  public static final String START_MANAGER__INITIALHEAP = "initial-heap";
  public static final String START_MANAGER__INITIALHEAP__HELP =
      "Initial size of the heap in the same format as the JVM -Xms parameter.";
  public static final String START_MANAGER__GEODEPROPS = "G";
  public static final String START_MANAGER__GEODEPROPS__HELP =
      "Geode property passed as a <name>=<value> pair.";
  public static final String START_MANAGER__J = "J";
  public static final String START_MANAGER__J__HELP =
      "Argument passed to the JVM on which the Locator will run. For example, --J=-Dfoo.bar=true will set the property \"foo.bar\" to \"true\".";

  /* 'start server' command */
  public static final String START_SERVER = "start server";
  public static final String START_SERVER__HELP = "Start a Geode Cache Server.";
  public static final String START_SERVER__ASSIGN_BUCKETS = "assign-buckets";
  public static final String START_SERVER__ASSIGN_BUCKETS__HELP =
      "Whether to assign buckets to the partitioned regions of the cache on server start.";
  public static final String START_SERVER__BIND_ADDRESS = "bind-address";
  public static final String START_SERVER__BIND_ADDRESS__HELP =
      "The IP address on which the Server will be bound.  By default, the Server is bound to all local addresses.";
  public static final String START_SERVER__CACHE_XML_FILE = CACHE_XML_FILE;
  public static final String START_SERVER__CACHE_XML_FILE__HELP =
      "Specifies the name of the XML file or resource to initialize the cache with when it is created.";
  public static final String START_SERVER__CLASSPATH = "classpath";
  public static final String START_SERVER__CLASSPATH__HELP =
      "Location of user application classes required by the Server. The user classpath is prepended to the Server's classpath.";
  public static final String START_SERVER__DIR = "dir";
  public static final String START_SERVER__DIR__HELP =
      "Directory in which the Cache Server will be started and ran. The default is ./<server-member-name>";
  public static final String START_SERVER__DISABLE_DEFAULT_SERVER = "disable-default-server";
  public static final String START_SERVER__DISABLE_DEFAULT_SERVER__HELP =
      "Whether the Cache Server will be started by default.";
  public static final String START_SERVER__DISABLE_EXIT_WHEN_OUT_OF_MEMORY =
      "disable-exit-when-out-of-memory";
  public static final String START_SERVER__DISABLE_EXIT_WHEN_OUT_OF_MEMORY_HELP =
      "Prevents the JVM from exiting when an OutOfMemoryError occurs.";
  public static final String START_SERVER__ENABLE_TIME_STATISTICS = ENABLE_TIME_STATISTICS;
  public static final String START_SERVER__ENABLE_TIME_STATISTICS__HELP =
      "Causes additional time-based statistics to be gathered for Geode operations.";
  public static final String START_SERVER__FORCE = "force";
  public static final String START_SERVER__FORCE__HELP =
      "Whether to allow the PID file from a previous Cache Server run to be overwritten.";
  public static final String START_SERVER__GROUP__HELP =
      "Group(s) the Cache Server will be a part of.";
  public static final String START_SERVER__INCLUDE_SYSTEM_CLASSPATH = "include-system-classpath";
  public static final String START_SERVER__INCLUDE_SYSTEM_CLASSPATH__HELP =
      "Includes the System CLASSPATH on the Server's CLASSPATH. The System CLASSPATH is not included by default.";
  public static final String START_SERVER__INITIAL_HEAP = "initial-heap";
  public static final String START_SERVER__INITIAL_HEAP__HELP =
      "Initial size of the heap in the same format as the JVM -Xms parameter.";
  public static final String START_SERVER__JMX_MANAGER_HOSTNAME_FOR_CLIENTS__HELP =
      "Hostname provided to clients by the server for the location of a JMX Manager.";

  public static final String START_SERVER__J = "J";
  public static final String START_SERVER__J__HELP =
      "Argument passed to the JVM on which the server will run. For example, --J=-Dfoo.bar=true will set the system property \"foo.bar\" to \"true\".";
  public static final String START_SERVER__LOCATORS = LOCATORS;
  public static final String START_SERVER__LOCATORS__HELP =
      "Sets the list of Locators used by the Cache Server to join the appropriate Geode cluster.";
  public static final String START_SERVER__LOCK_MEMORY = ConfigurationProperties.LOCK_MEMORY;
  public static final String START_SERVER__LOCK_MEMORY__HELP =
      "Causes Geode to lock heap and off-heap memory pages into RAM. This prevents the operating system from swapping the pages out to disk, which can cause severe performance degradation. When you use this option, also configure the operating system limits for locked memory.";
  public static final String START_SERVER__LOCATOR_WAIT_TIME = "locator-wait-time";
  public static final String START_SERVER__LOCATOR_WAIT_TIME_HELP =
      "Sets the number of seconds the server will wait for a locator to become available during startup before giving up.";
  public static final String START_SERVER__LOG_LEVEL = LOG_LEVEL;
  public static final String START_SERVER__LOG_LEVEL__HELP =
      "Sets the level of output logged to the Cache Server log file.  " + LOG_LEVEL_VALUES;
  public static final String START_SERVER__MAXHEAP = "max-heap";
  public static final String START_SERVER__MAXHEAP__HELP =
      "Maximum size of the heap in the same format as the JVM -Xmx parameter.";
  public static final String START_SERVER__MCAST_ADDRESS = MCAST_ADDRESS;
  public static final String START_SERVER__MCAST_ADDRESS__HELP =
      "The IP address or hostname used to bind the UPD socket for multi-cast networking so the Cache Server can communicate with other members in the Geode cluster.  If mcast-port is zero, then mcast-address is ignored.";
  public static final String START_SERVER__MCAST_PORT = MCAST_PORT;
  public static final String START_SERVER__MCAST_PORT__HELP =
      "Sets the port used for multi-cast networking so the Cache Server can communicate with other members of the Geode cluster.  A zero value disables mcast.";
  public static final String START_SERVER__NAME = "name";
  public static final String START_SERVER__NAME__HELP =
      "The member name to give this Cache Server in the Geode cluster.";
  public static final String START_SERVER__MEMCACHED_PORT = MEMCACHED_PORT;
  public static final String START_SERVER__MEMCACHED_PORT__HELP =
      "Sets the port that the Geode memcached service listens on for memcached clients.";
  public static final String START_SERVER__MEMCACHED_PROTOCOL = MEMCACHED_PROTOCOL;
  public static final String START_SERVER__MEMCACHED_PROTOCOL__HELP =
      "Sets the protocol that the Geode memcached service uses (ASCII or BINARY).";
  public static final String START_SERVER__MEMCACHED_BIND_ADDRESS = MEMCACHED_BIND_ADDRESS;
  public static final String START_SERVER__MEMCACHED_BIND_ADDRESS__HELP =
      "Sets the IP address the Geode memcached service listens on for memcached clients. The default is to bind to the first non-loopback address for this machine.";
  public static final String START_SERVER__OFF_HEAP_MEMORY_SIZE =
      ConfigurationProperties.OFF_HEAP_MEMORY_SIZE;
  public static final String START_SERVER__OFF_HEAP_MEMORY_SIZE__HELP =
      "The total size of off-heap memory specified as off-heap-memory-size=<n>[g|m]. <n> is the size. [g|m] indicates whether the size should be interpreted as gigabytes or megabytes. A non-zero size causes that much memory to be allocated from the operating system and reserved for off-heap use.";
  public static final String START_SERVER__PROPERTIES = "properties-file";
  public static final String START_SERVER__PROPERTIES__HELP =
      "The gemfire.properties file for configuring the Cache Server's distributed system. The file's path can be absolute or relative to the gfsh working directory."; // TODO:GEODE-1466:
                                                                                                                                                                       // update
                                                                                                                                                                       // golden
                                                                                                                                                                       // file
                                                                                                                                                                       // to
                                                                                                                                                                       // geode.properties
  public static final String START_SERVER__REDIS_PORT = ConfigurationProperties.REDIS_PORT;
  public static final String START_SERVER__REDIS_PORT__HELP =
      "Sets the port that the Geode Redis service listens on for Redis clients.";
  public static final String START_SERVER__REDIS_BIND_ADDRESS =
      ConfigurationProperties.REDIS_BIND_ADDRESS;
  public static final String START_SERVER__REDIS_BIND_ADDRESS__HELP =
      "Sets the IP address the Geode Redis service listens on for Redis clients. The default is to bind to the first non-loopback address for this machine.";
  public static final String START_SERVER__REDIS_PASSWORD = ConfigurationProperties.REDIS_PASSWORD;
  public static final String START_SERVER__REDIS_PASSWORD__HELP =
      "Sets the authentication password for GeodeRedisServer"; // TODO:GEODE-1566: update golden
                                                               // file to GeodeRedisServer
  public static final String START_SERVER__SECURITY_PROPERTIES = "security-properties-file";
  public static final String START_SERVER__SECURITY_PROPERTIES__HELP =
      "The gfsecurity.properties file for configuring the Server's security configuration in the distributed system. The file's path can be absolute or relative to gfsh directory.";
  public static final String START_SERVER__REBALANCE = "rebalance";
  public static final String START_SERVER__REBALANCE__HELP =
      "Whether to initiate rebalancing across the Geode cluster.";
  public static final String START_SERVER__SERVER_BIND_ADDRESS = SERVER_BIND_ADDRESS;
  public static final String START_SERVER__SERVER_BIND_ADDRESS__HELP =
      "The IP address that this distributed system's server sockets in a client-server topology will be bound. If set to an empty string then all of the local machine's addresses will be listened on.";
  public static final String START_SERVER__SERVER_PORT = "server-port";
  public static final String START_SERVER__SERVER_PORT__HELP =
      "The port that the distributed system's server sockets in a client-server topology will listen on.  The default server-port is "
          + CacheServer.DEFAULT_PORT + ".";
  public static final String START_SERVER__SPRING_XML_LOCATION = "spring-xml-location";
  public static final String START_SERVER__SPRING_XML_LOCATION_HELP =
      "Specifies the location of a Spring XML configuration file(s) for bootstrapping and configuring a Geode Server.";
  public static final String START_SERVER__STATISTIC_ARCHIVE_FILE = STATISTIC_ARCHIVE_FILE;
  public static final String START_SERVER__STATISTIC_ARCHIVE_FILE__HELP =
      "The file that statistic samples are written to.  An empty string (default) disables statistic archival.";
  // public static final String START_SERVER__START_LOCATOR = "start-locator";
  // public static final String START_SERVER__START_LOCATOR__HELP =
  // "To start embedded Locator with given endpoints in the format: host[port]. If no endpoints are
  // given defaults (localhost[10334]) are assumed.";
  public static final String START_SERVER__USE_CLUSTER_CONFIGURATION = USE_CLUSTER_CONFIGURATION;
  public static final String START_SERVER__USE_CLUSTER_CONFIGURATION__HELP =
      "When set to true, the server requests the configuration from locator's cluster configuration service.";
  public static final String START_SERVER__GENERAL_ERROR_MESSAGE =
      "An error occurred while attempting to start a Geode Cache Server: %1$s";
  public static final String START_SERVER__PROCESS_TERMINATED_ABNORMALLY_ERROR_MESSAGE =
      "The Cache Server process terminated unexpectedly with exit status %1$d. Please refer to the log file in %2$s for full details.%n%n%3$s";
  public static final String START_SERVER__RUN_MESSAGE = "Starting a Geode Server in %1$s...";


  public static final String START_SERVER__CRITICAL__HEAP__PERCENTAGE = "critical-heap-percentage";
  public static final String START_SERVER__CRITICAL__HEAP__HELP =
      "Set the percentage of heap at or above which the cache is considered in danger of becoming inoperable due to garbage collection pauses or out of memory exceptions";

  public static final String START_SERVER__EVICTION__HEAP__PERCENTAGE = "eviction-heap-percentage";
  public static final String START_SERVER__EVICTION__HEAP__PERCENTAGE__HELP =
      "Set the percentage of heap at or above which the eviction should begin on Regions configured for HeapLRU eviction. Changing this value may cause eviction to begin immediately."
          + "Only one change to this attribute or critical heap percentage will be allowed at any given time and its effect will be fully realized before the next change is allowed. This feature requires additional VM flags to perform properly. ";

  public static final String START_SERVER__CRITICAL_OFF_HEAP_PERCENTAGE =
      "critical-off-heap-percentage";
  public static final String START_SERVER__CRITICAL_OFF_HEAP__HELP =
      "Set the percentage of off-heap memory at or above which the cache is considered in danger of becoming inoperable due to out of memory exceptions";

  public static final String START_SERVER__EVICTION_OFF_HEAP_PERCENTAGE =
      "eviction-off-heap-percentage";
  public static final String START_SERVER__EVICTION_OFF_HEAP_PERCENTAGE__HELP =
      "Set the percentage of off-heap memory at or above which the eviction should begin on Regions configured for off-heap and HeapLRU eviction. Changing this value may cause eviction to begin immediately."
          + " Only one change to this attribute or critical off-heap percentage will be allowed at any given time and its effect will be fully realized before the next change is allowed.";
  // cacheServer.setLoadPollInterval(loadPollInterval)
  // cacheServer.setLoadProbe(loadProbe);
  // cacheServer.setMaxConnections(maxCons);
  // cacheServer.setMaximumMessageCount(maxMessageCount);
  // cacheServer.setMaximumTimeBetweenPings(maximumTimeBetweenPings);
  // cacheServer.setMaxThreads(maxThreads);
  // cacheServer.setMessageTimeToLive(messageTimeToLive);
  // cacheServer.setSocketBufferSize(socketBufferSize)
  // cacheServer.setTcpNoDelay(noDelay)
  public static final String START_SERVER__HOSTNAME__FOR__CLIENTS = "hostname-for-clients";
  public static final String START_SERVER__HOSTNAME__FOR__CLIENTS__HELP =
      "Sets the ip address or host name that this cache server is to listen on for client connections."
          + "Setting a specific hostname-for-clients will cause server locators to use this value when telling clients how to connect to this cache server. This is useful in the case where the cache server may refer to itself with one hostname, but the clients need to use a different hostname to find the cache server."
          + "The value \"\" causes the bind-address to be given to clients."
          + "A null value will be treated the same as the default \"\".";


  public static final String START_SERVER__LOAD__POLL__INTERVAL = "load-poll-interval";
  public static final String START_SERVER__LOAD__POLL__INTERVAL__HELP =
      "Set the frequency in milliseconds to poll the load probe on this cache server";


  public static final String START_SERVER__MAX__CONNECTIONS = "max-connections";
  public static final String START_SERVER__MAX__CONNECTIONS__HELP =
      "Sets the maxium number of client connections allowed. When the maximum is reached the cache server will stop accepting connections";

  public static final String START_SERVER__MAX__THREADS = "max-threads";
  public static final String START_SERVER__MAX__THREADS__HELP =
      "Sets the maxium number of threads allowed in this cache server to service client requests. The default of 0 causes the cache server to dedicate a thread for every client connection";

  public static final String START_SERVER__MAX__MESSAGE__COUNT = "max-message-count";
  public static final String START_SERVER__MAX__MESSAGE__COUNT__HELP =
      "Sets maximum number of messages that can be enqueued in a client-queue.";

  public static final String START_SERVER__MESSAGE__TIME__TO__LIVE = "message-time-to-live";
  public static final String START_SERVER__MESSAGE__TIME__TO__LIVE__HELP =
      "Sets the time (in seconds ) after which a message in the client queue will expire";

  public static final String START_SERVER__SOCKET__BUFFER__SIZE = SOCKET_BUFFER_SIZE;
  public static final String START_SERVER__SOCKET__BUFFER__SIZE__HELP =
      "Sets the buffer size in bytes of the socket connection for this CacheServer. The default is 32768 bytes.";

  public static final String START_SERVER__TCP__NO__DELAY = "tcp-no-delay";
  public static final String START_SERVER__TCP__NO__DELAY__HELP =
      "Configures the tcpNoDelay setting of sockets used to send messages to clients. TcpNoDelay is enabled by default";


  /* start vsd command */
  public static final String START_VSD = "start vsd";
  public static final String START_VSD__FILE = "file";
  public static final String START_VSD__FILE__HELP =
      "File or directory from which to read the statistics archive(s).";
  public static final String START_VSD__ERROR_MESSAGE =
      "An error occurred while launching VSD - %1$s";
  public static final String START_VSD__HELP = "Start VSD in a separate process.";
  public static final String START_VSD__NOT_FOUND_ERROR_MESSAGE =
      "The location of VSD could not be found.  Please ensure VSD was properly installed under Geode home (%1$s).";
  public static final String START_VSD__RUN =
      "Launched Geode Visual Statistics Display (VSD) (see Geode log files for issues on start)";

  /* start databrowser command */
  public static final String START_DATABROWSER = "start data-browser";
  public static final String START_DATABROWSER__HELP = "Start Data Browser in a separate process.";
  public static final String START_DATABROWSER__NOT_FOUND_ERROR_MESSAGE =
      "The location of DataBrowser could not be found.  Please ensure DataBrowser was properly installed under Geode home (%1$s).";
  public static final String START_DATABROWSER__RUN =
      "Launched Geode DataBrowser (see Geode log files for issues on start)";
  public static final String START_DATABROWSER__ERROR =
      "An error occurred while launching DataBrowser - %1$s";

  /* status gateway-receiver */
  public static final String STATUS_GATEWAYRECEIVER = "status gateway-receiver";
  public static final String STATUS_GATEWAYRECEIVER__HELP =
      "Display the status of a Gateway Receiver.";
  public static final String STATUS_GATEWAYRECEIVER__GROUP__HELP =
      "Group(s) of Gateway Receivers for which to display status.";
  public static final String STATUS_GATEWAYRECEIVER__MEMBER__HELP =
      "Name/Id of the Gateway Receiver for which to display status.";

  /* status gateway-sender */
  public static final String STATUS_GATEWAYSENDER = "status gateway-sender";
  public static final String STATUS_GATEWAYSENDER__HELP = "Display the status of a Gateway Sender.";
  public static final String STATUS_GATEWAYSENDER__ID = "id";
  public static final String STATUS_GATEWAYSENDER__ID__HELP = "ID of the Gateway Sender.";
  public static final String STATUS_GATEWAYSENDER__GROUP__HELP =
      "Group(s) of Gateway Senders for which to display status.";
  public static final String STATUS_GATEWAYSENDER__MEMBER__HELP =
      "Name/Id of the Gateway Sender for which to display status.";

  /* 'status locator' command */
  public static final String STATUS_LOCATOR = "status locator";
  public static final String STATUS_LOCATOR__HELP =
      "Display the status of a Locator. Possible statuses are: started, online, offline or not responding.";
  public static final String STATUS_LOCATOR__DIR = "dir";
  public static final String STATUS_LOCATOR__DIR__HELP =
      "Working directory in which the Locator is running. The default is the current directory.";
  public static final String STATUS_LOCATOR__HOST = "host";
  public static final String STATUS_LOCATOR__HOST__HELP =
      "Hostname or IP address on which the Locator is running.";
  public static final String STATUS_LOCATOR__MEMBER = "name";
  public static final String STATUS_LOCATOR__MEMBER__HELP =
      "Member name or ID of the Locator in the Geode cluster.";
  public static final String STATUS_LOCATOR__PID = "pid";
  public static final String STATUS_LOCATOR__PID__HELP =
      "Process ID (PID) of the running Locator. Deprecated: Since Geode1.2. Requires the JDK tools.jar which is not included on the classpath by default. Use --dir instead.";
  public static final String STATUS_LOCATOR__PORT = "port";
  public static final String STATUS_LOCATOR__PORT__HELP =
      "Port on which the Locator is listening. The default is 10334.";
  public static final String STATUS_LOCATOR__GENERAL_ERROR_MESSAGE =
      "An error occurred while attempting to determine the state of Locator on %1$s running in %2$s: %3$s";
  public static final String STATUS_LOCATOR__NO_LOCATOR_FOUND_FOR_MEMBER_ERROR_MESSAGE =
      "No Locator with member name or ID {0} could be found.";

  /* 'status server' command */
  public static final String STATUS_SERVER = "status server";
  public static final String STATUS_SERVER__HELP = "Display the status of a Geode Cache Server.";
  public static final String STATUS_SERVER__DIR = "dir";
  public static final String STATUS_SERVER__DIR__HELP =
      "Working directory in which the Cache Server is running. The default is the current directory.";
  public static final String STATUS_SERVER__GENERAL_ERROR_MESSAGE =
      "An error occurred while attempting to determine the status of Geode Cache server: %1$s";
  public static final String STATUS_SERVER__MEMBER = "name";
  public static final String STATUS_SERVER__MEMBER__HELP =
      "Member name or ID of the Cache Server in the Geode cluster.";
  public static final String STATUS_SERVER__NO_SERVER_FOUND_FOR_MEMBER_ERROR_MESSAGE =
      "No Geode Cache Server with member name or ID {0} could be found.";
  public static final String STATUS_SERVER__PID = "pid";
  public static final String STATUS_SERVER__PID__HELP =
      "Process ID (PID) of the running Geode Cache Server. Deprecated: Since Geode1.2. Requires the JDK tools.jar which is not included on the classpath by default. Use --dir instead.";

  /* stop gateway-reciver */
  public static final String STOP_GATEWAYRECEIVER = "stop gateway-receiver";
  public static final String STOP_GATEWAYRECEIVER__HELP =
      "Stop the Gateway Receiver on a member or members.";
  public static final String STOP_GATEWAYRECEIVER__GROUP__HELP =
      "Group(s) of members on which to stop the Gateway Receiver.";
  public static final String STOP_GATEWAYRECEIVER__MEMBER__HELP =
      "Name/Id of the member on which to stop the Gateway Receiver.";

  /* stop gateway-sender */
  public static final String STOP_GATEWAYSENDER = "stop gateway-sender";
  public static final String STOP_GATEWAYSENDER__ID = "id";
<<<<<<< HEAD
  public static final String STOP_GATEWAYSENDER__MEMBER = "member";
  public static final String STOP_GATEWAYSENDER__GROUP = "group";
=======
>>>>>>> dd90c71d
  public static final String STOP_GATEWAYSENDER__HELP =
      "Stop the Gateway Sender on a member or members.";
  public static final String STOP_GATEWAYSENDER__ID__HELP = "ID of the Gateway Sender.";
  public static final String STOP_GATEWAYSENDER__GROUP__HELP =
      "Group(s) of members on which to stop the Gateway Sender.";
  public static final String STOP_GATEWAYSENDER__MEMBER__HELP =
      "Name/Id of the member on which to stop the Gateway Sender.";

  /* 'stop locator' command */
  public static final String STOP_LOCATOR = "stop locator";
  public static final String STOP_LOCATOR__HELP = "Stop a Locator.";
  public static final String STOP_LOCATOR__DIR = "dir";
  public static final String STOP_LOCATOR__DIR__HELP =
      "Working directory in which the Locator is running. The default is the current directory.";
  public static final String STOP_LOCATOR__MEMBER = "name";
  public static final String STOP_LOCATOR__MEMBER__HELP =
      "Member name or ID of the Locator in the Geode cluster.";
  public static final String STOP_LOCATOR__PID = "pid";
  public static final String STOP_LOCATOR__PID__HELP =
      "The process id (PID) of the running Locator. Deprecated: Since Geode1.2. Requires the JDK tools.jar which is not included on the classpath by default. Use --dir instead.";
  public static final String STOP_LOCATOR__GENERAL_ERROR_MESSAGE =
      "An error occurred while attempting to stop a Locator: %1$s";
  public static final String STOP_LOCATOR__LOCATOR_IS_CACHE_SERVER_ERROR_MESSAGE =
      "The Locator identified by {0} is also a cache server and cannot be shutdown using 'stop locator'.  Please use 'stop server' instead.";
  public static final String STOP_LOCATOR__NO_LOCATOR_FOUND_FOR_MEMBER_ERROR_MESSAGE =
      "No Locator with member name or ID {0} could be found.";
  public static final String STOP_LOCATOR__NOT_LOCATOR_ERROR_MESSAGE =
      "The Geode member identified by {0} is not a Locator and cannot be shutdown using 'stop locator'.";
  public static final String STOP_LOCATOR__SHUTDOWN_MEMBER_MESSAGE =
      "Locator {0} has been requested to stop.";
  public static final String STOP_LOCATOR__STOPPING_LOCATOR_MESSAGE =
      "Stopping Locator running in %1$s on %2$s as %3$s...%nProcess ID: %4$d%nLog File: %5$s";

  /* 'stop server' command */
  public static final String STOP_SERVER = "stop server";
  public static final String STOP_SERVER__HELP = "Stop a Geode Cache Server.";
  public static final String STOP_SERVER__DIR = "dir";
  public static final String STOP_SERVER__DIR__HELP =
      "Working directory in which the Cache Server is running. The default is the current directory.";
  public static final String STOP_SERVER__GENERAL_ERROR_MESSAGE =
      "An error occurred while attempting to stop a Cache Server: %1$s";
  public static final String STOP_SERVER__MEMBER_IS_NOT_SERVER_ERROR_MESSAGE =
      "Attempting to stop a Geode member that is not a Cache Server using 'stop server'; the operation is not permitted.";
  public static final String STOP_SERVER__MEMBER = "name";
  public static final String STOP_SERVER__MEMBER__HELP =
      "Member name or ID of the Cache Server in the Geode cluster.";
  public static final String STOP_SERVER__NO_SERVER_FOUND_FOR_MEMBER_ERROR_MESSAGE =
      "No Cache Server with member name or ID {0} could be found.";
  public static final String STOP_SERVER__PID = "pid";
  public static final String STOP_SERVER__PID__HELP =
      "Process ID (PID) of the running Geode Cache Server. Deprecated: Since Geode1.2. Requires the JDK tools.jar which is not included on the classpath by default. Use --dir instead.";
  public static final String STOP_SERVER__SHUTDOWN_MEMBER_MESSAGE =
      "Cache Server {0} has been requested to stop.";
  public static final String STOP_SERVER__STOPPING_SERVER_MESSAGE =
      "Stopping Cache Server running in %1$s on %2$s as %3$s...%nProcess ID: %4$d%nLog File: %5$s";

  /* undeploy command */
  public static final String UNDEPLOY = "undeploy";
  public static final String UNDEPLOY__HELP = "Undeploy JARs from a member or members.";
  public static final String UNDEPLOY__GROUP__HELP =
      "Group(s) of members from which to undeploy JARs. If not specified, undeploy will occur on all members.";
  public static final String UNDEPLOY__JAR__HELP =
      "JAR(s) to be undeployed.  If not specified, all JARs will be undeployed.";
  public static final String UNDEPLOY__NO_JARS_FOUND_MESSAGE = "No JAR Files Found";

  /* 'upgrade offline-disk-store' command */
  public static final String UPGRADE_OFFLINE_DISK_STORE = "upgrade offline-disk-store";
  public static final String UPGRADE_OFFLINE_DISK_STORE__HELP =
      "Upgrade an offline disk store. If the disk store is large, additional memory may need to be allocated to the process using the --J=-Xmx??? parameter.";
  public static final String UPGRADE_OFFLINE_DISK_STORE__NAME = "name";
  public static final String UPGRADE_OFFLINE_DISK_STORE__NAME__HELP =
      "Name of the offline disk store to be upgraded.";
  public static final String UPGRADE_OFFLINE_DISK_STORE__DISKDIRS = "disk-dirs";
  public static final String UPGRADE_OFFLINE_DISK_STORE__DISKDIRS__HELP =
      "Directories where data for the disk store was previously written.";
  public static final String UPGRADE_OFFLINE_DISK_STORE__MAXOPLOGSIZE = "max-oplog-size";
  public static final String UPGRADE_OFFLINE_DISK_STORE__MAXOPLOGSIZE__HELP =
      "Maximum size (in megabytes) of the oplogs created by the upgrade.";
  public static final String UPGRADE_OFFLINE_DISK_STORE__J = "J";
  public static final String UPGRADE_OFFLINE_DISK_STORE__J__HELP =
      "Arguments passed to the Java Virtual Machine performing the upgrade operation on the disk store.";
  public static final String UPGRADE_OFFLINE_DISK_STORE__DISKSTORE_0_DOESNOT_EXIST =
      "Disk store \"{0}\" does not exist.";
  public static final String UPGRADE_OFFLINE_DISK_STORE__UPGRADE_ATTEMPTED_BUT_NOTHING_TO_UPGRADE =
      "Upgradation was attempted but nothing to upgrade.";
  public static final String UPGRADE_OFFLINE_DISK_STORE__ERROR_WHILE_UPGRADATION_REASON_0 =
      "Error occurred while perfoming disk store upgrade. Reason: \"{0}\"";
  public static final String UPGRADE_OFFLINE_DISK_STORE__MSG__CANNOT_LOCATE_0_DISKSTORE_IN_1 =
      "Cannot locate disk store \"{0}\" in directory : \"{1}\"";
  public static final String UPGRADE_OFFLINE_DISK_STORE__MSG__DISKSTORE_IN_USE_COMPACT_DISKSTORE_CAN_BE_USED =
      "The disk is currently being used by another process";
  public static final String UPGRADE_OFFLINE_DISK_STORE__MSG__CANNOT_ACCESS_DISKSTORE_0_FROM_1_CHECK_GFSH_LOGS =
      COMPACT_OFFLINE_DISK_STORE__MSG__CANNOT_ACCESS_DISKSTORE_0_FROM_1_CHECK_GFSH_LOGS;
  public static final String UPGRADE_OFFLINE_DISK_STORE__MSG__ERROR_WHILE_COMPACTING_DISKSTORE_0_WITH_1_REASON_2 =
      "Error occurred while upgrading disk store={0} {1}. Reason: {2}";

  /* 'validate disk-store' command */
  public static final String VALIDATE_DISK_STORE = "validate offline-disk-store";
  public static final String VALIDATE_DISK_STORE__HELP =
      "Scan the contents of a disk store to verify that it has no errors.";
  public static final String VALIDATE_DISK_STORE__NAME = "name";
  public static final String VALIDATE_DISK_STORE__NAME__HELP =
      "Name of the disk store to be validated.";
  public static final String VALIDATE_DISK_STORE__DISKDIRS = "disk-dirs";
  public static final String VALIDATE_DISK_STORE__DISKDIRS__HELP =
      "Directories where data for the disk store was previously written.";
  public static final String VALIDATE_DISK_STORE__J = "J";
  public static final String VALIDATE_DISK_STORE__J__HELP =
      "Arguments passed to the Java Virtual Machine performing the compact operation on the disk store.";
  public static final String VALIDATE_DISK_STORE__MSG__NO_DIRS =
      VALIDATE_DISK_STORE__DISKDIRS + " is mandatory";
  public static final String VALIDATE_DISK_STORE__MSG__IO_ERROR =
      "Input/Output error in validating disk store {0} is : {1}";
  public static final String VALIDATE_DISK_STORE__MSG__ERROR =
      "Error in validating disk store {0} is : {1}";

  /* 'version' command */
  public static final String VERSION = "version";
  public static final String VERSION__HELP = "Display product version information.";
  public static final String VERSION__FULL = "full";
  public static final String VERSION__FULL__HELP = "Whether to show the full version information.";

  /* start gateway command messages */
  public static final String GATEWAY__MSG__OPTIONS = "Provide only one of member/group";
  public static final String GATEWAY_MSG_MEMBER_0_NOT_FOUND = "Member : {0} not found";
  public static final String GATEWAY_MSG_MEMBERS_NOT_FOUND = "Members not found";
  public static final String GATEWAY_ERROR = "Error";
  public static final String GATEWAY_OK = "OK";

  public static final String HEADER_GATEWAYS = "Gateways";
  public static final String SECTION_GATEWAY_SENDER = "GatewaySender Section";
  public static final String TABLE_GATEWAY_SENDER = "GatewaySender Table";
  public static final String HEADER_GATEWAY_SENDER = "GatewaySender";

  public static final String RESULT_GATEWAY_SENDER_ID = "GatewaySender Id";
  public static final String RESULT_HOST_MEMBER = "Member";
  public static final String RESULT_REMOTE_CLUSTER = "Remote Cluster Id";
  public static final String RESULT_TYPE = "Type";
  public static final String RESULT_STATUS = "Status";
  public static final String RESULT_QUEUED_EVENTS = "Queued Events";
  public static final String RESULT_RECEIVER = "Receiver Location";
  public static final String SENDER_PARALLEL = "Parallel";
  public static final String SENDER_SERIAL = "Serial";
  public static final String GATEWAY_RUNNING = "Running";
  public static final String GATEWAY_NOT_RUNNING = "Not Running";
  public static final String SENDER_PAUSED = "Paused";
  public static final String SENDER_PRIMARY = "Primary";
  public static final String RESULT_POLICY = "Runtime Policy";
  public static final String SENDER_SECONADRY = "Secondary";

  public static final String SECTION_GATEWAY_RECEIVER = "GatewayReceiver Section";
  public static final String TABLE_GATEWAY_RECEIVER = "GatewayReceiver Table";
  public static final String HEADER_GATEWAY_RECEIVER = "GatewayReceiver";
  public static final String RESULT_PORT = "Port";
  public static final String RESULT_SENDERS_COUNT = "Sender Count";
  public static final String RESULT_SENDER_CONNECTED = "Sender's Connected";
  public static final String SECTION_GATEWAY_SENDER_AVAILABLE = "Available GatewaySender Section";
  public static final String SECTION_GATEWAY_SENDER_NOT_AVAILABLE =
      "Not Available GatewaySender Section";
  public static final String SECTION_GATEWAY_RECEIVER_AVAILABLE =
      "Available GatewayReceiver Section";
  public static final String SECTION_GATEWAY_RECEIVER_NOT_AVAILABLE =
      "Not Available GatewayReceiver Section";

  public static final String GATEWAY_RECEIVER_IS_NOT_AVAILABLE_OR_STOPPED =
      "GatewayReceiver is not available or already stopped";
  public static final String GATEWAY_RECEIVER_IS_NOT_AVAILABLE_OR_STOPPED_ON_MEMBER =
      "GatewayReceiver is not available or already stopped on member {0}";
  public static final String GATEWAY_RECEIVER_IS_ALREADY_STARTED_ON_MEMBER_0 =
      "GatewayReceiver is already started on member {0}";
  public static final String GATEWAY_RECEIVER_IS_STARTED_ON_MEMBER_0 =
      "GatewayReceiver is started on member {0}";
  public static final String GATEWAY_RECEIVER_IS_NOT_AVAILABLE_ON_MEMBER_0 =
      "GatewayReceiver is not available on member {0}";

  public static final String GATEWAY_SENDER_IS_NOT_AVAILABLE = "GatewaySender is not available";
  public static final String GATEWAY_SENDER_0_IS_ALREADY_STARTED_ON_MEMBER_1 =
      "GatewaySender {0} is already started on member {1}";
  public static final String GATEWAY_SENDER_0_IS_NOT_AVAILABLE_ON_MEMBER_1 =
      "GatewaySender {0} is not available on member {1}";
  public static final String GATEWAY_SENDER_0_IS_STARTED_ON_MEMBER_1 =
      "GatewaySender {0} is started on member {1}";
  public static final String GATEWAY_SENDER_0_IS_ALREADY_PAUSED_ON_MEMBER_1 =
      "GatewaySender {0} is already paused on member {1}";
  public static final String GATEWAY_SENDER_0_IS_PAUSED_ON_MEMBER_1 =
      "GatewaySender {0} is paused on member {1}";
  public static final String GATEWAY_SENDER_0_IS_NOT_RUNNING_ON_MEMBER_1 =
      "GatewaySender {0} is not running on member {1}.";
  public static final String GATEWAY_SENDER_0_IS_RESUMED_ON_MEMBER_1 =
      "GatewaySender {0} is resumed on member {1}";
  public static final String GATEWAY_SENDER_0_IS_NOT_PAUSED_ON_MEMBER_1 =
      "GatewaySender {0} is not paused on member {1}";
  public static final String GATEWAY_SENDER_0_IS_STOPPED_ON_MEMBER_1 =
      "GatewaySender {0} is stopped on member {1}";
  public static final String GATEWAY_SENDER_0_IS_REBALANCED_ON_MEMBER_1 =
      "GatewaySender {0} is rebalanced on member {1}";
  public static final String GATEWAY_SENDER_0_IS_NOT_FOUND_ON_ANY_MEMBER =
      "GatewaySender {0} is not found on any member";
  public static final String GATEWAY_RECEIVER_IS_STOPPED_ON_MEMBER_0 =
      "GatewayReceiver is stopped on member {0}";
  public static final String GATEWAY_RECEIVER_IS_NOT_RUNNING_ON_MEMBER_0 =
      "GatewayReceiver is not running on member {0}";
  public static final String GATEWAYS_ARE_NOT_AVAILABLE_IN_CLUSTER =
      "GatewaySenders or GatewayRecievers are not available in cluster";
  public static final String GATEWAY_SENDER_0_COULD_NOT_BE_INVOKED_DUE_TO_1 =
      "Could not invoke start gateway sender {0} operation on members due to {1}";
  public static final String GATEWAY_SENDER_0_COULD_NOT_BE_STARTED_ON_MEMBER_DUE_TO_1 =
      "Could not start gateway sender {0} on member due to {1}";
  /* end gateway command messages */

  /***
   * CQ Commands
   *
   */

  // List durable cqs

  public static final String LIST_DURABLE_CQS = "list durable-cqs";
  public static final String LIST_DURABLE_CQS__DURABLECLIENTID = DURABLE_CLIENT_ID;
  public static final String LIST_DURABLE_CQS__DURABLECLIENTID__HELP =
      "The id used to identify the durable client";
  public static final String LIST_DURABLE_CQS__HELP =
      "List durable client cqs associated with the specified durable client id.";
  public static final String LIST_DURABLE_CQS__MEMBER__HELP =
      "Name/Id of the member for which the durable client is registered and durable cqs will be displayed.";
  public static final String LIST_DURABLE_CQS__GROUP__HELP =
      "Group of members for which the durable client is registered and durable cqs will be displayed.";
  public static final String LIST_DURABLE_CQS__NO__CQS__FOR__CLIENT =
      "No durable cqs found for durable-client-id : \"{0}\".";
  public static final String LIST_DURABLE_CQS__PER__MEMBER__MSG =
      "Durable cqs on member : \"{0}\".";
  public static final String LIST_DURABLE_CQS__FAILURE__MSG =
      "Errors while retrieving cqs for durable client \"{0}\".";
  public static final String LIST_DURABLE_CQS__EXCEPTION__OCCURRED__ON =
      "Members with exceptions while retrieving durable cqs.";
  public static final String LIST_DURABLE_CQS__NO__CQS__REGISTERED =
      "No durable cq's registered on this member.";
  public static final String LIST_DURABLE_CQS__NAME = "durable-cq-name";
  public static final String LIST_DURABLE_CQS__FAILURE__HEADER =
      "Unable to list durable-cqs for durable-client-id : \"{0}\" due to following reasons.";

  // Close Durable CQ's
  public static final String CLOSE_DURABLE_CQS = "close durable-cq";
  public static final String CLOSE_DURABLE_CQS__HELP =
      "Closes the durable cq registered by the durable client and drains events held for the durable cq from the subscription queue.";
  public static final String CLOSE_DURABLE_CQS__NAME = "durable-cq-name";
  public static final String CLOSE_DURABLE_CQS__NAME__HELP = "Name of the cq to be closed.";
  public static final String CLOSE_DURABLE_CQS__DURABLE__CLIENT__ID = DURABLE_CLIENT_ID;
  public static final String CLOSE_DURABLE_CQS__DURABLE__CLIENT__ID__HELP =
      "The id of the durable client";
  public static final String CLOSE_DURABLE_CQS__MEMBER__HELP =
      "Name/Id of the member for which the durable client is registered and the cq to be closed.";
  public static final String CLOSE_DURABLE_CQS__GROUP__HELP =
      "Group of members for which the durable client is registered and the cq to be closed.";
  public static final String CLOSE_DURABLE_CQS__FAILURE__HEADER =
      "Could not close the durable-cq : \"{0}\" for the durable-client-id : \"{1}\" due to following reasons.";
  public static final String CLOSE_DURABLE_CQS__SUCCESS =
      "Closed the durable cq : \"{0}\" for the durable client : \"{1}\".";
  public static final String CLOSE_DURABLE_CQS__UNABLE__TO__CLOSE__CQ =
      "Unable to close the durable cq : \"{0}\" for the durable client : \"{1}\".";

  // Close Durable Clients
  public static final String CLOSE_DURABLE_CLIENTS = "close durable-client";
  public static final String CLOSE_DURABLE_CLIENTS__HELP =
      "Attempts to close the durable client, the client must be disconnected.";
  public static final String CLOSE_DURABLE_CLIENTS__CLIENT__ID = DURABLE_CLIENT_ID;
  public static final String CLOSE_DURABLE_CLIENTS__CLIENT__ID__HELP =
      "The id used to identify the durable client.";
  public static final String CLOSE_DURABLE_CLIENTS__MEMBER__HELP =
      "Name/Id of the member for which the durable client is to be closed.";
  public static final String CLOSE_DURABLE_CLIENTS__GROUP__HELP =
      "Group of members for which the durable client is to be closed.";
  public static final String CLOSE_DURABLE_CLIENTS__FAILURE__HEADER =
      "Unable to close the durable client : \"{0}\" due to following reasons.";
  public static final String CLOSE_DURABLE_CLIENTS__SUCCESS =
      "Closed the durable client : \"{0}\".";

  public static final String COUNT_DURABLE_CQ_EVENTS = "show subscription-queue-size";
  public static final String COUNT_DURABLE_CQ_EVENTS__HELP =
      "Shows the number of events in the subscription queue.  If a cq name is provided, counts the number of events in the subscription queue for the specified cq.";
  public static final String COUNT_DURABLE_CQ_EVENTS__DURABLE__CLIENT__ID = DURABLE_CLIENT_ID;
  public static final String COUNT_DURABLE_CQ_EVENTS__DURABLE__CLIENT__ID__HELP =
      "The id used to identify the durable client.";
  public static final String COUNT_DURABLE_CQ_EVENTS__DURABLE__CQ__NAME = "durable-cq-name";
  public static final String COUNT_DURABLE_CQ_EVENTS__DURABLE__CQ__NAME__HELP =
      "The name that identifies the cq.";
  public static final String COUNT_DURABLE_CQ_EVENTS__MEMBER__HELP =
      "Name/Id of the member for which the subscription events are to be counted.";
  public static final String COUNT_DURABLE_CQ_EVENTS__GROUP__HELP =
      "Group of members for which the subscription queue events are to be counted.";
  public static final String COUNT_DURABLE_CQ_EVENTS__DURABLE_CLIENT_NOT_FOUND =
      "No durable client found on server for durable client id {0}.";
  public static final String COUNT_DURABLE_CQ_EVENTS__DURABLE_CQ_NOT_FOUND =
      "No cq found on server for client with durable-client-id : {0} with cq-name : {1}.";
  public static final String COUNT_DURABLE_CQ_EVENTS__DURABLE_CQ_STATS_NOT_FOUND =
      "No cq stats found on server for durable client id {0} with cq name {1}.";
  public static final String COUNT_DURABLE_CQ_EVENTS__NO__CQS__REGISTERED =
      "No cq's registered on this member";
  public static final String COUNT_DURABLE_CQ_EVENTS__SUBSCRIPTION__QUEUE__SIZE__CQ =
      "subcription-queue-size for durable-cq : \"{0}\".";
  public static final String COUNT_DURABLE_CQ_EVENTS__SUBSCRIPTION__QUEUE__SIZE__CLIENT =
      "subcription-queue-size for durable-client : \"{0}\".";

  /***
   * Cluster Configuration commands
   */
  // TODO: Jared - clean up messages
  public static final String EXPORT_SHARED_CONFIG = "export cluster-configuration";
  public static final String EXPORT_SHARED_CONFIG__HELP =
      "Exports the cluster configuration artifacts as a zip file.";
  public static final String EXPORT_SHARED_CONFIG__FILE = "zip-file-name";
  public static final String EXPORT_SHARED_CONFIG__FILE__HELP =
      "Path to the zip file containing the exported cluster configuration artifacts";
  public static final String EXPORT_SHARED_CONFIG__MSG__NOT_A_DIRECTORY = "{0} is not a directory.";
  public static final String EXPORT_SHARED_CONFIG__MSG__CANNOT_CREATE_DIR =
      "Directory {0} could not be created.";
  public static final String EXPORT_SHARED_CONFIG__MSG__NOT_WRITEABLE = "{0} is not writeable";
  public static final String EXPORT_SHARED_CONFIG__FILE__NAME = "cluster-config-{0}.zip";
  public static final String EXPORT_SHARED_CONFIG__DOWNLOAD__MSG =
      "Downloading cluster configuration : {0}";
  public static final String EXPORT_SHARED_CONFIG__LOCATOR_HEADER = "Locator";
  public static final String EXPORT_SHARED_CONFIG__LOCATOR__ERROR__MSG__HEADER = "Error";
  public static final String EXPORT_SHARED_CONFIG__UNABLE__TO__EXPORT__CONFIG =
      "Unable to export config";

  public static final String IMPORT_SHARED_CONFIG = "import cluster-configuration";
  public static final String IMPORT_SHARED_CONFIG__HELP =
      "Imports configuration into cluster configuration hosted at the locators";
  public static final String IMPORT_SHARED_CONFIG__ZIP = "zip-file-name";
  public static final String IMPORT_SHARED_CONFIG__ZIP__HELP =
      "The zip file containing the cluster configuration artifacts, which are to be imported";
  public static final String IMPORT_SHARED_CONFIG__DIR = "dir";
  public static final String IMPORT_SHARED_CONFIG__DIR__HELP =
      "The directory which contains the cluster configuration artifacts, which are to be imported.";
  public static final String IMPORT_SHARED_CONFIG__PRE__IMPORT__MSG =
      "Importing configuration into locator would overwrite the existing cluster configuration. Would you like to proceed ?";
  public static final String IMPORT_SHARED_CONFIG__CANNOT__IMPORT__MSG =
      "Cluster configuration cannot be imported when there are running data members present in the distributed system.\n"
          + "Shutdown all the non locator members to import the cluster configuration, and restart them after the cluster configuration is successfully imported.";
  public static final String NO_LOCATORS_WITH_SHARED_CONFIG =
      "No locators found with \"enable-cluster-configuration=true\".";
  public static final String IMPORT_SHARED_CONFIG__ARTIFACTS__COPIED =
      "Cluster configuration artifacts successfully copied";
  public static final String IMPORT_SHARED_CONFIG__SUCCESS__MSG =
      "Cluster configuration successfully imported";
  public static final String IMPORT_SHARED_CONFIG__PROVIDE__ZIP =
      "Parameter \"{0}\"  is required. Use \"help <command name>\" for assistance.";

  public static final String STATUS_SHARED_CONFIG = "status cluster-config-service";
  public static final String STATUS_SHARED_CONFIG_HELP =
      "Displays the status of cluster configuration service on all the locators with enable-cluster-configuration set to true.";
  public static final String STATUS_SHARED_CONFIG_NAME_HEADER = "Name";
  public static final String STATUS_SHARED_CONFIG_HOST_HEADER = "Hostname";
  public static final String STATUS_SHARED_CONFIG_PORT_HEADER = "Port";
  public static final String STATUS_SHARED_CONFIG_STATUS = "Status";


  public static final String CONFIGURE_PDX = "configure pdx";
  public static final String CONFIGURE_PDX__HELP =
      "Configures Geode's Portable Data eXchange for all the cache(s) in the cluster. This command would not take effect on the running members in the system.\n This command persists the pdx configuration in the locator with cluster configuration service. \n This command should be issued before starting any data members.";
  public static final String CONFIGURE_PDX__READ__SERIALIZED = "read-serialized";
  public static final String CONFIGURE_PDX__READ__SERIALIZED__HELP =
      "Set to true to have PDX deserialization produce a PdxInstance instead of an instance of the domain class";
  public static final String CONFIGURE_PDX__IGNORE__UNREAD_FIELDS = "ignore-unread-fields";
  public static final String CONFIGURE_PDX__IGNORE__UNREAD_FIELDS__HELP =
      "Control whether pdx ignores fields that were unread during deserialization. The default is to preserve unread fields be including their data during serialization. But if you configure the cache to ignore unread fields then their data will be lost during serialization."
          + "You should only set this attribute to true if you know this member will only be reading cache data. In this use case you do not need to pay the cost of preserving the unread fields since you will never be reserializing pdx data.";
  public static final String CONFIGURE_PDX__PERSISTENT = "persistent";
  public static final String CONFIGURE_PDX__PERSISTENT__HELP =
      "Control whether the type metadata for PDX objects is persisted to disk. The default for this setting is false. If you are using persistent regions with PDX then you must set this to true. If you are using a GatewaySender or AsyncEventQueue with PDX then you should set this to true";
  public static final String CONFIGURE_PDX__DISKSTORE = "disk-store";
  public static final String CONFIGURE_PDX__DISKSTORE__HELP =
      "Named disk store where the PDX type data will be stored";

  public static final String CONFIGURE_PDX__CHECK__PORTABILITY = "check-portability";
  public static final String CONFIGURE_PDX__CHECK__PORTABILITY__HELP =
      "if true then an serialization done by this serializer will throw an exception if the object it not portable to non-java languages.";

  public static final String CONFIGURE_PDX__PORTABLE__AUTO__SERIALIZER__CLASSES =
      "portable-auto-serializable-classes";
  public static final String CONFIGURE_PDX__PORTABLE__AUTO__SERIALIZER__CLASSES__HELP =
      "the patterns which are matched against domain class names to determine whether they should be serialized";

  public static final String CONFIGURE_PDX__AUTO__SERIALIZER__CLASSES = "auto-serializable-classes";
  public static final String CONFIGURE_PDX__AUTO__SERIALIZER__CLASSES__HELP =
      "the patterns which are matched against domain class names to determine whether they should be serialized, serialization done by the auto-serializer will throw an exception if the object of these classes are not portable to non-java languages";
  public static final String CONFIGURE_PDX__NORMAL__MEMBERS__WARNING =
      "The command would only take effect on new data members joining the distributed system. It won't affect the existing data members";
  public static final String CONFIGURE_PDX__ERROR__MESSAGE =
      "The autoserializer cannot support both portable and non-portable classes at the same time.";

  public static final String PDX_RENAME = "pdx rename";
  public static final String PDX_RENAME__HELP =
      "Renames PDX types in an offline disk store. \n Any pdx types that are renamed will be listed in the output. \n If no renames are done or the disk-store is online then this command will fail.";
  public static final String PDX_RENAME_OLD = "old";
  public static final String PDX_RENAME_OLD__HELP =
      "If a PDX type's fully qualified class name has a word that matches this text then it will be renamed. Words are delimited by '.' and '$'.";
  public static final String PDX_RENAME_NEW = "new";
  public static final String PDX_RENAME_NEW__HELP = "The text to replace the word that matched old";
  public static final String PDX_DISKSTORE = "disk-store";
  public static final String PDX_DISKSTORE__HELP = "Name of the disk store to operate on";
  public static final String PDX_DISKDIR = "disk-dirs";
  public static final String PDX_DISKDIR__HELP = "Directories which contain the disk store files";
  public static final String PDX_RENAME__SUCCESS = "Successfully renamed pdx types:\n{0}";
  public static final String PDX_RENAME__ERROR = "Error renaming pdx types : {0}";
  public static final String PDX_RENAME__EMPTY = "No Pdx types found to rename.";

  public static final String PDX_DELETE_FIELD = "pdx delete-field";
  public static final String PDX_DELETE_FIELD__HELP =
      "Deletes a field from a PDX type in an offline disk store. \n Any pdx types with a field deleted by this command will be listed in the output. \n If no deletes are done or the disk-store is online then this command will fail.";
  public static final String PDX_CLASS = "class";
  public static final String PDX_CLASS__HELP =
      "The fully qualified class name of the pdx type to delete the field from.";
  public static final String PDX_FIELD = "field";
  public static final String PDX_FIELD__HELP = "Field name to delete";
  public static final String PDX_DELETE_FIELD__SUCCESS =
      "Successfully deleted field in types:\n{0}";
  public static final String PDX_DELETE_FIELD__ERROR = "Error deleting field : {0}";
  public static final String PDX_DELETE__EMPTY = "Field to be deleted not found in the class.";


  public static final String START_SERVER__REST_API = "start-rest-api";
  public static final String START_SERVER__REST_API__HELP =
      "When set to true, will start the REST API service.";
  public static final String START_SERVER__HTTP_SERVICE_PORT = "http-service-port";
  public static final String START_SERVER__HTTP_SERVICE_PORT__HELP =
      "Port on which HTTP Service will listen on";
  public static final String START_SERVER__HTTP_SERVICE_BIND_ADDRESS = "http-service-bind-address";
  public static final String START_SERVER__HTTP_SERVICE_BIND_ADDRESS__HELP =
      "The IP address on which the HTTP Service will be bound.  By default, the Server is bound to all local addresses.";
  public static final String START_SERVER__USERNAME = "user";
  public static final String START_SERVER__USERNAME__HELP =
      "User name to securely connect to the cluster. If the --password parameter is not specified then it will be prompted for.";
  public static final String START_SERVER__PASSWORD = "password";
  public static final String START_SERVER__PASSWORD__HELP =
      "Password to securely connect to the cluster.";
  public static final String START_SERVER__MSG__PASSWORD_MUST_BE_SPECIFIED =
      "password must be specified.";



  /**
   * Creates a MessageFormat with the given pattern and uses it to format the given argument.
   *
   * @param pattern the pattern to be substituted with given argument
   * @param argument an object to be formatted and substituted
   * @return formatted string
   * @throws IllegalArgumentException if the pattern is invalid, or the argument is not of the type
   *         expected by the format element(s) that use it.
   */
  public static String format(String pattern, Object argument) {
    return format(pattern, new Object[] {argument});
  }

  /**
   * Creates a MessageFormat with the given pattern and uses it to format the given arguments.
   *
   * @param pattern the pattern to be substituted with given arguments
   * @param arguments an array of objects to be formatted and substituted
   * @return formatted string
   * @throws IllegalArgumentException if the pattern is invalid, or if an argument in the
   *         <code>arguments</code> array is not of the type expected by the format element(s) that
   *         use it.
   */
  public static String format(String pattern, Object... arguments) {
    return MessageFormat.format(pattern, arguments);
  }


  public static final String IGNORE_INTERCEPTORS = "ignoreInterCeptors";

}<|MERGE_RESOLUTION|>--- conflicted
+++ resolved
@@ -1744,11 +1744,6 @@
   /* pause gateway-sender */
   public static final String PAUSE_GATEWAYSENDER = "pause gateway-sender";
   public static final String PAUSE_GATEWAYSENDER__ID = "id";
-<<<<<<< HEAD
-  public static final String PAUSE_GATEWAYSENDER__MEMBER = "member";
-  public static final String PAUSE_GATEWAYSENDER__GROUP = "group";
-=======
->>>>>>> dd90c71d
   public static final String PAUSE_GATEWAYSENDER__HELP =
       "Pause the Gateway Sender on a member or members.";
   public static final String PAUSE_GATEWAYSENDER__ID__HELP = "ID of the Gateway Sender.";
@@ -1901,11 +1896,6 @@
   /* resume gateway-sender */
   public static final String RESUME_GATEWAYSENDER = "resume gateway-sender";
   public static final String RESUME_GATEWAYSENDER__ID = "id";
-<<<<<<< HEAD
-  public static final String RESUME_GATEWAYSENDER__MEMBER = "member";
-  public static final String RESUME_GATEWAYSENDER__GROUP = "group";
-=======
->>>>>>> dd90c71d
   public static final String RESUME_GATEWAYSENDER__HELP =
       "Resume the Gateway Sender on a member or members.";
   public static final String RESUME_GATEWAYSENDER__ID__HELP = "ID of the Gateway Sender.";
@@ -2721,11 +2711,6 @@
   /* stop gateway-sender */
   public static final String STOP_GATEWAYSENDER = "stop gateway-sender";
   public static final String STOP_GATEWAYSENDER__ID = "id";
-<<<<<<< HEAD
-  public static final String STOP_GATEWAYSENDER__MEMBER = "member";
-  public static final String STOP_GATEWAYSENDER__GROUP = "group";
-=======
->>>>>>> dd90c71d
   public static final String STOP_GATEWAYSENDER__HELP =
       "Stop the Gateway Sender on a member or members.";
   public static final String STOP_GATEWAYSENDER__ID__HELP = "ID of the Gateway Sender.";
