--- conflicted
+++ resolved
@@ -505,13 +505,9 @@
       "Network address of the Locator in the form: host[port].";
   public static final String CONNECT__URL = "url";
   public static final String CONNECT__DEFAULT_BASE_URL =
-<<<<<<< HEAD
-      "http://localhost:" + DistributionConfig.DEFAULT_HTTP_SERVICE_PORT + "/gemfire/v1";
-=======
       "http://localhost:" + DistributionConfig.DEFAULT_HTTP_SERVICE_PORT + "/geode-mgmt/v1";
   public static final String CONNECT__DEFAULT_SSL_BASE_URL =
       "https://localhost:" + DistributionConfig.DEFAULT_HTTP_SERVICE_PORT + "/geode-mgmt/v1";
->>>>>>> beebb65a
   public static final String CONNECT__URL__HELP =
       "Indicates the base URL to the Manager's HTTP service.  For example: 'http://<host>:<port>/gemfire/v1' Default is '"
           + CONNECT__DEFAULT_BASE_URL + "'";
