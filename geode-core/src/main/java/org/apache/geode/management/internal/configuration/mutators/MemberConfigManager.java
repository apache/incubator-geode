/*
 * Licensed to the Apache Software Foundation (ASF) under one or more contributor license
 * agreements. See the NOTICE file distributed with this work for additional information regarding
 * copyright ownership. The ASF licenses this file to You under the Apache License, Version 2.0 (the
 * "License"); you may not use this file except in compliance with the License. You may obtain a
 * copy of the License at
 *
 * http://www.apache.org/licenses/LICENSE-2.0
 *
 * Unless required by applicable law or agreed to in writing, software distributed under the License
 * is distributed on an "AS IS" BASIS, WITHOUT WARRANTIES OR CONDITIONS OF ANY KIND, either express
 * or implied. See the License for the specific language governing permissions and limitations under
 * the License.
 */

package org.apache.geode.management.internal.configuration.mutators;

import java.util.ArrayList;
import java.util.Arrays;
import java.util.Collections;
import java.util.List;
import java.util.Set;
import java.util.stream.Collectors;

import org.apache.commons.lang3.NotImplementedException;

import org.apache.geode.cache.configuration.CacheConfig;
import org.apache.geode.cache.execute.Execution;
import org.apache.geode.cache.execute.FunctionService;
import org.apache.geode.cache.execute.ResultCollector;
import org.apache.geode.distributed.DistributedMember;
import org.apache.geode.distributed.internal.membership.MembershipManager;
import org.apache.geode.internal.cache.InternalCache;
import org.apache.geode.management.configuration.MemberConfig;
import org.apache.geode.management.internal.cli.domain.CacheServerInfo;
import org.apache.geode.management.internal.cli.domain.MemberInformation;
import org.apache.geode.management.internal.cli.functions.GetMemberInformationFunction;

public class MemberConfigManager implements ConfigurationManager<MemberConfig> {

  private InternalCache cache;

  public MemberConfigManager(InternalCache cache) {
    this.cache = cache;
  }

  @Override
  public void add(MemberConfig config, CacheConfig existing) {
    throw new NotImplementedException("Not implemented");
  }

  @Override
  public void update(MemberConfig config, CacheConfig existing) {
    throw new NotImplementedException("Not implemented");
  }

  @Override
  public void delete(MemberConfig config, CacheConfig existing) {
    throw new NotImplementedException("Not implemented");
  }

  @Override
  public List<MemberConfig> list(MemberConfig filter, CacheConfig existing) {

<<<<<<< HEAD
    Set<DistributedMember> members =
=======
    Set<DistributedMember> distributedMembers =
>>>>>>> af9d8031
        cache.getDistributionManager().getDistributionManagerIds()
            .stream().filter(internalDistributedMember -> (filter.getId() == null
                || filter.getId().equals(internalDistributedMember.getName())))
            .map(DistributedMember.class::cast).collect(Collectors.toSet());

<<<<<<< HEAD
    if (members.size() == 0) {
      return Collections.emptyList();
    }

    ArrayList<MemberInformation> output = getMemberInformation(members);

    return generateMemberConfigs(output);
  }

  private ArrayList<MemberInformation> getMemberInformation(Set<DistributedMember> members) {
    Execution execution = FunctionService.onMembers(members);
=======
    if (distributedMembers.size() == 0) {
      return Collections.emptyList();
    }

    ArrayList<MemberInformation> memberInformation = getMemberInformation(distributedMembers);

    return generateMemberConfigs(memberInformation);
  }

  private ArrayList<MemberInformation> getMemberInformation(
      Set<DistributedMember> distributedMembers) {
    Execution execution = FunctionService.onMembers(distributedMembers);
>>>>>>> af9d8031
    ResultCollector<?, ?> resultCollector = execution.execute(new GetMemberInformationFunction());
    return (ArrayList<MemberInformation>) resultCollector.getResult();
  }

  private List<MemberConfig> generateMemberConfigs(ArrayList<MemberInformation> memberInformation) {
<<<<<<< HEAD

    final String coordinatorId = getCoordinatorId();
    List<MemberConfig> memberConfigs = new ArrayList<>();
    for (MemberInformation mInfo : memberInformation) {
      MemberConfig member = new MemberConfig();
      member.setId(mInfo.getName());
      member.setHost(mInfo.getHost());
      member.setPid(mInfo.getProcessId());
      member.setStatus(mInfo.getStatus());
      member.setInitialHeap(mInfo.getInitHeapSize());
      member.setMaxHeap(mInfo.getMaxHeapSize());
      member.setGroups(Arrays.asList(mInfo.getGroups().split(",")));
      member.setCoordinator(mInfo.getId().equals(coordinatorId));

      if (mInfo.isServer() && mInfo.getCacheServeInfo() != null) {
        for (CacheServerInfo info : mInfo.getCacheServeInfo()) {
          MemberConfig.CacheServerConfig csConfig = new MemberConfig.CacheServerConfig();
          csConfig.setPort(info.getPort());
          csConfig.setMaxConnections(info.getMaxConnections());
          csConfig.setMaxThreads(info.getMaxThreads());
          member.addCacheServer(csConfig);
        }
        member.setLocator(false);
      } else {
        member.setPort(mInfo.getLocatorPort());
        member.setLocator(true);
      }

=======

    final String coordinatorId = getCoordinatorId();
    List<MemberConfig> memberConfigs = new ArrayList<>();
    for (MemberInformation memberInfo : memberInformation) {
      MemberConfig member = generateMemberConfig(coordinatorId, memberInfo);
>>>>>>> af9d8031
      memberConfigs.add(member);
    }

    return memberConfigs;
  }

<<<<<<< HEAD
  private String getCoordinatorId() {
    final MembershipManager mmgr =
        cache.getDistributionManager().getMembershipManager();
    if (mmgr == null) {
      return null;
    }

    final DistributedMember coordinator = mmgr.getCoordinator();
    if (coordinator == null) {
      return null;
    }

=======
  private MemberConfig generateMemberConfig(String coordinatorId, MemberInformation memberInfo) {
    MemberConfig member = new MemberConfig();
    member.setId(memberInfo.getName());
    member.setHost(memberInfo.getHost());
    member.setPid(memberInfo.getProcessId());
    member.setStatus(memberInfo.getStatus());
    member.setInitialHeap(memberInfo.getInitHeapSize());
    member.setMaxHeap(memberInfo.getMaxHeapSize());
    member.setGroups(Arrays.asList(memberInfo.getGroups().split(",")));
    member.setCoordinator(memberInfo.getId().equals(coordinatorId));

    if (memberInfo.isServer() && memberInfo.getCacheServeInfo() != null) {
      for (CacheServerInfo info : memberInfo.getCacheServeInfo()) {
        MemberConfig.CacheServerConfig csConfig = new MemberConfig.CacheServerConfig();
        csConfig.setPort(info.getPort());
        csConfig.setMaxConnections(info.getMaxConnections());
        csConfig.setMaxThreads(info.getMaxThreads());
        member.addCacheServer(csConfig);
      }
      member.setLocator(false);
    } else {
      member.setPort(memberInfo.getLocatorPort());
      member.setLocator(true);
    }
    return member;
  }

  private String getCoordinatorId() {
    final MembershipManager membershipManager =
        cache.getDistributionManager().getMembershipManager();
    if (membershipManager == null) {
      return null;
    }

    final DistributedMember coordinator = membershipManager.getCoordinator();
    if (coordinator == null) {
      return null;
    }

>>>>>>> af9d8031
    return coordinator.getId();
  }
}<|MERGE_RESOLUTION|>--- conflicted
+++ resolved
@@ -62,29 +62,12 @@
   @Override
   public List<MemberConfig> list(MemberConfig filter, CacheConfig existing) {
 
-<<<<<<< HEAD
-    Set<DistributedMember> members =
-=======
     Set<DistributedMember> distributedMembers =
->>>>>>> af9d8031
         cache.getDistributionManager().getDistributionManagerIds()
             .stream().filter(internalDistributedMember -> (filter.getId() == null
                 || filter.getId().equals(internalDistributedMember.getName())))
             .map(DistributedMember.class::cast).collect(Collectors.toSet());
 
-<<<<<<< HEAD
-    if (members.size() == 0) {
-      return Collections.emptyList();
-    }
-
-    ArrayList<MemberInformation> output = getMemberInformation(members);
-
-    return generateMemberConfigs(output);
-  }
-
-  private ArrayList<MemberInformation> getMemberInformation(Set<DistributedMember> members) {
-    Execution execution = FunctionService.onMembers(members);
-=======
     if (distributedMembers.size() == 0) {
       return Collections.emptyList();
     }
@@ -97,68 +80,22 @@
   private ArrayList<MemberInformation> getMemberInformation(
       Set<DistributedMember> distributedMembers) {
     Execution execution = FunctionService.onMembers(distributedMembers);
->>>>>>> af9d8031
     ResultCollector<?, ?> resultCollector = execution.execute(new GetMemberInformationFunction());
     return (ArrayList<MemberInformation>) resultCollector.getResult();
   }
 
   private List<MemberConfig> generateMemberConfigs(ArrayList<MemberInformation> memberInformation) {
-<<<<<<< HEAD
-
-    final String coordinatorId = getCoordinatorId();
-    List<MemberConfig> memberConfigs = new ArrayList<>();
-    for (MemberInformation mInfo : memberInformation) {
-      MemberConfig member = new MemberConfig();
-      member.setId(mInfo.getName());
-      member.setHost(mInfo.getHost());
-      member.setPid(mInfo.getProcessId());
-      member.setStatus(mInfo.getStatus());
-      member.setInitialHeap(mInfo.getInitHeapSize());
-      member.setMaxHeap(mInfo.getMaxHeapSize());
-      member.setGroups(Arrays.asList(mInfo.getGroups().split(",")));
-      member.setCoordinator(mInfo.getId().equals(coordinatorId));
-
-      if (mInfo.isServer() && mInfo.getCacheServeInfo() != null) {
-        for (CacheServerInfo info : mInfo.getCacheServeInfo()) {
-          MemberConfig.CacheServerConfig csConfig = new MemberConfig.CacheServerConfig();
-          csConfig.setPort(info.getPort());
-          csConfig.setMaxConnections(info.getMaxConnections());
-          csConfig.setMaxThreads(info.getMaxThreads());
-          member.addCacheServer(csConfig);
-        }
-        member.setLocator(false);
-      } else {
-        member.setPort(mInfo.getLocatorPort());
-        member.setLocator(true);
-      }
-
-=======
 
     final String coordinatorId = getCoordinatorId();
     List<MemberConfig> memberConfigs = new ArrayList<>();
     for (MemberInformation memberInfo : memberInformation) {
       MemberConfig member = generateMemberConfig(coordinatorId, memberInfo);
->>>>>>> af9d8031
       memberConfigs.add(member);
     }
 
     return memberConfigs;
   }
 
-<<<<<<< HEAD
-  private String getCoordinatorId() {
-    final MembershipManager mmgr =
-        cache.getDistributionManager().getMembershipManager();
-    if (mmgr == null) {
-      return null;
-    }
-
-    final DistributedMember coordinator = mmgr.getCoordinator();
-    if (coordinator == null) {
-      return null;
-    }
-
-=======
   private MemberConfig generateMemberConfig(String coordinatorId, MemberInformation memberInfo) {
     MemberConfig member = new MemberConfig();
     member.setId(memberInfo.getName());
@@ -198,7 +135,6 @@
       return null;
     }
 
->>>>>>> af9d8031
     return coordinator.getId();
   }
 }