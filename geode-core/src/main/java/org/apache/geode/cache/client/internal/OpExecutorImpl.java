/*
 * Licensed to the Apache Software Foundation (ASF) under one or more contributor license
 * agreements. See the NOTICE file distributed with this work for additional information regarding
 * copyright ownership. The ASF licenses this file to You under the Apache License, Version 2.0 (the
 * "License"); you may not use this file except in compliance with the License. You may obtain a
 * copy of the License at
 *
 * http://www.apache.org/licenses/LICENSE-2.0
 *
 * Unless required by applicable law or agreed to in writing, software distributed under the License
 * is distributed on an "AS IS" BASIS, WITHOUT WARRANTIES OR CONDITIONS OF ANY KIND, either express
 * or implied. See the License for the specific language governing permissions and limitations under
 * the License.
 */

package org.apache.geode.cache.client.internal;

import java.io.IOException;
import java.io.NotSerializableException;
import java.net.SocketException;
import java.net.SocketTimeoutException;
import java.nio.BufferUnderflowException;
import java.util.HashSet;
import java.util.List;
import java.util.Set;

import org.apache.logging.log4j.Logger;

import org.apache.geode.CancelCriterion;
import org.apache.geode.CancelException;
import org.apache.geode.CopyException;
import org.apache.geode.GemFireException;
import org.apache.geode.GemFireIOException;
import org.apache.geode.SerializationException;
import org.apache.geode.cache.CacheRuntimeException;
import org.apache.geode.cache.RegionDestroyedException;
import org.apache.geode.cache.SynchronizationCommitConflictException;
import org.apache.geode.cache.TransactionException;
import org.apache.geode.cache.client.NoAvailableServersException;
import org.apache.geode.cache.client.ServerConnectivityException;
import org.apache.geode.cache.client.ServerOperationException;
import org.apache.geode.cache.client.ServerRefusedConnectionException;
import org.apache.geode.cache.client.SubscriptionNotEnabledException;
import org.apache.geode.cache.client.internal.ExecuteFunctionOp.ExecuteFunctionOpImpl;
import org.apache.geode.cache.client.internal.ExecuteRegionFunctionOp.ExecuteRegionFunctionOpImpl;
import org.apache.geode.cache.client.internal.QueueManager.QueueConnections;
import org.apache.geode.cache.client.internal.pooling.ConnectionDestroyedException;
import org.apache.geode.cache.client.internal.pooling.ConnectionManager;
import org.apache.geode.cache.execute.FunctionException;
import org.apache.geode.cache.execute.FunctionInvocationTargetException;
import org.apache.geode.distributed.internal.DistributionConfig;
import org.apache.geode.distributed.internal.ServerLocation;
import org.apache.geode.internal.cache.PoolManagerImpl;
import org.apache.geode.internal.cache.PutAllPartialResultException;
import org.apache.geode.internal.cache.execute.InternalFunctionInvocationTargetException;
import org.apache.geode.internal.cache.tier.BatchException;
import org.apache.geode.internal.cache.tier.sockets.MessageTooLargeException;
import org.apache.geode.internal.cache.wan.BatchException70;
import org.apache.geode.internal.logging.LogService;
import org.apache.geode.internal.logging.log4j.LogMarker;
import org.apache.geode.security.AuthenticationRequiredException;
import org.apache.geode.security.GemFireSecurityException;

/**
 * Called from the client and execute client to server requests against servers. Handles retrying to
 * different servers, and marking servers dead if we get exception from them.
 *
 * @since GemFire 5.7
 */
public class OpExecutorImpl implements ExecutablePool {
  private static final Logger logger = LogService.getLogger();

  private static final boolean TRY_SERVERS_ONCE =
      Boolean.getBoolean(DistributionConfig.GEMFIRE_PREFIX + "PoolImpl.TRY_SERVERS_ONCE");
  static final int TX_RETRY_ATTEMPT =
      Integer.getInteger(DistributionConfig.GEMFIRE_PREFIX + "txRetryAttempt", 500);

  private final ConnectionManager connectionManager;
  private final int retryAttempts;
  private final long serverTimeout;
  private final EndpointManager endpointManager;
  private final RegisterInterestTracker riTracker;
  private final QueueManager queueManager;
  private final CancelCriterion cancelCriterion;
  private /* final */ PoolImpl pool;
  private final ThreadLocal<Boolean> serverAffinity = ThreadLocal.withInitial(() -> Boolean.FALSE);
  private boolean serverAffinityFailover = false;
  private final ThreadLocal<ServerLocation> affinityServerLocation = new ThreadLocal<>();

  private final ThreadLocal<Integer> affinityRetryCount = ThreadLocal.withInitial(() -> 0);

  public OpExecutorImpl(ConnectionManager connectionManager, QueueManager queueManager,
      EndpointManager endpointManager, RegisterInterestTracker riTracker, int retryAttempts,
      long serverTimeout, CancelCriterion cancelCriterion,
      PoolImpl pool) {
    this.connectionManager = connectionManager;
    this.queueManager = queueManager;
    this.endpointManager = endpointManager;
    this.riTracker = riTracker;
    this.retryAttempts = retryAttempts;
    this.serverTimeout = serverTimeout;
    this.cancelCriterion = cancelCriterion;
    this.pool = pool;
  }

  @Override
  public Object execute(Op op) {
    return execute(op, retryAttempts);
  }

  @Override
  public Object execute(Op op, int retries) {
    if (serverAffinity.get()) {
      ServerLocation loc = affinityServerLocation.get();
      if (loc == null) {
        loc = getNextOpServerLocation();
        affinityServerLocation.set(loc);
        if (logger.isDebugEnabled()) {
          logger.debug("setting server affinity to {}", affinityServerLocation.get());
        }
      }
      return executeWithServerAffinity(loc, op);
    }

    Connection conn = connectionManager.borrowConnection(serverTimeout);
    try {
      Set<ServerLocation> attemptedServers = null;

      for (int attempt = 0; true; attempt++) {
        // when an op is retried we may need to try to recover the previous
        // attempt's version stamp
        if (attempt == 1 && (op instanceof AbstractOp)) {
          AbstractOp absOp = (AbstractOp) op;
          absOp.getMessage().setIsRetry();
        }
        try {
          authenticateIfRequired(conn, op);
          return executeWithPossibleReAuthentication(conn, op);
        } catch (MessageTooLargeException e) {
          throw new GemFireIOException("unable to transmit message to server", e);
        } catch (Exception e) {
          handleException(e, conn, attempt, attempt >= retries && retries != -1);
          if (null == attemptedServers) {
            // don't allocate this until we need it
            attemptedServers = new HashSet<>();
          }
          attemptedServers.add(conn.getServer());
          try {
            conn = connectionManager.exchangeConnection(conn, attemptedServers);
          } catch (NoAvailableServersException nse) {
            // if retries is -1, don't try again after the last server has failed
            if (retries == -1 || TRY_SERVERS_ONCE) {
              handleException(e, conn, attempt, true);
            } else {
              // try one of the failed servers again, until we exceed the retry attempts.
              attemptedServers.clear();
              try {
                conn = connectionManager.exchangeConnection(conn, attemptedServers);
              } catch (NoAvailableServersException nse2) {
                handleException(e, conn, attempt, true);
              }
            }
          }
        }
      }
    } finally {
      connectionManager.returnConnection(conn);
    }
  }

  /**
   * execute the given op on the given server. If the server cannot be reached, sends a
   * TXFailoverOp, then retries the given op
   *
   * @param loc the server to execute the op on
   * @param op the op to execute
   * @return the result of execution
   */
  Object executeWithServerAffinity(ServerLocation loc, Op op) {
    final int initialRetryCount = getAffinityRetryCount();
    try {
      try {
        return executeOnServer(loc, op, true, false);
      } catch (ServerConnectivityException e) {
        if (logger.isDebugEnabled()) {
          logger.debug("caught exception while executing with affinity:{}", e.getMessage(), e);
        }
        if (!serverAffinityFailover || e instanceof ServerOperationException) {
          throw e;
        }
        int retryCount = getAffinityRetryCount();
        if ((retryAttempts != -1 && retryCount >= retryAttempts)
            || retryCount > TX_RETRY_ATTEMPT) {
          // prevent stack overflow
          throw e;
        }
        setAffinityRetryCount(retryCount + 1);
      }
      affinityServerLocation.set(null);
      if (logger.isDebugEnabled()) {
        logger.debug("reset server affinity: attempting txFailover");
      }
      // send TXFailoverOp, so that new server can
      // do bootstrapping, then re-execute original op
      AbstractOp absOp = (AbstractOp) op;
      absOp.getMessage().setIsRetry();
      int transactionId = absOp.getMessage().getTransactionId();
      // for CommitOp we do not have transactionId in AbstractOp
      // so set it explicitly for TXFailoverOp
      TXFailoverOp.execute(pool, transactionId);

      if (op instanceof ExecuteRegionFunctionOpImpl) {
        op = new ExecuteRegionFunctionOpImpl((ExecuteRegionFunctionOpImpl) op, (byte) 1,
            new HashSet<>());
        ((ExecuteRegionFunctionOpImpl) op).getMessage().setTransactionId(transactionId);
      } else if (op instanceof ExecuteFunctionOpImpl) {
        op = new ExecuteFunctionOpImpl((ExecuteFunctionOpImpl) op, (byte) 1/* isReExecute */);
        ((ExecuteFunctionOpImpl) op).getMessage().setTransactionId(transactionId);
      }
      return pool.execute(op);
    } finally {
      if (initialRetryCount == 0) {
        setAffinityRetryCount(0);
      }
    }
  }

  @Override
  public void setupServerAffinity(boolean allowFailover) {
    if (logger.isDebugEnabled()) {
      logger.debug("setting up server affinity");
    }
    serverAffinityFailover = allowFailover;
    serverAffinity.set(Boolean.TRUE);
  }

  @Override
  public void releaseServerAffinity() {
    if (logger.isDebugEnabled()) {
      logger.debug("reset server affinity");
    }
    serverAffinity.set(Boolean.FALSE);
    affinityServerLocation.set(null);
  }

  @Override
  public ServerLocation getServerAffinityLocation() {
    return affinityServerLocation.get();
  }

  int getAffinityRetryCount() {
    return affinityRetryCount.get();
  }

  void setAffinityRetryCount(int retryCount) {
    affinityRetryCount.set(retryCount);
  }

  @Override
  public void setServerAffinityLocation(ServerLocation serverLocation) {
    assert affinityServerLocation.get() == null;
    affinityServerLocation.set(serverLocation);
  }

  public ServerLocation getNextOpServerLocation() {
    Connection conn = connectionManager.borrowConnection(serverTimeout);
    try {
      return conn.getServer();
    } finally {
      connectionManager.returnConnection(conn);
    }
  }

  /*
   * (non-Javadoc)
   *
   * @see org.apache.geode.cache.client.internal.OpExecutor#executeOn(org.apache.geode.distributed.
   * internal.ServerLocation, org.apache.geode.cache.client.internal.Op)
   */
  @Override
  public Object executeOn(ServerLocation server, Op op) {
    return executeOn(server, op, true, false);
  }

  @Override
  public Object executeOn(ServerLocation p_server, Op op, boolean accessed,
      boolean onlyUseExistingCnx) {
    ServerLocation server = p_server;
    if (serverAffinity.get()) {
      ServerLocation affinityserver = affinityServerLocation.get();
      if (affinityserver != null) {
        server = affinityserver;
      } else {
        affinityServerLocation.set(server);
      }
      // redirect to executeWithServerAffinity so that we
      // can send a TXFailoverOp.
      return executeWithServerAffinity(server, op);
    }
    return executeOnServer(server, op, accessed, onlyUseExistingCnx);
  }

  protected Object executeOnServer(ServerLocation p_server, Op op, boolean accessed,
      boolean onlyUseExistingCnx) {
    boolean returnCnx = true;
    boolean pingOp = (op instanceof PingOp.PingOpImpl);
    Connection conn = null;
    if (pingOp) {
      // currently for pings we prefer to queue clientToServer cnx so that we will
      // not create a pooled cnx when all we have is queue cnxs.
      if (queueManager != null) {
        // see if our QueueManager has a connection to this server that we can send
        // the ping on.
        Endpoint ep = endpointManager.getEndpointMap().get(p_server);
        if (ep != null) {
          QueueConnections qcs = queueManager.getAllConnectionsNoWait();
          conn = qcs.getConnection(ep);
          if (conn != null) {
            // we found one to do the ping on
            returnCnx = false;
          }
        }
      }
    }
    if (conn == null) {
<<<<<<< HEAD
      conn = connectionManager.borrowConnection(server, onlyUseExistingCnx);
=======
      conn = connectionManager.borrowConnection(p_server, serverTimeout, onlyUseExistingCnx);
>>>>>>> 7537e156
    }
    try {
      return executeWithPossibleReAuthentication(conn, op);
    } catch (Exception e) {
      handleException(e, conn, 0, true);
      // this shouldn't actually be reached, handle exception will throw something
      throw new ServerConnectivityException("Received error connecting to server", e);
    } finally {
      if (serverAffinity.get() && affinityServerLocation.get() == null) {
        if (logger.isDebugEnabled()) {
          logger.debug("setting server affinity to {} server:{}", conn.getEndpoint().getMemberId(),
              conn.getServer());
        }
        affinityServerLocation.set(conn.getServer());
      }
      if (returnCnx) {
        connectionManager.returnConnection(conn, accessed);
      }
    }
  }

  /*
   * (non-Javadoc)
   *
   * @see
   * org.apache.geode.cache.client.internal.ExecutablePool#executeOnPrimary(org.apache.geode.cache.
   * client.internal.Op)
   */
  @Override
  public Object executeOnPrimary(Op op) {
    if (queueManager == null) {
      throw new SubscriptionNotEnabledException();
    }

    HashSet<ServerLocation> attemptedPrimaries = new HashSet<>();
    while (true) {
      Connection primary = queueManager.getAllConnections().getPrimary();
      try {
        return executeWithPossibleReAuthentication(primary, op);
      } catch (Exception e) {
        boolean finalAttempt = !attemptedPrimaries.add(primary.getServer());
        handleException(e, primary, 0, finalAttempt);
        // we shouldn't reach this code, but just in case
        if (finalAttempt) {
          throw new ServerConnectivityException("Tried the same primary server twice.", e);
        }
      }
    }
  }

  @Override
  public void executeOnAllQueueServers(Op op) {
    if (queueManager == null) {
      throw new SubscriptionNotEnabledException();
    }

    RuntimeException lastException = null;

    QueueConnections connections = queueManager.getAllConnectionsNoWait();
    Connection primary = connections.getPrimary();
    if (primary != null) {
      try {
        executeWithPossibleReAuthentication(primary, op);
      } catch (Exception e) {
        try {
          handleException(e, primary, 0, false);
        } catch (RuntimeException e2) {
          lastException = e2;
        }
      }
    }

    List<Connection> backups = connections.getBackups();
    for (Connection conn : backups) {
      try {
        executeWithPossibleReAuthentication(conn, op);
      } catch (Exception e) {
        try {
          handleException(e, conn, 0, false);
        } catch (RuntimeException e2) {
          lastException = e2;
        }
      }
    }

    if (lastException != null) {
      throw lastException;
    }
  }

  /*
   * (non-Javadoc)
   *
   * @see
   * org.apache.geode.cache.client.internal.ExecutablePool#executeOnAllQueueServers(org.apache.geode
   * .cache.client.internal.Op)
   */
  @Override
  public Object executeOnQueuesAndReturnPrimaryResult(Op op) {
    if (queueManager == null) {
      throw new SubscriptionNotEnabledException();
    }
    QueueConnections connections = queueManager.getAllConnections();

    List backups = connections.getBackups();
    if (logger.isTraceEnabled(LogMarker.BRIDGE_SERVER_VERBOSE)) {
      logger.trace(LogMarker.BRIDGE_SERVER_VERBOSE, "sending {} to backups: {}", op, backups);
    }
    for (int i = backups.size() - 1; i >= 0; i--) {
      Connection conn = (Connection) backups.get(i);
      try {
        executeWithPossibleReAuthentication(conn, op);
      } catch (Exception e) {
        handleException(e, conn, 0, false);
      }
    }

    Connection primary = connections.getPrimary();
    HashSet<ServerLocation> attemptedPrimaries = new HashSet<>();
    while (true) {
      try {
        if (logger.isTraceEnabled(LogMarker.BRIDGE_SERVER_VERBOSE)) {
          logger.trace(LogMarker.BRIDGE_SERVER_VERBOSE, "sending {} to primary: {}", op, primary);
        }
        return executeWithPossibleReAuthentication(primary, op);
      } catch (Exception e) {
        if (logger.isTraceEnabled(LogMarker.BRIDGE_SERVER_VERBOSE)) {
          logger.trace(LogMarker.BRIDGE_SERVER_VERBOSE, "caught exception sending to primary {}",
              e.getMessage(), e);
        }
        boolean finalAttempt = !attemptedPrimaries.add(primary.getServer());
        handleException(e, primary, 0, finalAttempt);
        primary = queueManager.getAllConnections().getPrimary();
        // we shouldn't reach this code, but just in case
        if (finalAttempt) {
          throw new ServerConnectivityException("Tried the same primary server twice.", e);
        }
      }
    }
  }

  /**
   * Used by GatewayBatchOp
   */
  @Override
  public Object executeOn(Connection conn, Op op, boolean timeoutFatal) {
    try {
      return executeWithPossibleReAuthentication(conn, op);
    } catch (Exception e) {
      handleException(op, e, conn, 0, true, timeoutFatal);
      // this shouldn't actually be reached, handle exception will throw something
      throw new ServerConnectivityException("Received error connecting to server", e);
    }
  }

  /**
   * This is used by unit tests
   */
  @Override
  public Object executeOn(Connection conn, Op op) {
    return executeOn(conn, op, false);
  }

  @Override
  public RegisterInterestTracker getRITracker() {
    return riTracker;
  }

  /**
   * This method will throw an exception if we need to stop the connection manager if there are
   * failures.
   */
  protected void handleException(Throwable e, Connection conn, int retryCount,
      boolean finalAttempt) {
    handleException(e, conn, retryCount, finalAttempt, false/* timeoutFatal */);
  }

  protected void handleException(Op op, Throwable e, Connection conn, int retryCount,
      boolean finalAttempt, boolean timeoutFatal) throws CacheRuntimeException {
    if (op instanceof AuthenticateUserOp.AuthenticateUserOpImpl) {
      if (e instanceof GemFireSecurityException) {
        throw (GemFireSecurityException) e;
      } else if (e instanceof ServerRefusedConnectionException) {
        throw (ServerRefusedConnectionException) e;
      }
    }
    handleException(e, conn, retryCount, finalAttempt, timeoutFatal);
  }

  protected void handleException(Throwable e, Connection conn, int retryCount, boolean finalAttempt,
      boolean timeoutFatal) throws CacheRuntimeException {
    GemFireException exToThrow = null;
    String title;
    boolean invalidateServer = true;
    boolean warn = true;
    boolean forceThrow = false;
    Throwable cause = e;

    cancelCriterion.checkCancelInProgress(e);

    if (logger.isDebugEnabled() && !(e instanceof java.io.EOFException)) {
      if (e instanceof java.net.SocketTimeoutException) {
        logger.debug("OpExecutor.handleException on Connection to {} read timed out",
            conn.getServer());
      } else {
        logger.debug("OpExecutor.handleException on Connection to {}", conn.getServer(), e);
      }
    }

    // first take care of all exceptions that should not invalidate the
    // connection and do not need to be logged

    if (e instanceof MessageTooLargeException) {
      title = null;
      exToThrow = new GemFireIOException("message is too large to transmit", e);
    } else if (e instanceof NotSerializableException) {
      title = null; // no message
      exToThrow = new SerializationException("Pool message failure", e);
    } else if (e instanceof BatchException || e instanceof BatchException70) {
      title = null; // no message
      exToThrow = new ServerOperationException(e);
    } else if (e instanceof RegionDestroyedException) {
      invalidateServer = false;
      title = null;
      exToThrow = (RegionDestroyedException) e;
    } else if (e instanceof GemFireSecurityException) {
      title = null;
      exToThrow = new ServerOperationException(e);
    } else if (e instanceof SerializationException) {
      title = null; // no message
      exToThrow = new ServerOperationException(e);
    } else if (e instanceof CopyException) {
      title = null; // no message
      exToThrow = new ServerOperationException(e);
    } else if (e instanceof ClassNotFoundException) {
      title = null; // no message
      exToThrow = new ServerOperationException(e);
    } else if (e instanceof TransactionException) {
      title = null; // no message
      exToThrow = (TransactionException) e;
      invalidateServer = false;
    } else if (e instanceof SynchronizationCommitConflictException) {
      title = null;
      exToThrow = (SynchronizationCommitConflictException) e;
      invalidateServer = false;
    } else if (e instanceof SocketException) {
      if ("Socket closed".equals(e.getMessage()) || "Connection reset".equals(e.getMessage())
          || "Connection refused: connect".equals(e.getMessage())
          || "Connection refused".equals(e.getMessage())) {
        title = e.getMessage();
      } else {
        title = "SocketException";
      }
    } else if (e instanceof SocketTimeoutException) {
      invalidateServer = timeoutFatal;
      title = "socket timed out on client";
      cause = null;
    } else if (e instanceof ConnectionDestroyedException) {
      invalidateServer = false;
      title = "connection was asynchronously destroyed";
      cause = null;
    } else if (e instanceof java.io.EOFException) {
      title = "closed socket on server";
    } else if (e instanceof IOException) {
      title = "IOException";
    } else if (e instanceof BufferUnderflowException) {
      title = "buffer underflow reading from server";
    } else if (e instanceof CancelException) {
      title = "Cancelled";
      warn = false;
    } else if (e instanceof InternalFunctionInvocationTargetException) {
      // In this case, function will be re executed
      title = null;
      exToThrow = (InternalFunctionInvocationTargetException) e;
    } else if (e instanceof FunctionInvocationTargetException) {
      // in this case function will not be re executed
      title = null;
      exToThrow = (GemFireException) e;
    } else if (e instanceof PutAllPartialResultException) {
      title = null;
      exToThrow = (PutAllPartialResultException) e;
      invalidateServer = false;
    } else {
      Throwable t = e.getCause();
      if ((t instanceof IOException)
          || (t instanceof SerializationException) || (t instanceof CopyException)
          || (t instanceof GemFireSecurityException) || (t instanceof ServerOperationException)
          || (t instanceof TransactionException) || (t instanceof CancelException)) {
        handleException(t, conn, retryCount, finalAttempt, timeoutFatal);
        return;
      } else if (e instanceof ServerOperationException) {
        title = null; // no message
        exToThrow = (ServerOperationException) e;
        invalidateServer = false; // fix for bug #42225
      } else if (e instanceof FunctionException) {
        if (t instanceof InternalFunctionInvocationTargetException) {
          // Client server to re-execute for node failure
          handleException(t, conn, retryCount, finalAttempt, timeoutFatal);
          return;
        } else {
          title = null; // no message
          exToThrow = (FunctionException) e;
        }
      } else if (e instanceof ServerConnectivityException
          && e.getMessage().equals("Connection error while authenticating user")) {
        title = null;
        if (logger.isDebugEnabled()) {
          logger.debug(e.getMessage(), e);
        }
      } else {
        title = e.toString();
        forceThrow = true;
      }
    }
    if (title != null) {
      conn.destroy();
      if (invalidateServer) {
        endpointManager.serverCrashed(conn.getEndpoint());
      }
      boolean logEnabled = warn ? logger.isWarnEnabled() : logger.isDebugEnabled();
      boolean msgNeeded = logEnabled || finalAttempt;
      if (msgNeeded) {
        final StringBuffer sb = getExceptionMessage(title, retryCount, finalAttempt, conn);
        final String msg = sb.toString();
        if (logEnabled) {
          if (warn) {
            logger.warn(msg);
          } else {
            logger.debug(msg, e);
          }
        }
        if (forceThrow || finalAttempt) {
          exToThrow = new ServerConnectivityException(msg, cause);
        }
      }
    }
    if (exToThrow != null) {
      throw exToThrow;
    }
  }

  private StringBuffer getExceptionMessage(String exceptionName, int retryCount,
      boolean finalAttempt, Connection connection) {
    StringBuffer message = new StringBuffer(200);
    message.append("Pool unexpected ").append(exceptionName);
    if (connection != null) {
      message.append(" connection=").append(connection);
    }
    if (retryCount > 0) {
      message.append(" attempt=").append(retryCount + 1);
    }
    message.append(')');
    if (finalAttempt) {
      message.append(". Server unreachable: could not connect after ").append(retryCount + 1)
          .append(" attempts");
    }
    return message;
  }

  private void authenticateIfRequired(Connection conn, Op op) {
    if (!conn.getServer().getRequiresCredentials()) {
      return;
    }

    if (pool == null) {
      PoolImpl poolImpl =
          (PoolImpl) PoolManagerImpl.getPMI().find(endpointManager.getPoolName());
      if (poolImpl == null) {
        return;
      }
      pool = poolImpl;
    }
    if (pool.getMultiuserAuthentication()) {
      if (((AbstractOp) op).needsUserId()) {
        UserAttributes ua = UserAttributes.userAttributes.get();
        if (ua != null) {
          if (!ua.getServerToId().containsKey(conn.getServer())) {
            authenticateMultiuser(pool, conn, ua);
          }
        }
      }
    } else if (((AbstractOp) op).needsUserId()) {
      // This should not be reached, but keeping this code here in case it is
      // reached.
      if (conn.getServer().getUserId() == -1) {
        Connection connImpl = conn.getWrappedConnection();
        conn.getServer().setUserId((Long) AuthenticateUserOp.executeOn(connImpl, pool));
        if (logger.isDebugEnabled()) {
          logger.debug(
              "OpExecutorImpl.execute() - single user mode - authenticated this user on {}", conn);
        }
      }
    }
  }

  private void authenticateMultiuser(PoolImpl pool, Connection conn, UserAttributes ua) {
    try {
      Long userId =
          (Long) AuthenticateUserOp.executeOn(conn.getServer(), pool, ua.getCredentials());
      if (userId != null) {
        ua.setServerToId(conn.getServer(), userId);
        if (logger.isDebugEnabled()) {
          logger.debug("OpExecutorImpl.execute() - multiuser mode - authenticated this user on {}",
              conn);
        }
      }
    } catch (ServerConnectivityException sce) {
      Throwable cause = sce.getCause();
      if (cause instanceof IOException || cause instanceof BufferUnderflowException
          || cause instanceof CancelException
          || (sce.getMessage() != null
              && (sce.getMessage().contains("Could not create a new connection to server")
                  || sce.getMessage().contains("socket timed out on client")
                  || sce.getMessage().contains("connection was asynchronously destroyed")))) {
        throw new ServerConnectivityException("Connection error while authenticating user");
      } else {
        throw sce;
      }
    }
  }

  private Object executeWithPossibleReAuthentication(Connection conn, Op op) throws Exception {
    try {
      return conn.execute(op);

    } catch (ServerConnectivityException sce) {
      Throwable cause = sce.getCause();
      if ((cause instanceof AuthenticationRequiredException
          && "User authorization attributes not found.".equals(cause.getMessage()))
          || sce.getMessage().contains("Connection error while authenticating user")) {
        // (ashetkar) Need a cleaner way of doing above check.
        // 2nd exception-message above is from AbstractOp.sendMessage()

        PoolImpl pool =
            (PoolImpl) PoolManagerImpl.getPMI().find(endpointManager.getPoolName());
        if (!pool.getMultiuserAuthentication()) {
          Connection connImpl = conn.getWrappedConnection();
          conn.getServer().setUserId((Long) AuthenticateUserOp.executeOn(connImpl, this));
          return conn.execute(op);
        } else {
          UserAttributes ua = UserAttributes.userAttributes.get();
          if (ua != null) {
            authenticateMultiuser(pool, conn, ua);
          }
          return conn.execute(op);
        }

      } else {
        throw sce;
      }
    }
  }

}<|MERGE_RESOLUTION|>--- conflicted
+++ resolved
@@ -323,11 +323,7 @@
       }
     }
     if (conn == null) {
-<<<<<<< HEAD
-      conn = connectionManager.borrowConnection(server, onlyUseExistingCnx);
-=======
-      conn = connectionManager.borrowConnection(p_server, serverTimeout, onlyUseExistingCnx);
->>>>>>> 7537e156
+      conn = connectionManager.borrowConnection(p_server, onlyUseExistingCnx);
     }
     try {
       return executeWithPossibleReAuthentication(conn, op);
