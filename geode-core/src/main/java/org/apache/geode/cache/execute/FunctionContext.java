--- conflicted
+++ resolved
@@ -76,11 +76,7 @@
    * @since GemFire 6.5
    * @see Function#isHA()
    */
-<<<<<<< HEAD
   boolean isPossibleDuplicate();
-=======
-  public boolean isPossibleDuplicate();
 
-  public Cache getCache();
->>>>>>> 1efbf58f
+  Cache getCache();
 }