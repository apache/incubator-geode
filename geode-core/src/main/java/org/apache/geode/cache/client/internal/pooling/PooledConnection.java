--- conflicted
+++ resolved
@@ -214,15 +214,8 @@
     return true;
   }
 
-<<<<<<< HEAD
-  @Override
-  public void activate() {
-=======
-  /**
-   * @return true if connection activated, false if could not be activated because it is destroyed
-   */
+  @Override
   public boolean activate() {
->>>>>>> a610ec82
     synchronized (this) {
       try {
         while (this.waitingToSwitch) {
