--- conflicted
+++ resolved
@@ -35,7 +35,6 @@
 import org.apache.geode.internal.InternalDataSerializer;
 import org.apache.geode.internal.Version;
 import org.apache.geode.internal.i18n.LocalizedStrings;
-import org.apache.geode.pdx.internal.PdxInstanceImpl;
 
 public class LinkedStructSet extends LinkedHashSet<Struct>
     implements SelectResults<Struct>, Ordered, DataSerializableFixedID {
@@ -63,8 +62,13 @@
 
   @Override
   public boolean equals(Object other) {
-    return other instanceof SortedStructSet
-        && this.structType.equals(((SortedStructSet) other).structType) && super.equals(other);
+    if (!(other instanceof SortedStructSet)) {
+      return false;
+    }
+    if (!this.structType.equals(((SortedStructSet) other).structType)) {
+      return false;
+    }
+    return super.equals(other);
   }
 
   /** Add a Struct */
@@ -90,7 +94,10 @@
       return false;
     }
     Struct s = (Struct) obj;
-    return this.structType.equals(StructTypeImpl.typeFromStruct(s)) && contains(s);
+    if (!this.structType.equals(StructTypeImpl.typeFromStruct(s))) {
+      return false;
+    }
+    return contains(s);
   }
 
   /** Remove the specified Struct */
@@ -100,7 +107,11 @@
       return false;
     }
     Struct s = (Struct) o;
-    return this.structType.equals(StructTypeImpl.typeFromStruct(s)) && remove(s);
+    if (!this.structType.equals(StructTypeImpl.typeFromStruct(s))) {
+      return false;
+    }
+    return remove(s);
+    // return removeFieldValues(s.getFieldValues());
   }
 
   @Override
@@ -176,21 +187,13 @@
   public void fromData(DataInput in) throws IOException, ClassNotFoundException {
     this.modifiable = in.readBoolean();
     int size = in.readInt();
-<<<<<<< HEAD
     this.structType = DataSerializer.readObject(in);
-    for (int j = size; j > 0; j--) {
-      Object[] fieldValues = DataSerializer.readObject(in);
-      this.add(new StructImpl(this.structType, fieldValues));
-    }
-=======
-    this.structType = (StructTypeImpl) DataSerializer.readObject(in);
     InternalDataSerializer.doWithPdxReadSerialized(() -> {
       for (int j = size; j > 0; j--) {
         Object[] fieldValues = DataSerializer.readObject(in);
         this.add(new StructImpl(this.structType, fieldValues));
       }
     });
->>>>>>> dde0ae7a
   }
 
   @Override
