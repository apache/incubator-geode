/*
 * Licensed to the Apache Software Foundation (ASF) under one or more
 * contributor license agreements.  See the NOTICE file distributed with
 * this work for additional information regarding copyright ownership.
 * The ASF licenses this file to You under the Apache License, Version 2.0
 * (the "License"); you may not use this file except in compliance with
 * the License.  You may obtain a copy of the License at
 *
 *      http://www.apache.org/licenses/LICENSE-2.0
 *
 * Unless required by applicable law or agreed to in writing, software
 * distributed under the License is distributed on an "AS IS" BASIS,
 * WITHOUT WARRANTIES OR CONDITIONS OF ANY KIND, either express or implied.
 * See the License for the specific language governing permissions and
 * limitations under the License.
 */

package com.gemstone.gemfire.cache.operations;

import com.gemstone.gemfire.management.internal.security.Resource;

/**
 * Encapsulates a cache operation and the data associated with it for both the
 * pre-operation and post-operation cases. Implementations for specific
 * operations will extend this with the specifics as required e.g. a getKey()
 * method for a GET operation. Implementations for all the cache operations that
 * require authorization are provided.
 *
 * Implementations of this interface are <b>not</b> expected to be thread-safe.
<<<<<<< HEAD
 *
 * @author Sumedh Wale
=======
 * 
>>>>>>> 0dab0b68
 * @since 5.5
 */
public abstract class OperationContext {

  /**
   * Enumeration for various cache operations. Implementations for each of the
   * supported operation listed here are provided.
<<<<<<< HEAD
   *
   * @author Sumedh Wale
=======
   * 
>>>>>>> 0dab0b68
   * @since 5.5
   */
  public enum OperationCode {
    ALL,
    ALTER,
    ALTER_RUNTIME,
    BACKUP,
    BECOME_LOCK_GRANTOR,
    CLOSE_CQ,
    COMPACT,
    COMPACT_DISKSTORE, // TODO: Do we need this?
    CONFIGURE,
    CONTAINS_KEY,
    CREATE,
    CREATE_MANAGER, // TODO: Do we need this?
    CREATE_QUERY,
    CREATE_REGION, // TODO: Do we need this?
    DELETE,
    DELETE_QUERY,
    DEPLOY,
    DESTROY,
    DESTROY_INDEX, // TODO: Do we need this?
    EXECUTE,
    EXECUTE_CQ,
    EXECUTE_FUNCTION,
    EXPORT,
    EXPORT_DATA, // TODO: Do we need this?
    EXPORT_LOGS,
    EXPORT_STACKTRACE,
    FLUSH,
    GC,
    GET,
    GET_DURABLE_CQS,
    IMPORT,
    IMPORT_DATA, // TODO: Do we need this?
    INVALIDATE,
    KEY_SET,
    LIST,
    LIST_DS, // TODO: Do we need this?
    LOCATE_ENTRY, // TODO: Do we need this?
    MANAGE,  // TODO: Do we need this?
    NETSTAT,
    PAUSE,
    PROCESS_COMMAND,
    PULSE_DASHBOARD,
    PULSE_DATABROWSER,
    PUT,
    PUTALL,
    QUERY,
    REBALANCE,
    REGION_CLEAR,
    REGION_CREATE,
    REGION_DESTROY,
    REGISTER_INTEREST,
    REMOVEALL,
    RENAME,
    RESOURCE,
    RESUME,
    REVOKE_MISSING,
    ROLL,
    SET_ALERT_LEVEL,
    SET_DISK_USAGE_CRITICAL,
    SET_DISK_USAGE_WARNING,
    SET_PULSE_URL,
    SET_QUERY_RESULT_LIMIT,
    SET_QUERY_COLLECTION_DEPTH,
    SET_STATUS_MESSAGE,
    SHOW_DEADLOCKS,
    SHOW_LOG,
    SHOW_METRICS,
    SHOW_MISSING,
    SHUTDOWN,
    START,
    STATUS,
    STOP,
    STOP_CONTINUOUS_QUERY, // TODO: Do we need this?
    STOP_CQ,
    UNDEPLOY,
    UNREGISTER_INTEREST,
    UPDATE_QUERY,
    VALIDATE;

    /**
     * Check if this is an entry get operation.
     *
     * @return true if this is an entry get operation
     * @deprecated Use {@code getOperationCode() == GET} instead
     */
    @Deprecated
    public boolean isGet() {
      return (this == GET);
    }

    /**
     * Check if this is a entry create/update operation.
     *
     * @return true if this is a entry create/update operation.
     * @deprecated Use {@code getOperationCode() == PUT} instead
     */
    @Deprecated
    public boolean isPut() {
      return (this == PUT);
    }

    /**
     * Check if this is a map putAll operation.
     *
     * @return true if this is a map putAll operation.
     * @deprecated Use {@code getOperationCode() == PUTALL} instead
     */
    @Deprecated
    public boolean isPutAll() {
      return (this == PUTALL);
    }

    /**
     * Check if this is a region removeAll operation.
     *
     * @return true if this is a region removeAll operation.
     * @deprecated Use {@code getOperationCode() == REMOVEALL} instead
     * @since 8.1
     */
    @Deprecated
    public boolean isRemoveAll() {
      return (this == REMOVEALL);
    }

    /**
     * Check if this is an entry destroy operation.
     *
     * @return true if this is an entry destroy operation.
     * @deprecated Use {@code getOperationCode() == DESTROY} instead
     */
    @Deprecated
    public boolean isDestroy() {
      return (this == DESTROY);
    }

    /**
     * Check if this is an entry invalidate operation.
     *
     * @return true if this is an entry invalidate operation.
     * @deprecated Use {@code getOperationCode() == INVALIDATE} instead
     */
    @Deprecated
    public boolean isInvalidate() {
      return (this == INVALIDATE);
    }

    /**
     * Check if this is a register interest operation.
     *
     * @return true if this is a register interest operation.
     * @deprecated Use {@code getOperationCode() == REGISTER_INTEREST} instead
     */
    @Deprecated
    public boolean isRegisterInterest() {
      return (this == REGISTER_INTEREST);
    }

    /**
     * Check if this is an unregister interest operation.
     *
     * @return true if this is an unregister interest operation.
     * @deprecated Use {@code getOperationCode() ==  UNREGISTER_INTEREST} instead
     */
    @Deprecated
    public boolean isUnregisterInterest() {
      return (this == UNREGISTER_INTEREST);
    }

    /**
     * Check if this is a region <code>containsKey</code> operation.
     *
     * @return true if this is a region <code>containsKey</code> operation.
     * @deprecated Use {@code getOperationCode() == CONTAINS_KEY} instead
     */
    @Deprecated
    public boolean isContainsKey() {
      return (this == CONTAINS_KEY);
    }

    /**
     * Check if this is a region <code>keySet</code> operation.
     *
     * @return true if this is a region <code>keySet</code> operation.
     * @deprecated Use {@code getOperationCode() == KEY_SET} instead
     */
    @Deprecated
    public boolean isKeySet() {
      return (this == KEY_SET);
    }

    /**
     * Check if this is a cache query operation.
     *
     * @return true if this is a cache query operation.
     * @deprecated Use {@code getOperationCode() == QUERY} instead
     */
    @Deprecated
    public boolean isQuery() {
      return (this == QUERY);
    }

    /**
     * Check if this is a continuous query execution operation.
     *
     * @return true if this is a continuous query execution operation.
     * @deprecated Use {@code getOperationCode() == EXECUTE_CQ} instead
     */
    @Deprecated
    public boolean isExecuteCQ() {
      return (this == EXECUTE_CQ);
    }

    /**
     * Check if this is a continuous query stop operation.
     *
     * @return true if this is a continuous query stop operation.
     * @deprecated Use {@code getOperationCode() == STOP_CQ} instead
     */
    @Deprecated
    public boolean isStopCQ() {
      return (this == STOP_CQ);
    }

    /**
     * Check if this is a continuous query close operation.
     *
     * @return true if this is a continuous query close operation.
     * @deprecated Use {@code getOperationCode() == CLOSE_CQ} instead
     */
    @Deprecated
    public boolean isCloseCQ() {
      return (this == CLOSE_CQ);
    }

    /**
     * Check if this is a region clear operation.
     *
     * @return true if this is a region clear operation.
     * @deprecated Use {@code getOperationCode() == REGION_CLEAR} instead
     */
    @Deprecated
    public boolean isRegionClear() {
      return (this == REGION_CLEAR);
    }

    /**
     * Check if this is a region create operation.
     *
     * @return true if this is a region create operation.
     * @deprecated Use {@code getOperationCode() == REGION_CREATE} instead
     */
    @Deprecated
    public boolean isRegionCreate() {
      return (this == REGION_CREATE);
    }

    /**
     * Check if this is a region destroy operation.
     *
     * @return true if this is a region destroy operation.
     * @deprecated Use {@code getOperationCode() == REGION_DESTROY} instead
     */
    @Deprecated
    public boolean isRegionDestroy() {
      return (this == REGION_DESTROY);
    }

    /**
     * Check if this is a execute region function operation.
     *
     * @return true if this is a execute region function operation.
     * @deprecated Use {@code getOperationCode() == EXECUTE_FUNCTION} instead
     */
    @Deprecated
    public boolean isExecuteRegionFunction() {
      return (this == EXECUTE_FUNCTION);
    }

    /**
     * Check if this is a get durable cqs operation.
     *
     * @return true if this is a get durable cqs operation.
     * @deprecated Use {@code getOperationCode() == GET_DURABLE_CQS} instead
     */
    @Deprecated
    public boolean isGetDurableCQs() {
      return (this == GET_DURABLE_CQS);
    }
  }

  /**
   * Return the operation code associated with the <code>OperationContext</code>
   * object.
   */
  public abstract OperationCode getOperationCode();

  public Resource getResource(){
    return Resource.CLIENT_SERVER;
  }

  /**
   * True if the context is for post-operation.
   *
   * The <code>OperationContext</code> interface encapsulates the data both
   * before the operation is performed and after the operation is complete. For
   * example, for a query operation the <code>Query</code> object as well as
   * the list of region names referenced by the query would be part of the
   * context object in the pre-processing stage. In the post-processing stage
   * the context object shall contain results of the query.
   */
  public abstract boolean isPostOperation();

  /**
   * When called post-operation, returns true if the operation was one that performed an update.
   * An update occurs when one of the following methods on <code>getOperationCode()</code> returns true:
   * <code>isPut()</code>, <code>isPutAll()</code>, <code>isDestroy()</code>, <code>isRemoveAll()</code>,
   * <code>isInvalidate()</code>, <code>isRegionCreate()</code>, <code>isRegionClear()</code>, <code>isRegionDestroy()</code>.
   * Otherwise, returns false.
   *
   * @since 6.6
   */
  public boolean isClientUpdate() {
    if (isPostOperation()) {
      switch (getOperationCode()) {
        case PUT:
        case PUTALL:
        case DESTROY:
        case REMOVEALL:
        case INVALIDATE:
        case REGION_CREATE:
        case REGION_DESTROY:
        case REGION_CLEAR:
          return true;
      }
    }
    return false;
  }

  /**
   * True if the context is created before sending the updates to a client.
   */
  @Deprecated
  public boolean isClientUpdate(OperationContext context) {
    OperationCode opCode = context.getOperationCode();
    return context.isPostOperation()
        && (opCode.isPut() || opCode.isPutAll() || opCode.isDestroy()
        || opCode.isRemoveAll()
        || opCode.isInvalidate() || opCode.isRegionCreate()
        || opCode.isRegionDestroy() || opCode.isRegionClear());
  }
}<|MERGE_RESOLUTION|>--- conflicted
+++ resolved
@@ -27,27 +27,10 @@
  * require authorization are provided.
  *
  * Implementations of this interface are <b>not</b> expected to be thread-safe.
-<<<<<<< HEAD
  *
- * @author Sumedh Wale
-=======
- * 
->>>>>>> 0dab0b68
  * @since 5.5
  */
 public abstract class OperationContext {
-
-  /**
-   * Enumeration for various cache operations. Implementations for each of the
-   * supported operation listed here are provided.
-<<<<<<< HEAD
-   *
-   * @author Sumedh Wale
-=======
-   * 
->>>>>>> 0dab0b68
-   * @since 5.5
-   */
   public enum OperationCode {
     ALL,
     ALTER,
