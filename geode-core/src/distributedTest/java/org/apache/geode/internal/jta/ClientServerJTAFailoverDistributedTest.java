/*
 * Licensed to the Apache Software Foundation (ASF) under one or more contributor license
 * agreements. See the NOTICE file distributed with this work for additional information regarding
 * copyright ownership. The ASF licenses this file to You under the Apache License, Version 2.0 (the
 * "License"); you may not use this file except in compliance with the License. You may obtain a
 * copy of the License at
 *
 * http://www.apache.org/licenses/LICENSE-2.0
 *
 * Unless required by applicable law or agreed to in writing, software distributed under the License
 * is distributed on an "AS IS" BASIS, WITHOUT WARRANTIES OR CONDITIONS OF ANY KIND, either express
 * or implied. See the License for the specific language governing permissions and limitations under
 * the License.
 */

package org.apache.geode.internal.jta;

import static org.apache.geode.cache.RegionShortcut.PARTITION;
import static org.apache.geode.cache.client.ClientRegionShortcut.LOCAL;
import static org.apache.geode.test.dunit.VM.getHostName;
import static org.apache.geode.test.dunit.VM.getVM;
import static org.junit.Assert.assertEquals;

import java.io.Serializable;
import java.util.concurrent.TimeUnit;

import javax.transaction.Status;

import org.awaitility.Awaitility;
import org.junit.Before;
import org.junit.Rule;
import org.junit.Test;

import org.apache.geode.cache.PartitionAttributesFactory;
import org.apache.geode.cache.Region;
import org.apache.geode.cache.RegionFactory;
import org.apache.geode.cache.TransactionId;
import org.apache.geode.cache.client.ClientRegionFactory;
import org.apache.geode.cache.client.PoolFactory;
import org.apache.geode.cache.client.PoolManager;
import org.apache.geode.cache.client.internal.InternalClientCache;
import org.apache.geode.cache.client.internal.PoolImpl;
import org.apache.geode.cache.server.CacheServer;
import org.apache.geode.distributed.internal.ServerLocation;
import org.apache.geode.internal.cache.InternalCache;
import org.apache.geode.internal.cache.PeerTXStateStub;
import org.apache.geode.internal.cache.TXManagerImpl;
import org.apache.geode.internal.cache.TXStateProxyImpl;
import org.apache.geode.internal.cache.tier.sockets.CacheServerTestUtil;
import org.apache.geode.internal.cache.tx.ClientTXStateStub;
import org.apache.geode.internal.logging.LogService;
import org.apache.geode.test.dunit.VM;
import org.apache.geode.test.dunit.rules.CacheRule;
import org.apache.geode.test.dunit.rules.ClientCacheRule;
import org.apache.geode.test.dunit.rules.DistributedRule;
import org.apache.geode.test.junit.rules.serializable.SerializableTestName;

@SuppressWarnings("serial")
public class ClientServerJTAFailoverDistributedTest implements Serializable {

  private final int key = 1;
  private final String value = "value1";
  private final String newValue = "value2";

  private String hostName;
  private String uniqueName;
  private String regionName;
  private String replicateRegionName;
  private VM server1;
  private VM server2;
  private VM server3;
  private VM client1;
  private int port1;
  private int port2;
  private boolean hasReplicateRegion = false;

  @Rule
  public DistributedRule distributedRule = new DistributedRule();

  @Rule
  public CacheRule cacheRule = new CacheRule();

  @Rule
  public ClientCacheRule clientCacheRule = new ClientCacheRule();

  @Rule
  public SerializableTestName testName = new SerializableTestName();

  @Before
  public void setUp() {
    server1 = getVM(0);
    server2 = getVM(1);
    server3 = getVM(2);
    client1 = getVM(3);

    hostName = getHostName();
    uniqueName = getClass().getSimpleName() + "_" + testName.getMethodName();
    regionName = uniqueName + "_region";
    replicateRegionName = uniqueName + "_replicate_region";
  }

  @Test
  public void jtaCanFailoverAfterDoneBeforeCompletion() {
    server3.invoke(() -> createServerRegion(1, false));
    server3.invoke(() -> doPut(key, value));
    port1 = server1.invoke(() -> createServerRegion(1, true));
    port2 = server2.invoke(() -> createServerRegion(1, true));

    client1.invoke(() -> createClientRegion(port1, port2));

    Object[] beforeCompletionResults = client1.invoke(() -> doBeforeCompletion());

    int port = (Integer) beforeCompletionResults[1];

    if (port == port1) {
      server1.invoke(() -> cacheRule.getCache().close());
    } else {
      assert port == port2;
      server2.invoke(() -> cacheRule.getCache().close());
    }

    client1.invoke(() -> doAfterCompletion((TransactionId) beforeCompletionResults[0], true));
  }

  private int createServerRegion(int totalNumBuckets, boolean isAccessor) throws Exception {
    PartitionAttributesFactory<?, ?> partitionAttributesFactory = new PartitionAttributesFactory();
    partitionAttributesFactory.setTotalNumBuckets(totalNumBuckets);
    if (isAccessor) {
      partitionAttributesFactory.setLocalMaxMemory(0);
    }
<<<<<<< HEAD
    PartitionAttributes partitionAttributes = factory.create();
    cacheRule.getOrCreateCache().createRegionFactory(RegionShortcut.PARTITION)
        .setPartitionAttributes(partitionAttributes).create(regionName);
    if (hasReplicateRegion) {
      cacheRule.getOrCreateCache().createRegionFactory(RegionShortcut.REPLICATE)
          .create(replicateRegionName);
    }
=======

    RegionFactory regionFactory = cacheRule.getOrCreateCache().createRegionFactory(PARTITION);
    regionFactory.setPartitionAttributes(partitionAttributesFactory.create());
    regionFactory.create(regionName);
>>>>>>> 76af1dd2

    CacheServer server = cacheRule.getCache().addCacheServer();
    server.setPort(0);
    server.start();
    return server.getPort();
  }

  private void createClientRegion(int... ports) {
    clientCacheRule.createClientCache();

    CacheServerTestUtil.disableShufflingOfEndpoints();
    PoolImpl pool;
    try {
      pool = getPool(ports);
    } finally {
      CacheServerTestUtil.enableShufflingOfEndpoints();
    }

<<<<<<< HEAD
    ClientRegionFactory crf =
        clientCacheRule.getClientCache().createClientRegionFactory(ClientRegionShortcut.LOCAL);
    crf.setPoolName(pool.getName());
    crf.create(regionName);
    if (hasReplicateRegion)
      crf.create(replicateRegionName);
=======
    ClientRegionFactory<?, ?> clientRegionFactory =
        clientCacheRule.getClientCache().createClientRegionFactory(LOCAL);
    clientRegionFactory.setPoolName(pool.getName());
    clientRegionFactory.create(regionName);
>>>>>>> 76af1dd2

    if (ports.length > 1) {
      pool.acquireConnection(new ServerLocation(hostName, port1));
    }
  }

  private PoolImpl getPool(int... ports) {
    PoolFactory factory = PoolManager.createFactory();
    for (int port : ports) {
      factory.addServer(hostName, port);
    }
    return (PoolImpl) factory.setReadTimeout(2000).setSocketBufferSize(1000)
        .setMinConnections(4).create(uniqueName);
  }

  private void doPut(int key, String value) {
    cacheRule.getCache().getRegion(regionName).put(key, value);
  }

  private Object[] doBeforeCompletion() {
    Object[] results = new Object[2];
    InternalClientCache cache = clientCacheRule.getClientCache();
    Region region = cache.getRegion(regionName);
    Region replicateRegion = hasReplicateRegion ? cache.getRegion(replicateRegionName) : null;
    TXManagerImpl txManager = (TXManagerImpl) cache.getCacheTransactionManager();
    txManager.begin();
    region.put(key, newValue);
    if (hasReplicateRegion)
      replicateRegion.put(key, newValue);

    TXStateProxyImpl txStateProxy = (TXStateProxyImpl) txManager.getTXState();
    ClientTXStateStub clientTXStateStub = (ClientTXStateStub) txStateProxy.getRealDeal(null, null);
    clientTXStateStub.beforeCompletion();
    TransactionId transactionId = txManager.suspend();
    int port = clientTXStateStub.getServerAffinityLocation().getPort();
    results[0] = transactionId;
    results[1] = port;
    return results;
  }

  private void doAfterCompletion(TransactionId transactionId, boolean isCommit) {
    InternalClientCache cache = clientCacheRule.getClientCache();
    Region region = cache.getRegion(regionName);
    Region replicateRegion = cache.getRegion(replicateRegionName);
    TXManagerImpl txManager = (TXManagerImpl) cache.getCacheTransactionManager();
    txManager.resume(transactionId);

    TXStateProxyImpl txStateProxy = (TXStateProxyImpl) txManager.getTXState();
    ClientTXStateStub clientTXStateStub = (ClientTXStateStub) txStateProxy.getRealDeal(null, null);
    try {
      clientTXStateStub
          .afterCompletion(isCommit ? Status.STATUS_COMMITTED : Status.STATUS_ROLLEDBACK);
    } catch (Exception exception) {
      LogService.getLogger().info("exception stack ", exception);
      throw exception;
    }
    if (isCommit) {
      assertEquals(newValue, region.get(key));
      if (hasReplicateRegion)
        assertEquals(newValue, replicateRegion.get(key));
    } else {
      assertEquals(value, region.get(key));
    }
  }

  @Test
  public void jtaCanFailoverToJTAHostAfterDoneBeforeCompletion() {
    port2 = server2.invoke(() -> createServerRegion(1, false));
    server2.invoke(() -> doPut(key, value));
    port1 = server1.invoke(() -> createServerRegion(1, true));

    client1.invoke(() -> createClientRegion(port1, port2));
    Object[] beforeCompletionResults = client1.invoke(() -> doBeforeCompletion());

    server1.invoke(() -> cacheRule.getCache().close());

    client1.invoke(() -> doAfterCompletion((TransactionId) beforeCompletionResults[0], true));
  }

  @Test
  public void jtaCanFailoverWithRollbackAfterDoneBeforeCompletion() {
    server3.invoke(() -> createServerRegion(1, false));
    server3.invoke(() -> doPut(key, value));
    port1 = server1.invoke(() -> createServerRegion(1, true));
    port2 = server2.invoke(() -> createServerRegion(1, true));

    client1.invoke(() -> createClientRegion(port1, port2));

    Object[] beforeCompletionResults = client1.invoke(() -> doBeforeCompletion());

    int port = (Integer) beforeCompletionResults[1];

    if (port == port1) {
      server1.invoke(() -> cacheRule.getCache().close());
    } else {
      assert port == port2;
      server2.invoke(() -> cacheRule.getCache().close());
    }

    client1.invoke(() -> doAfterCompletion((TransactionId) beforeCompletionResults[0], false));

    createClientRegion(port == port1 ? port2 : port1);
    doPutTransaction(true);
  }

  private void doPutTransaction(boolean isClient) {
    Region region;
    TXManagerImpl txManager;
    if (isClient) {
      InternalClientCache cache = clientCacheRule.getClientCache();
      region = cache.getRegion(regionName);
      txManager = (TXManagerImpl) cache.getCacheTransactionManager();
    } else {
      InternalCache cache = cacheRule.getCache();
      region = cache.getRegion(regionName);
      txManager = (TXManagerImpl) cache.getCacheTransactionManager();

      Awaitility.await().atMost(30, TimeUnit.SECONDS).pollInterval(10, TimeUnit.MILLISECONDS)
          .until(() -> txManager.isHostedTXStatesEmpty());
    }
    txManager.begin();
    region.put(key, newValue);
    txManager.commit();
    assertEquals(newValue, region.get(key));
  }

  @Test
  public void locksHeldInBeforeCompletionCanBeReleaseIfOriginatorDeparted() {
    server1.invoke(() -> createServerRegion(1, false));
    server1.invoke(() -> doPut(key, value));
    server2.invoke(() -> createServerRegion(1, true));

    server2.invoke(() -> doBeforeCompletionOnPeer());
    server2.invoke(() -> cacheRule.getCache().close());

    server1.invoke(() -> doPutTransaction(false));
  }

  private void doBeforeCompletionOnPeer() {
    InternalCache cache = cacheRule.getCache();
    Region region = cache.getRegion(regionName);
    TXManagerImpl txManager = (TXManagerImpl) cache.getCacheTransactionManager();
    txManager.begin();
    region.put(key, newValue);

    TXStateProxyImpl txStateProxy = (TXStateProxyImpl) txManager.getTXState();
    PeerTXStateStub txStateStub = (PeerTXStateStub) txStateProxy.getRealDeal(null, null);
    txStateStub.beforeCompletion();
  }

  @Test
  public void jtaCanFailoverToJTAHostForMixedRegionsAfterDoneBeforeCompletion() {
    hasReplicateRegion = true;
    port2 = server2.invoke(() -> createServerRegion(1, false));
    server2.invoke(() -> doPut(key, value));
    port1 = server1.invoke(() -> createServerRegion(1, true));

    client1.invoke(() -> createClientRegion(port1, port2));
    Object[] beforeCompletionResults = client1.invoke(() -> doBeforeCompletion());

    server1.invoke(() -> cacheRule.getCache().close());

    client1.invoke(() -> doAfterCompletion((TransactionId) beforeCompletionResults[0], true));
  }
}<|MERGE_RESOLUTION|>--- conflicted
+++ resolved
@@ -34,6 +34,7 @@
 import org.apache.geode.cache.PartitionAttributesFactory;
 import org.apache.geode.cache.Region;
 import org.apache.geode.cache.RegionFactory;
+import org.apache.geode.cache.RegionShortcut;
 import org.apache.geode.cache.TransactionId;
 import org.apache.geode.cache.client.ClientRegionFactory;
 import org.apache.geode.cache.client.PoolFactory;
@@ -128,20 +129,16 @@
     if (isAccessor) {
       partitionAttributesFactory.setLocalMaxMemory(0);
     }
-<<<<<<< HEAD
-    PartitionAttributes partitionAttributes = factory.create();
-    cacheRule.getOrCreateCache().createRegionFactory(RegionShortcut.PARTITION)
-        .setPartitionAttributes(partitionAttributes).create(regionName);
+
+    RegionFactory regionFactory = cacheRule.getOrCreateCache().createRegionFactory(PARTITION);
+    regionFactory.setPartitionAttributes(partitionAttributesFactory.create());
+    regionFactory.create(regionName);
+
     if (hasReplicateRegion) {
       cacheRule.getOrCreateCache().createRegionFactory(RegionShortcut.REPLICATE)
           .create(replicateRegionName);
     }
-=======
-
-    RegionFactory regionFactory = cacheRule.getOrCreateCache().createRegionFactory(PARTITION);
-    regionFactory.setPartitionAttributes(partitionAttributesFactory.create());
-    regionFactory.create(regionName);
->>>>>>> 76af1dd2
+
 
     CacheServer server = cacheRule.getCache().addCacheServer();
     server.setPort(0);
@@ -160,19 +157,14 @@
       CacheServerTestUtil.enableShufflingOfEndpoints();
     }
 
-<<<<<<< HEAD
-    ClientRegionFactory crf =
-        clientCacheRule.getClientCache().createClientRegionFactory(ClientRegionShortcut.LOCAL);
-    crf.setPoolName(pool.getName());
-    crf.create(regionName);
-    if (hasReplicateRegion)
-      crf.create(replicateRegionName);
-=======
     ClientRegionFactory<?, ?> clientRegionFactory =
         clientCacheRule.getClientCache().createClientRegionFactory(LOCAL);
     clientRegionFactory.setPoolName(pool.getName());
     clientRegionFactory.create(regionName);
->>>>>>> 76af1dd2
+
+    if (hasReplicateRegion) {
+      clientRegionFactory.create(replicateRegionName);
+    }
 
     if (ports.length > 1) {
       pool.acquireConnection(new ServerLocation(hostName, port1));
