--- conflicted
+++ resolved
@@ -308,77 +308,12 @@
   distributedTestRuntime('org.apache.derby:derby:' + project.'derby.version')
 
 
-<<<<<<< HEAD
-// Creates the version properties file and writes it to the classes dir
-task createVersionPropertiesFile {
-  def propertiesFile = file(generatedResources + "/org/apache/geode/internal/GemFireVersion.properties");
-  outputs.file propertiesFile
-  inputs.dir "../.git/index"
-
-  doLast {
-    def props = [
-      "Product-Name"      : productName,
-      "Product-Version"   : version,
-      "Build-Id"          : "${System.env.USER} ${buildId}".toString(),
-      "Build-Date"        : new Date().format('yyyy-MM-dd HH:mm:ss Z'),
-      "Build-Platform"    : "${System.properties['os.name']} ${System.properties['os.version']} ${System.properties['os.arch']}".toString(),
-      "Build-Java-Version": System.properties['java.version']
-    ] as Properties
-    props.putAll(readScmInfo())
-
-    propertiesFile.getParentFile().mkdirs();
-    new FileOutputStream(propertiesFile).withStream { fos ->
-      props.store(fos, '')
-    }
-  }
-}
-
-jar {
-
-  from sourceSets.main.output
-  from sourceSets.jca.output
-
-  exclude 'org/apache/geode/management/internal/web/**'
-  exclude 'org/apache/geode/internal/i18n/StringIdResourceBundle_ja.txt'
-  exclude 'org/apache/geode/admin/doc-files/ds4_0.dtd'
-}
-
-jar.dependsOn(createVersionPropertiesFile)
-
-task webJar(type: Jar, dependsOn: classes) {
-  description 'Assembles the jar archive containing the gemfire management web classes.'
-  from sourceSets.main.output
-  baseName 'geode-web'
-  include 'org/apache/geode/management/internal/web/**'
-}
-
-task raJar(type: Jar, dependsOn: classes) {
-  description 'Assembles the jar archive that contains the JCA classes'
-  from sourceSets.jca.output
-  exclude 'org/apache/geode/ra/**'
-  archiveName 'ra.jar'
-}
-
-task jcaJar(type: Jar, dependsOn: raJar) {
-  description 'Assembles the jar archive that contains the JCA bundle'
-  baseName 'geode-jca'
-  extension 'rar'
-  metaInf { from 'src/jca/ra.xml' }
-  from raJar.archivePath
-}
-
-configurations {
-  classesOutput {
-    extendsFrom compile
-    description 'a dependency that exposes the compiled classes'
-=======
   upgradeTestCompile(project(':geode-dunit')) {
     exclude module: 'geode-core'
   }
 
   performanceTestCompile(project(':geode-junit')) {
     exclude module: 'geode-core'
->>>>>>> 671671b5
   }
 }
 
