/*
 * Licensed to the Apache Software Foundation (ASF) under one or more
 * contributor license agreements.  See the NOTICE file distributed with
 * this work for additional information regarding copyright ownership.
 * The ASF licenses this file to You under the Apache License, Version 2.0
 * (the "License"); you may not use this file except in compliance with
 * the License.  You may obtain a copy of the License at
 *
 *      http://www.apache.org/licenses/LICENSE-2.0
 *
 * Unless required by applicable law or agreed to in writing, software
 * distributed under the License is distributed on an "AS IS" BASIS,
 * WITHOUT WARRANTIES OR CONDITIONS OF ANY KIND, either express or implied.
 * See the License for the specific language governing permissions and
 * limitations under the License.
 */


apply plugin: 'antlr'
apply plugin: 'me.champeau.gradle.jmh'

sourceSets {
  jca {
    compileClasspath += configurations.compileClasspath
    runtimeClasspath += configurations.runtimeClasspath
  }
}

idea {
  module {
    testSourceDirs += project.tasks.generateIntegrationTestGrammarSource.outputs.files
    testSourceDirs += project.tasks.generateDistributedTestGrammarSource.outputs.files
    testSourceDirs += project.tasks.generatePerformanceTestGrammarSource.outputs.files
    testSourceDirs += project.tasks.generateUpgradeTestGrammarSource.outputs.files
  }
}

configurations {
  //declaring new configuration that will be used to associate with artifacts
  archives
}

def generatedResources = "$buildDir/generated-resources/main"

sourceSets {
  main {
    output.dir(generatedResources, builtBy: 'createVersionPropertiesFile')
  }
  test {
    output.dir(generatedResources, builtBy: 'createVersionPropertiesFile')
  }
}

jmh {
  include = project.hasProperty('include') ? project.getProperties().get('include') : '.*'
  duplicateClassesStrategy = 'warn'
}

// Creates the version properties file and writes it to the classes dir
task createVersionPropertiesFile(dependsOn: ':writeBuildInfo') {

  def propertiesFile = file(generatedResources + "/org/apache/geode/internal/GemFireVersion.properties")
  def scmInfoFile = rootProject.tasks.writeBuildInfo.outputs.files

  inputs.files {
    scmInfoFile
  }
  outputs.files {
    propertiesFile
  }


  doLast {
    def scmInfo = new Properties()
    new FileInputStream(scmInfoFile.singleFile).withStream { fis ->
      scmInfo.load(fis)
    }

    def props = [
        "Product-Name"      : productName,
        "Product-Version"   : version,
        "Build-Id"          : "${System.env.USER} ${buildId}".toString(),
        "Build-Date"        : new Date().format('yyyy-MM-dd HH:mm:ss Z'),
        "Build-Platform"    : "${System.properties['os.name']} ${System.properties['os.version']} ${System.properties['os.arch']}".toString(),
        "Build-Java-Version": System.properties['java.version']
    ] as Properties
    props.putAll(scmInfo)

    propertiesFile.getParentFile().mkdirs()
    new FileOutputStream(propertiesFile).withStream { fos ->
      props.store(fos, '')
    }
  }
}

jar {

  from sourceSets.main.output
  from sourceSets.jca.output

  exclude 'org/apache/geode/management/internal/web/**'
  exclude 'org/apache/geode/internal/i18n/StringIdResourceBundle_ja.txt'
  exclude 'org/apache/geode/admin/doc-files/ds4_0.dtd'
}

jar.dependsOn(createVersionPropertiesFile)

task webJar(type: Jar, dependsOn: classes) {
  description 'Assembles the jar archive containing the gemfire management web classes.'
  from sourceSets.main.output
  baseName 'geode-web'
  include 'org/apache/geode/management/internal/web/**'
}

task raJar(type: Jar, dependsOn: classes) {
  description 'Assembles the jar archive that contains the JCA classes'
  from sourceSets.jca.output
  exclude 'org/apache/geode/ra/**'
  archiveName 'ra.jar'
}

task jcaJar(type: Jar, dependsOn: raJar) {
  description 'Assembles the jar archive that contains the JCA bundle'
  baseName 'geode-jca'
  extension 'rar'
  metaInf { from 'src/jca/ra.xml' }
  from raJar.archivePath
}

configurations {
  classesOutput {
    extendsFrom compile
    description 'a dependency that exposes the compiled classes'
  }
}

dependencies {
  classesOutput sourceSets.main.output


  // Source Dependencies
  antlr 'antlr:antlr:' + project.'antlr.version'

  // External
  compileOnly files("${System.getProperty('java.home')}/../lib/tools.jar")
  compile('com.github.stephenc.findbugs:findbugs-annotations:' + project.'stephenc-findbugs.version')
  compile('org.jgroups:jgroups:' + project.'jgroups.version')
  compile('antlr:antlr:' + project.'antlr.version')
  compile('com.fasterxml.jackson.core:jackson-annotations:' + project.'jackson.version')
  compile('com.fasterxml.jackson.core:jackson-databind:' + project.'jackson.version')
  compile('commons-io:commons-io:' + project.'commons-io.version')
  compile('commons-validator:commons-validator:' + project.'commons-validator.version')
  compile('commons-digester:commons-digester:' + project.'commons-digester.version')
  compile('javax.activation:activation:' + project.'javax-activation.version')
  compile('javax.xml.bind:jaxb-api:' + project.'jaxb.version')
  compile('com.sun.xml.bind:jaxb-core:' + project.'jaxb.version')
  compile('com.sun.xml.bind:jaxb-impl:' + project.'jaxb.version')

  compile('commons-lang:commons-lang:' + project.'commons-lang.version')
  compile('commons-modeler:commons-modeler:' + project.'commons-modeler.version') {
    exclude module: 'commons-digester'
    exclude module: 'commons-logging-api'
    exclude module: 'mx4j-jmx'
    exclude module: 'xml-apis'
    ext.optional = true
  }
  compile('io.netty:netty-all:' + project.'netty-all.version') {
    ext.optional = true
  }
  compile('it.unimi.dsi:fastutil:' + project.'fastutil.version')
  compile('javax.mail:javax.mail-api:' + project.'javax.mail-api.version') {
    ext.optional = true;
  }
  compile('javax.resource:javax.resource-api:' + project.'javax.resource-api.version')
  compile('mx4j:mx4j:' + project.'mx4j.version') {
    ext.optional = true;
  }
  compile('mx4j:mx4j-remote:' + project.'mx4j-remote.version') {
    ext.optional = true;
  }
  compile('mx4j:mx4j-tools:' + project.'mx4j-tools.version') {
    ext.optional = true;
  }
  compile('net.java.dev.jna:jna:' + project.'jna.version')

  compile('net.sf.jopt-simple:jopt-simple:' + project.'jopt-simple.version')

  compile('org.apache.logging.log4j:log4j-api:' + project.'log4j.version')
  compile('org.apache.logging.log4j:log4j-core:' + project.'log4j.version')

  runtimeOnly('org.fusesource.jansi:jansi:' + project.'jansi.version') {
    ext.optional = true
  }
  runtimeOnly('org.slf4j:slf4j-api:' + project.'slf4j-api.version')

  runtimeOnly('org.apache.logging.log4j:log4j-slf4j-impl:' + project.'log4j.version') {
    exclude module: 'slf4j-api'
    ext.optional = true
  }
  runtimeOnly('org.apache.logging.log4j:log4j-jcl:' + project.'log4j.version') {
    ext.optional = true
  }
  runtimeOnly('org.apache.logging.log4j:log4j-jul:' + project.'log4j.version') {
    ext.optional = true
  }
  compile('org.eclipse.jetty:jetty-webapp:' + project.'jetty.version') {
    ext.optional = true
  }
  compileOnly('org.springframework:spring-webmvc:' + project.'springframework.version') {
    exclude module: 'aopalliance'
    exclude module: 'spring-aop'
    ext.optional = true
  }
  testCompile('org.springframework:spring-webmvc:' + project.'springframework.version') {
    exclude module: 'aopalliance'
    exclude module: 'spring-aop'
    ext.optional = true
  }
  compile('org.springframework:spring-core:' + project.'springframework.version') {
    ext.optional = true
  }
  compile('org.springframework.shell:spring-shell:' + project.'spring-shell.version') {
    exclude module: 'aopalliance'
    exclude module: 'asm'
    exclude module: 'cglib'
    exclude module: 'guava'
    exclude module: 'spring-aop'
    exclude module: 'spring-context-support'
    ext.optional = true
  }
  compile('org.iq80.snappy:snappy:' + project.'snappy-java.version') {
    ext.optional = true
  }

  compile('org.apache.shiro:shiro-core:' + project.'shiro.version')

  compile('io.github.classgraph:classgraph:' + project.'classgraph.version')

  compile('com.healthmarketscience.rmiio:rmiio:' + project.'rmiio.version')

  compile(project(':geode-common'))
  compile(project(':geode-json'))


  jcaAnnotationProcessor 'org.apache.logging.log4j:log4j-core:' + project.'log4j.version'


  jcaCompile(sourceSets.main.output)


  testCompile(project(':geode-junit'))
  testCompile(project(':geode-concurrency-test'))
  testCompile('org.apache.bcel:bcel:' + project.'bcel.version')
  testCompile('org.mockito:mockito-core:' + project.'mockito-core.version')
  testCompile('org.springframework:spring-test:' + project.'springframework.version')
  testCompile('com.pholser:junit-quickcheck-core:' + project.'junit-quickcheck.version')
  testCompile files("${System.getProperty('java.home')}/../lib/tools.jar")

  testRuntime('commons-collections:commons-collections:' + project.'commons-collections.version')
  testRuntime('commons-configuration:commons-configuration:' + project.'commons-configuration.version')
  testRuntime('commons-io:commons-io:' + project.'commons-io.version')
  testRuntime('commons-validator:commons-validator:' + project.'commons-validator.version')
  testRuntime('com.pholser:junit-quickcheck-generators:' + project.'junit-quickcheck.version')


  integrationTestCompile(project(':geode-dunit')) {
    exclude module: 'geode-core'
  }
  integrationTestCompile(project(':geode-concurrency-test'))
  integrationTestCompile('redis.clients:jedis:' + project.'jedis.version')
  integrationTestCompile('org.apache.bcel:bcel:' + project.'bcel.version')
  integrationTestCompile('org.apache.logging.log4j:log4j-core:' + project.'log4j.version' + ':tests')
  integrationTestCompile('org.apache.logging.log4j:log4j-core:' + project.'log4j.version' + ':test-sources')
  integrationTestCompile('org.springframework:spring-test:' + project.'springframework.version')
  integrationTestCompile('net.spy:spymemcached:' + project.'spymemcached.version')
  integrationTestCompile('pl.pragmatists:JUnitParams:' + project.'JUnitParams.version')

  integrationTestRuntime('org.apache.derby:derby:' + project.'derby.version')
  integrationTestRuntime('xerces:xercesImpl:' + project.'xercesImpl.version')


  distributedTestCompile(project(':geode-dunit'))
  distributedTestCompile('redis.clients:jedis:' + project.'jedis.version')
  distributedTestCompile('pl.pragmatists:JUnitParams:' + project.'JUnitParams.version')
  distributedTestCompile('com.jayway.jsonpath:json-path-assert:' + project.'json-path-assert.version')

  distributedTestRuntime('org.apache.derby:derby:' + project.'derby.version')


  upgradeTestCompile(project(':geode-dunit')) {
    exclude module: 'geode-core'
  }


<<<<<<< HEAD
  performanceTestCompile(project(':geode-junit'))
}

def generatedResources = "$buildDir/generated-resources/main"

sourceSets {
  main {
    output.dir(generatedResources, builtBy: 'createVersionPropertiesFile')
  }
  test {
    output.dir(generatedResources, builtBy: 'createVersionPropertiesFile')
  }
}

jmh {
  include = project.hasProperty('include') ? project.getProperties().get('include') : '.*'
  duplicateClassesStrategy = 'warn'
}

dependencies {
  integrationTestCompile(sourceSets.test.output)

  distributedTestCompile(sourceSets.integrationTest.output)
}

// Creates the version properties file and writes it to the classes dir
task createVersionPropertiesFile(dependsOn: ':writeBuildInfo') {

  def propertiesFile = file(generatedResources + "/org/apache/geode/internal/GemFireVersion.properties")
  def scmInfoFile = rootProject.tasks.writeBuildInfo.outputs.files
=======
  performanceTestCompile project(":geode-junit")
>>>>>>> c6e1d8cb

  integrationTestCompile sourceSets.test.output              // To be removed by GEODE-5803
  distributedTestCompile sourceSets.integrationTest.output   // To be removed by GEODE-5803
}

tasks.eclipse.dependsOn(generateGrammarSource)

distributedTest {
  // Some tests have inner tests that should be ignored
  exclude "**/*\$*.class"
}

rootProject.generate.dependsOn(generateGrammarSource)<|MERGE_RESOLUTION|>--- conflicted
+++ resolved
@@ -292,43 +292,10 @@
   }
 
 
-<<<<<<< HEAD
   performanceTestCompile(project(':geode-junit'))
-}
-
-def generatedResources = "$buildDir/generated-resources/main"
-
-sourceSets {
-  main {
-    output.dir(generatedResources, builtBy: 'createVersionPropertiesFile')
-  }
-  test {
-    output.dir(generatedResources, builtBy: 'createVersionPropertiesFile')
-  }
-}
-
-jmh {
-  include = project.hasProperty('include') ? project.getProperties().get('include') : '.*'
-  duplicateClassesStrategy = 'warn'
-}
-
-dependencies {
-  integrationTestCompile(sourceSets.test.output)
-
-  distributedTestCompile(sourceSets.integrationTest.output)
-}
-
-// Creates the version properties file and writes it to the classes dir
-task createVersionPropertiesFile(dependsOn: ':writeBuildInfo') {
-
-  def propertiesFile = file(generatedResources + "/org/apache/geode/internal/GemFireVersion.properties")
-  def scmInfoFile = rootProject.tasks.writeBuildInfo.outputs.files
-=======
-  performanceTestCompile project(":geode-junit")
->>>>>>> c6e1d8cb
-
-  integrationTestCompile sourceSets.test.output              // To be removed by GEODE-5803
-  distributedTestCompile sourceSets.integrationTest.output   // To be removed by GEODE-5803
+
+  integrationTestCompile(sourceSets.test.output)              // To be removed by GEODE-5803
+  distributedTestCompile(sourceSets.integrationTest.output)   // To be removed by GEODE-5803
 }
 
 tasks.eclipse.dependsOn(generateGrammarSource)
