--- conflicted
+++ resolved
@@ -18,17 +18,12 @@
 dependencies {
   compileOnly(project(':geode-core'))
   testCompile(project(':geode-core'))
-<<<<<<< HEAD
   testCompile(project(':geode-junit')) {
-    exclude module: 'geode-core'
+    module exclude: 'geode-core'
   }
   integrationTestCompile(project(':geode-junit')) {
-    exclude module: 'geode-core'
+    module exclude: 'geode-core'
   }
-=======
-  testCompile(project(':geode-junit'))
-  integrationTestCompile(project(':geode-junit'))
->>>>>>> 29efe6ec
   upgradeTestCompile(project(':geode-dunit')) {
     exclude module: 'geode-core'
   }
