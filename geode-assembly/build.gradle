--- conflicted
+++ resolved
@@ -132,25 +132,18 @@
 
 
   testCompile(project(':geode-core'))
-<<<<<<< HEAD
   testCompile(project(':geode-junit')) {
-    exclude module: 'geode-core'
-  }
+    module exclude: 'geode-core'
+  }
+
+
   integrationTestCompile(project(':geode-core'))
   integrationTestCompile(project(':geode-junit')) {
-    exclude module: 'geode-core'
+    module exclude: 'geode-core'
   }
   integrationTestCompile(project(':geode-dunit')) {
-    exclude module: 'geode-core'
-  }
-=======
-  testCompile(project(':geode-junit'))
-
-
-  integrationTestCompile(project(':geode-core'))
-  integrationTestCompile(project(':geode-junit'))
-  integrationTestCompile(project(':geode-dunit'))
->>>>>>> 29efe6ec
+    module exclude: 'geode-core'
+  }
   integrationTestCompile(project(':geode-pulse'))
   integrationTestCompile(project(':geode-assembly:geode-assembly-test'))
   integrationTestCompile('org.apache.httpcomponents:httpclient:' + project.'httpclient.version')
@@ -169,21 +162,15 @@
 
 
   acceptanceTestCompile(project(':geode-core'))
-<<<<<<< HEAD
   acceptanceTestCompile(project(':geode-dunit')) {
-    exclude module: 'geode-core'
-  }
+    module exclude: 'geode-core'
+  }
+
+
   uiTestCompile(project(':geode-core'))
   uiTestCompile(project(':geode-dunit')) {
-    exclude module: 'geode-core'
-  }
-=======
-  acceptanceTestCompile(project(':geode-dunit'))
-
-
-  uiTestCompile(project(':geode-core'))
-  uiTestCompile(project(':geode-dunit'))
->>>>>>> 29efe6ec
+    module exclude: 'geode-core'
+  }
   uiTestCompile(project(':geode-pulse'))
   uiTestCompile(project(':geode-pulse:geode-pulse-test'))
   uiTestCompile(project(':geode-assembly:geode-assembly-test'))
@@ -196,13 +183,9 @@
 
 
   upgradeTestCompile(project(':geode-core'))
-<<<<<<< HEAD
   upgradeTestCompile(project(':geode-dunit')) {
-    exclude module: 'geode-core'
-  }
-=======
-  upgradeTestCompile(project(':geode-dunit'))
->>>>>>> 29efe6ec
+    module exclude: 'geode-core'
+  }
   upgradeTestCompile(project(':geode-assembly:geode-assembly-test'))
 
   upgradeTestRuntime(group: 'org.codehaus.cargo', name: 'cargo-core-uberjar', version: '1.6.3')
