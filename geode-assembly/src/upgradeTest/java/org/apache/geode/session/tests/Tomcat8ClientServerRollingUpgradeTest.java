/*
 * Licensed to the Apache Software Foundation (ASF) under one or more contributor license
 * agreements. See the NOTICE file distributed with this work for additional information regarding
 * copyright ownership. The ASF licenses this file to You under the Apache License, Version 2.0 (the
 * "License"); you may not use this file except in compliance with the License. You may obtain a
 * copy of the License at
 *
 * http://www.apache.org/licenses/LICENSE-2.0
 *
 * Unless required by applicable law or agreed to in writing, software distributed under the License
 * is distributed on an "AS IS" BASIS, WITHOUT WARRANTIES OR CONDITIONS OF ANY KIND, either express
 * or implied. See the License for the specific language governing permissions and limitations under
 * the License.
 */
package org.apache.geode.session.tests;

import static org.junit.Assert.assertEquals;

import java.io.File;
import java.io.IOException;
import java.net.URISyntaxException;
import java.util.Collection;
import java.util.List;

import org.apache.commons.lang3.JavaVersion;
import org.apache.commons.lang3.SystemUtils;
import org.junit.After;
import org.junit.Before;
import org.junit.Rule;
import org.junit.Test;
import org.junit.experimental.categories.Category;
import org.junit.rules.TemporaryFolder;
import org.junit.rules.TestName;
import org.junit.runner.RunWith;
import org.junit.runners.Parameterized;

import org.apache.geode.cache.RegionShortcut;
import org.apache.geode.internal.UniquePortSupplier;
import org.apache.geode.management.internal.cli.i18n.CliStrings;
import org.apache.geode.management.internal.cli.util.CommandStringBuilder;
import org.apache.geode.test.junit.categories.BackwardCompatibilityTest;
import org.apache.geode.test.junit.rules.gfsh.GfshRule;
import org.apache.geode.test.junit.rules.gfsh.GfshScript;
import org.apache.geode.test.junit.runners.CategoryWithParameterizedRunnerFactory;
import org.apache.geode.test.version.VersionManager;

/**
 * This test iterates through the versions of Geode and executes session client compatibility with
 * the current version of Geode.
 */
@Category({BackwardCompatibilityTest.class})
@RunWith(Parameterized.class)
@Parameterized.UseParametersRunnerFactory(CategoryWithParameterizedRunnerFactory.class)
public class Tomcat8ClientServerRollingUpgradeTest {
  private final UniquePortSupplier portSupplier = new UniquePortSupplier();
  private final String oldVersion;
  private String locatorDir;
  private String server1Dir;
  private String server2Dir;

  @Parameterized.Parameters(name = "{0}")
  public static Collection<String> data() {
    List<String> result = VersionManager.getInstance().getVersionsWithoutCurrent();
    int minimumVersion = SystemUtils.isJavaVersionAtLeast(JavaVersion.JAVA_9) ? 180 : 170;
    result.removeIf(s -> Integer.parseInt(s) < minimumVersion);
    return result;
  }

  @Rule
  public transient GfshRule oldGfsh;

  @Rule
  public final transient GfshRule currentGfsh = new GfshRule();

  @Rule
  public TemporaryFolder tempFolder = new TemporaryFolder();

  @Rule
  public transient TestName testName = new TestName();

  protected transient Client client;
  protected transient ContainerManager manager;


  protected TomcatInstall tomcat8AndOldModules;
  protected TomcatInstall tomcat8AndCurrentModules;

  protected int locatorPort;
  protected int locatorJmxPort;

  protected String classPathTomcat8AndCurrentModules;
  private String classPathTomcat8AndOldModules;

  public Tomcat8ClientServerRollingUpgradeTest(String version) {
    this.oldVersion = version;
    oldGfsh = new GfshRule(oldVersion);
  }

  protected void startServer(String name, String classPath, int locatorPort, GfshRule gfsh,
      String serverDir) throws Exception {
    CommandStringBuilder command = new CommandStringBuilder(CliStrings.START_SERVER);
    command.addOption(CliStrings.START_SERVER__NAME, name);
    command.addOption(CliStrings.START_SERVER__SERVER_PORT, "0");
    command.addOption(CliStrings.START_SERVER__CLASSPATH, classPath);
    command.addOption(CliStrings.START_SERVER__LOCATORS, "localhost[" + locatorPort + "]");
    command.addOption(CliStrings.START_SERVER__DIR, serverDir);
    gfsh.execute(GfshScript.of(command.toString()).expectExitCode(0));
  }

  protected void startLocator(String name, String classPath, int port, GfshRule gfsh,
      String locatorDir) throws Exception {
    CommandStringBuilder locStarter = new CommandStringBuilder(CliStrings.START_LOCATOR);
    locStarter.addOption(CliStrings.START_LOCATOR__MEMBER_NAME, name);
    locStarter.addOption(CliStrings.START_LOCATOR__CLASSPATH, classPath);
    locStarter.addOption(CliStrings.START_LOCATOR__PORT, Integer.toString(port));
    locStarter.addOption(CliStrings.START_LOCATOR__DIR, locatorDir);
    locStarter.addOption(CliStrings.START_LOCATOR__HTTP_SERVICE_PORT, "0");
    locStarter.addOption(CliStrings.START_LOCATOR__J,
        "-Dgemfire.jmx-manager-port=" + locatorJmxPort);
    gfsh.execute(GfshScript.of(locStarter.toString()).expectExitCode(0));
  }

  @Before
  public void setup() throws Exception {
    VersionManager versionManager = VersionManager.getInstance();
    String installLocation = versionManager.getInstall(oldVersion);
    File oldBuild = new File(installLocation);
    File oldModules = new File(installLocation + "/tools/Modules/");


    tomcat8AndOldModules =
        new TomcatInstall("Tomcat8AndOldModules", TomcatInstall.TomcatVersion.TOMCAT8,
            ContainerInstall.ConnectionType.CLIENT_SERVER,
            oldModules.getAbsolutePath(),
            oldBuild.getAbsolutePath() + "/lib",
            portSupplier::getAvailablePort);

    tomcat8AndCurrentModules =
        new TomcatInstall("Tomcat8AndCurrentModules", TomcatInstall.TomcatVersion.TOMCAT8,
            ContainerInstall.ConnectionType.CLIENT_SERVER,
            portSupplier::getAvailablePort);

    classPathTomcat8AndOldModules = tomcat8AndOldModules.getHome() + "/lib/*" + File.pathSeparator
        + tomcat8AndOldModules.getHome() + "/bin/*";

    classPathTomcat8AndCurrentModules =
        tomcat8AndCurrentModules.getHome() + "/lib/*" + File.pathSeparator
            + tomcat8AndCurrentModules.getHome() + "/bin/*";

    // Get available port for the locator
    locatorPort = portSupplier.getAvailablePort();
    locatorJmxPort = portSupplier.getAvailablePort();

    tomcat8AndOldModules.setDefaultLocatorPort(locatorPort);
    tomcat8AndCurrentModules.setDefaultLocatorPort(locatorPort);

    client = new Client();
    manager = new ContainerManager();
    // Due to parameterization of the test name, the URI would be malformed. Instead, it strips off
    // the [] symbols
    manager.setTestName(testName.getMethodName().replace("[", "").replace("]", ""));

    locatorDir = tempFolder.newFolder("loc").getPath();
    server1Dir = tempFolder.newFolder("server1").getPath();
    server2Dir = tempFolder.newFolder("server2").getPath();
  }

  /**
   * Stops all containers that were previously started and cleans up their configurations
   */
  @After
  public void stop() throws Exception {
    manager.stopAllActiveContainers();
    manager.cleanUp();

    CommandStringBuilder connect = new CommandStringBuilder(CliStrings.CONNECT)
        .addOption(CliStrings.CONNECT__LOCATOR, "localhost[" + locatorPort + "]");

    CommandStringBuilder command = new CommandStringBuilder(CliStrings.SHUTDOWN);
    command.addOption(CliStrings.INCLUDE_LOCATORS, "true");
    final GfshScript script = GfshScript.of(connect.toString(), command.toString());
    try {
      oldGfsh.execute(script);
    } catch (Throwable e) {
      // ignore
    }

    try {
      currentGfsh.execute(script);
    } catch (Throwable e) {
      // ignore
    }
  }

  @Test
  public void canDoARollingUpgradeOfGeodeServersWithSessionModules() throws Exception {

    startLocator("loc", classPathTomcat8AndOldModules, locatorPort, oldGfsh, locatorDir);
    startServer("server1", classPathTomcat8AndOldModules, locatorPort, oldGfsh, server1Dir);
    startServer("server2", classPathTomcat8AndOldModules, locatorPort, oldGfsh, server2Dir);
    createRegion(oldGfsh);

    // Start two tomcat servers with the old geode modules
    ServerContainer container1 = manager.addContainer(tomcat8AndOldModules);
    ServerContainer container2 = manager.addContainer(tomcat8AndOldModules);

    // This has to happen at the start of every test
    manager.startAllInactiveContainers();

    verifySessionReplication();

    // Upgrade the geode locator
    stopLocator(oldGfsh, locatorDir);
    startLocator("loc", classPathTomcat8AndCurrentModules, locatorPort, currentGfsh, locatorDir);

    // Upgrade a server
    stopServer(oldGfsh, server1Dir);
    startServer("server1", classPathTomcat8AndCurrentModules, locatorPort, currentGfsh, server1Dir);

    // verify again
    verifySessionReplication();

    // Upgrade second server
    stopServer(oldGfsh, server2Dir);
    startServer("server2", classPathTomcat8AndCurrentModules, locatorPort, currentGfsh, server2Dir);

    // verify again
    verifySessionReplication();

    // Upgrade a tomcat server
    container1.stop();
    manager.removeContainer(container1);
    ServerContainer newContainer1 = manager.addContainer(tomcat8AndCurrentModules);
    newContainer1.start();

    verifySessionReplication();

    // Upgrade the second tomcat server
    container2.stop();
    manager.removeContainer(container2);
    ServerContainer newContainer2 = manager.addContainer(tomcat8AndCurrentModules);
    newContainer2.start();

    verifySessionReplication();
  }

  private void createRegion(GfshRule gfsh) {
    CommandStringBuilder connect = new CommandStringBuilder(CliStrings.CONNECT)
        .addOption(CliStrings.CONNECT__LOCATOR, "localhost[" + locatorPort + "]");

    CommandStringBuilder command = new CommandStringBuilder(CliStrings.CREATE_REGION);
    command.addOption(CliStrings.CREATE_REGION__REGIONSHORTCUT,
        RegionShortcut.PARTITION_REDUNDANT.name())
        .addOption(CliStrings.CREATE_REGION__REGION, "gemfire_modules_sessions")
        .addOption(CliStrings.CREATE_REGION__STATISTICSENABLED, "true")
        .addOption(CliStrings.ENTRY_IDLE_TIME_CUSTOM_EXPIRY,
            "org.apache.geode.modules.util.SessionCustomExpiry");

    final GfshScript script = GfshScript.of(connect.toString(), command.toString());
    gfsh.execute(script);
  }

  private void stopLocator(GfshRule gfsh, String locatorDir) {
    CommandStringBuilder command = new CommandStringBuilder(CliStrings.STOP_LOCATOR)
        .addOption(CliStrings.STOP_LOCATOR__DIR, locatorDir);
    gfsh.execute(command.toString());
  }

  private void stopServer(GfshRule gfsh, String serverDir) {
    CommandStringBuilder command = new CommandStringBuilder(CliStrings.STOP_SERVER)
        .addOption(CliStrings.STOP_SERVER__DIR, serverDir);
    gfsh.execute(command.toString());
  }

  private void verifySessionReplication() throws IOException, URISyntaxException {
    String key = "value_testSessionPersists";
    String value = "Foo" + System.currentTimeMillis();

    client.setPort(Integer.parseInt(manager.getContainerPort(0)));
    Client.Response resp = client.set(key, value);
    String cookie = resp.getSessionCookie();

    for (int i = 0; i < manager.numContainers(); i++) {
      System.out.println("Checking get for container:" + i);
      client.setPort(Integer.parseInt(manager.getContainerPort(i)));
      resp = client.get(key);

      assertEquals("Sessions are not replicating properly", cookie, resp.getSessionCookie());
      assertEquals("Session data is not replicating properly", value, resp.getResponse());
    }
  }

<<<<<<< HEAD
  /**
   * If this test breaks due to a change in required jars, please update the
   * "Setting up the Module" section of the Tomcat module documentation!
   *
   * Returns the jars required on the classpath for the old modules. This list may
   * differ from the list required by the current modules at some point in the future, hence the
   * duplication of the requiredClasspathJars array.
   *
   * @return Paths to required jars
   */
  private String getClassPathTomcat8AndOldModules() {
    String oldVersion = VersionManager.getInstance().getVersionName(this.oldVersion);

    final String[] requiredClasspathJars = {
        "/lib/geode-modules-" + oldVersion + ".jar",
        "/lib/geode-modules-tomcat8-" + oldVersion + ".jar",
        "/lib/servlet-api.jar",
        "/lib/catalina.jar",
        "/lib/tomcat-util.jar",
        "/bin/tomcat-juli.jar"
    };

    return getRequiredClasspathJars(tomcat8AndOldModules.getHome(), requiredClasspathJars);
  }

  /**
   * If this test breaks due to a change in required jars, please update the
   * "Setting up the Module" section of the Tomcat module documentation!
   *
   * Returns the jars required on the classpath for the current modules. This list may
   * differ from the list required by the old modules at some point in the future, hence the
   * duplication of the requiredClasspathJars array.
   *
   * @return Paths to required jars
   */
  private String getClassPathTomcat8AndCurrentModules() {
    String currentVersion =
        VersionManager.getInstance().getVersionName(VersionManager.CURRENT_VERSION);

    final String[] requiredClasspathJars = {
        "/lib/geode-modules-" + currentVersion + "-SNAPSHOT.jar",
        "/lib/geode-modules-tomcat8-" + currentVersion + "-SNAPSHOT.jar",
        "/lib/servlet-api.jar",
        "/lib/catalina.jar",
        "/lib/tomcat-util.jar",
        "/bin/tomcat-juli.jar"
    };

    return getRequiredClasspathJars(tomcat8AndCurrentModules.getHome(), requiredClasspathJars);
  }

  private String getRequiredClasspathJars(final String tomcat8AndRequiredModules,
      final String[] requiredClasspathJars) {
    StringBuilder completeJarList = new StringBuilder();
    for (String requiredJar : requiredClasspathJars) {
      completeJarList.append(tomcat8AndRequiredModules)
          .append(requiredJar)
          .append(File.pathSeparator);
    }

    completeJarList.deleteCharAt(completeJarList.length() - 1);

    return completeJarList.toString();
  }
=======
>>>>>>> 957cd9a8
}<|MERGE_RESOLUTION|>--- conflicted
+++ resolved
@@ -290,7 +290,6 @@
     }
   }
 
-<<<<<<< HEAD
   /**
    * If this test breaks due to a change in required jars, please update the
    * "Setting up the Module" section of the Tomcat module documentation!
@@ -355,6 +354,4 @@
 
     return completeJarList.toString();
   }
-=======
->>>>>>> 957cd9a8
 }