/*
 * Licensed to the Apache Software Foundation (ASF) under one or more
 * contributor license agreements.  See the NOTICE file distributed with
 * this work for additional information regarding copyright ownership.
 * The ASF licenses this file to You under the Apache License, Version 2.0
 * (the "License"); you may not use this file except in compliance with
 * the License.  You may obtain a copy of the License at
 *
 *      http://www.apache.org/licenses/LICENSE-2.0
 *
 * Unless required by applicable law or agreed to in writing, software
 * distributed under the License is distributed on an "AS IS" BASIS,
 * WITHOUT WARRANTIES OR CONDITIONS OF ANY KIND, either express or implied.
 * See the License for the specific language governing permissions and
 * limitations under the License.
 */


dependencies {
  compileOnly(project(':geode-core'))
<<<<<<< HEAD
  compileOnly(project(':geode-junit')) {
    exclude module: 'geode-core'
  }
=======
  compileOnly(project(':geode-junit'))
>>>>>>> 29efe6ec
  compileOnly(project(':geode-pulse'))

  compile('org.seleniumhq.selenium:selenium-api:' + project.'selenium.version')
  compile('org.seleniumhq.selenium:selenium-chrome-driver:' + project.'selenium.version')
  compile('org.seleniumhq.selenium:selenium-support:' + project.'selenium.version')
}

disableMavenPublishing()<|MERGE_RESOLUTION|>--- conflicted
+++ resolved
@@ -18,13 +18,9 @@
 
 dependencies {
   compileOnly(project(':geode-core'))
-<<<<<<< HEAD
   compileOnly(project(':geode-junit')) {
-    exclude module: 'geode-core'
+    module exclude: 'geode-core'
   }
-=======
-  compileOnly(project(':geode-junit'))
->>>>>>> 29efe6ec
   compileOnly(project(':geode-pulse'))
 
   compile('org.seleniumhq.selenium:selenium-api:' + project.'selenium.version')
