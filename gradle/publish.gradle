--- conflicted
+++ resolved
@@ -19,27 +19,20 @@
 apply plugin: 'maven-publish'
 apply plugin: 'signing'
 
-<<<<<<< HEAD
+task sourcesJar(type: Jar) {
+  from sourceSets.main.allJava
+  classifier = 'sources'
+}
+
+task javadocJar(type: Jar) {
+  from javadoc
+  classifier = 'javadoc'
+}
+
 publishing {
   publications {
     maven(MavenPublication) {
       from components.java
-=======
-  task sourcesJar(type: Jar) {
-    from sourceSets.main.allJava
-    classifier = 'sources'
-  }
-
-  task javadocJar(type: Jar) {
-    from javadoc
-    classifier = 'javadoc'
-  }
-
-  publishing {
-    publications {
-      maven(MavenPublication) {
-        from components.java
->>>>>>> 49844506
 
       afterEvaluate {
         // uses the tasks created by nexus for sources and javadoc
