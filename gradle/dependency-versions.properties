--- conflicted
+++ resolved
@@ -84,11 +84,7 @@
 mx4j.version = 3.0.1
 mx4j-remote.version = 3.0.1
 mx4j-tools.version = 3.0.1
-<<<<<<< HEAD
 netty-all.version = 4.1.8.Final
-=======
-netty-all.version = 4.1.7.Final
->>>>>>> fb14e9aa
 open-json.version = 1.7
 paranamer.version = 2.3
 phantomjsdriver.version=1.3.0
