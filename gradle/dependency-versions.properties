# Licensed to the Apache Software Foundation (ASF) under one or more
# contributor license agreements.  See the NOTICE file distributed with
# this work for additional information regarding copyright ownership.
# The ASF licenses this file to You under the Apache License, Version 2.0
# (the "License"); you may not use this file except in compliance with
# the License.  You may obtain a copy of the License at
#
#      http://www.apache.org/licenses/LICENSE-2.0
#
# Unless required by applicable law or agreed to in writing, software
# distributed under the License is distributed on an "AS IS" BASIS,
# WITHOUT WARRANTIES OR CONDITIONS OF ANY KIND, either express or implied.
# See the License for the specific language governing permissions and
# limitations under the License.

# Dependency versions
antlr.version = 2.7.7
<<<<<<< HEAD
assertj-core.version = 3.8.0
awaitility.version = 2.0.0
bcel.version = 6.0
bounty-castle.version = 1.59
=======
assertj-core.version = 3.10.0
awaitility.version = 3.1.1
bcel.version = 6.2
>>>>>>> 291fae08
catch-exception.version = 1.4.4
catch-throwable.version = 1.4.4
cglib.version = 3.2.7
classgraph.version = 4.0.6
commons-beanutils.version = 1.9.3
commons-collections.version = 3.2.2
commons-configuration.version = 1.10
commons-digester.version=2.1
commons-exec.version=1.3
commons-fileupload.version = 1.3.3
commons-io.version = 2.6
commons-lang.version = 2.6
commons-logging.version = 1.2
commons-modeler.version = 2.0.1
commons-validator.version = 1.6
HikariCP.version = 3.2.0
derby.version = 10.14.2.0
dom4j.version = 1.6.1
fastutil.version = 8.2.1
google-gson.version=2.8.5
guava.version = 25.1-jre
hamcrest-all.version = 1.3
httpclient.version = 4.5.6
httpcore.version = 4.4.10
httpunit.version = 1.7.2
jackson.version = 2.9.6
jackson-module-scala_2.10.version = 2.9.6
jansi.version = 1.17.1
javassist.version = 3.21.0-GA
javax.ejb-api.version = 3.0
javax.jsr250-api.version = 1.0
javax.mail-api.version = 1.6.1
javax.persistence-api.version = 2.2.0
javax.resource-api.version = 1.7
javax.servlet-api.version = 3.1.0
javax.transaction-api.version = 1.2
jedis.version = 2.9.0
# The jetty version is also hard-coded in geode-assembly:test
# at o.a.g.sessions.tests.GenericAppServerInstall.java
jetty.version = 9.4.8.v20171121
jgroups.version = 3.6.14.Final
jmock.version = 2.8.4
jna.version = 4.1.0
jopt-simple.version = 5.0.4
json-path.version = 2.4.0
json-path-assert.version = 2.2.0
junit.version = 4.12
junit-quickcheck.version = 0.8.1
JUnitParams.version = 1.1.0
log4j.version = 2.11.0
lucene.version = 6.6.2
mockito-core.version = 2.19.1
mockrunner.version = 1.1.2
mortbay-jetty-servlet-api.version=3.0.20100224
multithreadedtc.version = 1.01
mx4j.version = 3.0.2
mx4j-remote.version = 3.0.2
mx4j-tools.version = 3.0.1
netty-all.version = 4.1.27.Final
open-json.version = 1.8
powermock.version = 2.0.0-beta.5
protobuf-gradle-plugin.version = 0.8.6
protobuf-java.version = 3.6.0
protoc.version = 3.6.0
rmiio.version = 2.1.2
selenium.version=3.13.0
shiro.version=1.4.0
slf4j-api.version = 1.7.25
snappy-java.version=0.4
spring-hateoas.version = 0.24.0.RELEASE
spring-ldap-core.version = 2.3.2.RELEASE
spring-security.version = 4.2.7.RELEASE
spring-shell.version = 1.2.0.RELEASE
spring-tx.version = 4.3.18.RELEASE
springframework.version = 4.3.18.RELEASE
spymemcached.version = 2.12.2
springfox.version=2.9.2
stephenc-findbugs.version = 1.3.9-1
system-rules.version = 1.18.0
tempus-fugit.version = 1.1
# Multiple versions of tomcat are hard-coded in geode-assembly:test
# at o.a.g.session.tests.TomcatInstall
tomcat6.version = 6.0.37
tomcat7.version = 7.0.73
tomcat8.version = 8.5.9
xercesImpl.version = 2.12.0<|MERGE_RESOLUTION|>--- conflicted
+++ resolved
@@ -15,16 +15,10 @@
 
 # Dependency versions
 antlr.version = 2.7.7
-<<<<<<< HEAD
-assertj-core.version = 3.8.0
-awaitility.version = 2.0.0
-bcel.version = 6.0
-bounty-castle.version = 1.59
-=======
 assertj-core.version = 3.10.0
 awaitility.version = 3.1.1
 bcel.version = 6.2
->>>>>>> 291fae08
+bounty-castle.version = 1.59
 catch-exception.version = 1.4.4
 catch-throwable.version = 1.4.4
 cglib.version = 3.2.7
