/*
 * Licensed to the Apache Software Foundation (ASF) under one or more
 * contributor license agreements.  See the NOTICE file distributed with
 * this work for additional information regarding copyright ownership.
 * The ASF licenses this file to You under the Apache License, Version 2.0
 * (the "License"); you may not use this file except in compliance with
 * the License.  You may obtain a copy of the License at
 *
 *      http://www.apache.org/licenses/LICENSE-2.0
 *
 * Unless required by applicable law or agreed to in writing, software
 * distributed under the License is distributed on an "AS IS" BASIS,
 * WITHOUT WARRANTIES OR CONDITIONS OF ANY KIND, either express or implied.
 * See the License for the specific language governing permissions and
 * limitations under the License.
 */

// This gradle should be applied as a plugin to every subproject that requires our dependency management
// E.g.:  apply from: "${project.projectDir}/../../gradle/geode-dependency-management.gradle"


class GeodeDependencyExtension {
  // While we transition away from external properties, we will consume this plugin
  // in build files that should not apply Spring dependency-management.
  // Allow this to be configurable via this extension.
  boolean applySpringDependencyManagement = true
}

class GeodeDependencyManagementPlugin implements Plugin<Project> {
  @Override
  void apply(Project project) {
    def extension = project.extensions.create('versionManagement', GeodeDependencyExtension)
    // Delay evaluation to allow for configuration
    project.afterEvaluate {
      if (extension.applySpringDependencyManagement) {
        project.logger.info("Applying Spring management via GeodeDependencyManagementPlugin to ${project}")
        manage_dependencies(project)
      }
    }

    project.logger.info("Applying external property version values via GeodeDependencyManagementPlugin to ${project}")
    set_extended_property_versioning(project)
  }

  void manage_dependencies(Project project) {
    project.apply plugin: "io.spring.dependency-management"
    project.dependencyManagement {
      dependencies {
        dependencySet(group: project.group, version: project.version) {
          entry('apache-geode')
          entry('geode-common')
          entry('geode-concurrency-test')
          entry('geode-connectors')
          entry('geode-core')
          entry('geode-cq')
          entry('geode-dunit')
          entry('geode-experimental-driver')
          entry('geode-json')
          entry('geode-junit')
          entry('geode-lucene')
          entry('geode-old-client-support')
          entry('geode-old-versions')
          entry('geode-protobuf')
          entry('geode-protobuf-messages')
          entry('geode-pulse')
          entry('geode-rebalancer')
          entry('geode-wan')
          entry('geode-web')
          entry('geode-web-api')
<<<<<<< HEAD
          entry('geode-web-management')
=======
          entry('geode-management')
>>>>>>> 9bb8579d
        }

        // informal, inter-group dependencySet
        dependency('com.sun.xml.bind:jaxb-impl:2.3.1')
        dependency('javax.xml.bind:jaxb-api:2.3.1')

        dependency(group: 'antlr', name: 'antlr', version: project.'antlr.version')
        dependency(group: 'cglib', name: 'cglib', version: project.'cglib.version')
        dependency(group: 'com.carrotsearch.randomizedtesting', name: 'randomizedtesting-runner', version: '2.5.0')
        dependencySet(group: 'com.fasterxml.jackson.core', version: '2.9.7') {
          entry 'jackson-annotations'
          entry 'jackson-core'
          entry 'jackson-databind'
        }
        dependency(group: 'com.fasterxml.jackson.module', name: 'jackson-module-scala_2.10', version: '2.9.6')
        dependency(group: 'com.github.davidmoten', name: 'geo', version: '0.7.1')
        dependency(group: 'com.github.stefanbirkner', name: 'system-rules', version: '1.19.0')
        dependency(group: 'com.github.stephenc.findbugs', name: 'findbugs-annotations', version: '1.3.9-1')
        dependency(group: 'com.google.guava', name: 'guava', version: '27.0-jre')
        dependency(group: 'com.google.protobuf', name: 'protobuf-gradle-plugin', version: project.'protobuf-gradle-plugin.version')
        dependency(group: 'com.google.protobuf', name: 'protobuf-java', version: project.'protobuf-java.version')
        dependency(group: 'com.healthmarketscience.rmiio', name: 'rmiio', version: '2.1.2')
        dependencySet(group: 'com.jayway.jsonpath', version: '2.4.0') {
          entry 'json-path-assert'
          entry 'json-path'
        }
        dependency(group: 'com.mockrunner', name: 'mockrunner-servlet', version: '1.1.2')
        dependencySet(group: 'com.palantir.docker.compose', version: '0.31.1') {
          entry 'docker-compose-rule-core'
          entry 'docker-compose-rule-junit4'
        }
        dependencySet(group: 'com.pholser', version: '0.8.1') {
          entry 'junit-quickcheck-core'
          entry 'junit-quickcheck-generators'
        }
        dependency(group: 'com.sun.activation', name: 'javax.activation', version: '1.2.0')
        dependency(group: 'com.sun.istack', name: 'istack-commons-runtime', version: '2.2')
        dependency(group: 'com.zaxxer', name: 'HikariCP', version: '3.2.0')
        dependency(group: 'commons-beanutils', name: 'commons-beanutils', version: '1.9.3')
        dependency(group: 'commons-collections', name: 'commons-collections', version: '3.2.2')
        dependency(group: 'commons-configuration', name: 'commons-configuration', version: '1.10')
        dependency(group: 'commons-digester', name: 'commons-digester', version: '2.1')
        dependency(group: 'commons-fileupload', name: 'commons-fileupload', version: '1.3.3')
        dependency(group: 'commons-io', name: 'commons-io', version: project.'commons-io.version')
        dependency(group: 'commons-logging', name: 'commons-logging', version: '1.2')
        dependency(group: 'commons-modeler', name: 'commons-modeler', version: '2.0.1')
        dependency(group: 'commons-validator', name: 'commons-validator', version: project.'commons-validator.version')
        dependency(group: 'io.github.classgraph', name: 'classgraph', version: '4.0.6')
        dependency(group: 'io.netty', name: 'netty-all', version: '4.1.31.Final')
        dependencySet(group: 'io.springfox', version: '2.9.2') {
          entry 'springfox-swagger-ui'
          entry 'springfox-swagger2'
        }
        dependency(group: 'it.unimi.dsi', name: 'fastutil', version: project.'fastutil.version')
        dependency(group: 'javax.annotation', name: 'javax.annotation-api', version: '1.3.2')
        dependency(group: 'javax.annotation', name: 'jsr250-api', version: '1.0')
        dependency(group: 'javax.ejb', name: 'ejb-api', version: '3.0')
        dependency(group: 'javax.mail', name: 'javax.mail-api', version: '1.6.2')
        dependency(group: 'javax.resource', name: 'javax.resource-api', version: '1.7.1')
        dependency(group: 'javax.servlet', name: 'javax.servlet-api', version: '3.1.0')
        dependency(group: 'junit', name: 'junit', version: project.'junit.version')
        dependencySet(group: 'mx4j', version: '3.0.2') {
          entry 'mx4j-remote'
          entry 'mx4j'
        }
        dependency(group: 'mx4j', name: 'mx4j-tools', version: '3.0.1')
        dependency(group: 'mysql', name: 'mysql-connector-java', version: '5.1.46')
        dependency(group: 'net.java.dev.jna', name: 'jna', version: '4.1.0')
        dependency(group: 'net.sf.jopt-simple', name: 'jopt-simple', version: '5.0.4')
        dependency(group: 'net.spy', name: 'spymemcached', version: '2.12.2')
        dependency(group: 'org.apache.bcel', name: 'bcel', version: '6.2')
        dependency(group: 'org.apache.commons', name: 'commons-lang3', version: project.'commons-lang3.version')
        dependency(group: 'org.apache.derby', name: 'derby', version: '10.14.2.0')
        dependency(group: 'org.apache.httpcomponents', name: 'httpclient', version: '4.5.6')
        dependency(group: 'org.apache.httpcomponents', name: 'httpcore', version: '4.4.10')
        dependencySet(group: 'org.apache.logging.log4j', version: project.'log4j.version') {
          entry 'log4j-api'
          entry 'log4j-core'
          entry 'log4j-jcl'
          entry 'log4j-jul'
          entry 'log4j-slf4j-impl'
        }
        dependencySet(group: 'org.apache.lucene', version: '6.6.2') {
          entry 'lucene-analyzers-common'
          entry 'lucene-analyzers-phonetic'
          entry 'lucene-core'
          entry 'lucene-queryparser'
          entry 'lucene-test-framework'
        }
        dependency(group: 'org.apache.shiro', name: 'shiro-core', version: project.'shiro.version')
        dependency(group: 'org.assertj', name: 'assertj-core', version: '3.11.1')
        dependency(group: 'org.awaitility', name: 'awaitility', version: '3.1.2')
        dependency(group: 'org.bouncycastle', name: 'bcpkix-jdk15on', version: '1.60')
        dependency(group: 'org.codehaus.cargo', name: 'cargo-core-uberjar', version: '1.6.10')
        dependency(group: 'org.eclipse.jetty', name: 'jetty-webapp', version: project.'jetty.version')
        dependency(group: 'org.eclipse.persistence', name: 'javax.persistence', version: '2.2.1')
        dependency(group: 'org.fusesource.jansi', name: 'jansi', version: '1.17.1')
        dependencySet(group: 'org.hamcrest', version: '1.3') {
          entry 'hamcrest-all'
          entry 'hamcrest-core'
          entry 'hamcrest-library'
        }
        dependency(group: 'org.httpunit', name: 'httpunit', version: '1.7.3')
        dependency(group: 'org.iq80.snappy', name: 'snappy', version: '0.4')
        dependency(group: 'org.jgroups', name: 'jgroups', version: project.'jgroups.version')
        dependency(group: 'org.mockito', name: 'mockito-core', version: '2.23.0')
        dependency(group: 'org.mortbay.jetty', name: 'servlet-api', version: '3.0.20100224')
        dependency(group: 'org.postgresql', name: 'postgresql', version: '42.2.2')
        dependencySet(group: 'org.powermock', version: '2.0.0-beta.5') {
          entry 'powermock-api-mockito2'
          entry 'powermock-core'
          entry 'powermock-module-junit4'
        }
        dependencySet(group: 'org.seleniumhq.selenium', version: '3.13.0') {
          entry 'selenium-api'
          entry 'selenium-chrome-driver'
          entry 'selenium-remote-driver'
          entry 'selenium-support'
        }
        dependency(group: 'org.skyscreamer', name: 'jsonassert', version: '1.5.0')
        dependency("org.slf4j:slf4j-api:${project.'slf4j-api.version'}")
        dependency('org.springframework.hateoas:spring-hateoas:0.25.0.RELEASE')
        dependency('org.springframework.ldap:spring-ldap-core:2.3.2.RELEASE')
        dependencySet(group: 'org.springframework.security', version: '4.2.8.RELEASE') {
          entry 'spring-security-config'
          entry 'spring-security-core'
          entry 'spring-security-ldap'
          entry 'spring-security-test'
          entry 'spring-security-web'
        }
        dependency('org.springframework.shell:spring-shell:1.2.0.RELEASE')
        dependencySet(group: 'org.springframework', version: '4.3.20.RELEASE') {
          entry 'spring-aspects'
          entry 'spring-beans'
          entry 'spring-context'
          entry 'spring-core'
          entry 'spring-expression'
          entry 'spring-oxm'
          entry 'spring-test'
          entry 'spring-tx'
          entry 'spring-web'
          entry 'spring-webmvc'
        }
        dependency(group: 'pl.pragmatists', name: 'JUnitParams', version: '1.1.0')
        dependency(group: 'redis.clients', name: 'jedis', version: '2.9.0')
        dependency(group: 'xerces', name: 'xercesImpl', version: '2.12.0')
      }
    }
  }

  void set_extended_property_versioning(Project project) {
    // These versions are consumed beyond the scope of source set dependencies.
    project.ext {
      // These version numbers are consumed by :geode-modules-assembly:distAppServer filtering
      // Some of these are referenced above as well
      set('antlr.version', '2.7.7')
      set('commons-io.version', '2.6')
      set('commons-lang3.version', '3.8.1')
      set('commons-validator.version', '1.6')
      set('fastutil.version', '8.2.2')
      set('javax.transaction-api.version', '1.3')
      set('jgroups.version', '3.6.14.Final')
      set('log4j.version', '2.11.1')
      set('shiro.version', '1.4.0')
      set('slf4j-api.version', '1.7.25')

      // These version numbers are used in testing various versions of tomcat and are consumed explicitly
      // in will be called explicitly in the relevant extensions module, and respective configurations
      // in geode-assembly.gradle.  Moreover, dependencyManagement does not seem to place nicely when
      // specifying @zip in a dependency, in the manner in which we consume them in custom configurations.
      // This would possibly be corrected if they were proper source sets.
      set('tomcat6.version', '6.0.37')
      set('tomcat7.version', '7.0.90')
      set('tomcat8.version', '8.5.34')
      set('tomcat9.version', '9.0.12')
      // The jetty version is also hard-coded in geode-assembly:test
      // at o.a.g.sessions.tests.GenericAppServerInstall.java
      set('jetty.version', '9.4.12.v20180830')

      // These version numbers are consumed by protobuf configurations that are plugin-specific and not
      // part of the typical Gradle dependency configurations.
      set('protoc.version', '3.6.1')
      set('protobuf-gradle-plugin.version', '0.8.6')
      set('protobuf-java.version', '3.6.1')

      // These versions are referenced in test.gradle, which is aggressively injected into all projects.
      // This results in brittle behavior compared to dependency-management.gradle's "opt-in" plugin style.
      set('junit.version', '4.12')
      set('cglib.version', '3.2.9')
    }
  }
}

apply plugin: GeodeDependencyManagementPlugin<|MERGE_RESOLUTION|>--- conflicted
+++ resolved
@@ -58,6 +58,7 @@
           entry('geode-json')
           entry('geode-junit')
           entry('geode-lucene')
+          entry('geode-management')
           entry('geode-old-client-support')
           entry('geode-old-versions')
           entry('geode-protobuf')
@@ -67,11 +68,7 @@
           entry('geode-wan')
           entry('geode-web')
           entry('geode-web-api')
-<<<<<<< HEAD
           entry('geode-web-management')
-=======
-          entry('geode-management')
->>>>>>> 9bb8579d
         }
 
         // informal, inter-group dependencySet
