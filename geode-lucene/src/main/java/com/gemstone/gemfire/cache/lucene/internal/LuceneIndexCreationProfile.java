/*
 * Licensed to the Apache Software Foundation (ASF) under one or more
 * contributor license agreements.  See the NOTICE file distributed with
 * this work for additional information regarding copyright ownership.
 * The ASF licenses this file to You under the Apache License, Version 2.0
 * (the "License"); you may not use this file except in compliance with
 * the License.  You may obtain a copy of the License at
 *
 *      http://www.apache.org/licenses/LICENSE-2.0
 *
 * Unless required by applicable law or agreed to in writing, software
 * distributed under the License is distributed on an "AS IS" BASIS,
 * WITHOUT WARRANTIES OR CONDITIONS OF ANY KIND, either express or implied.
 * See the License for the specific language governing permissions and
 * limitations under the License.
 */
package com.gemstone.gemfire.cache.lucene.internal;

import com.gemstone.gemfire.DataSerializable;
import com.gemstone.gemfire.DataSerializer;
import com.gemstone.gemfire.internal.Version;
import com.gemstone.gemfire.internal.cache.CacheServiceProfile;
import com.gemstone.gemfire.internal.i18n.LocalizedStrings;
import org.apache.lucene.analysis.Analyzer;
import org.apache.lucene.analysis.standard.StandardAnalyzer;

import java.io.DataInput;
import java.io.DataOutput;
import java.io.IOException;
import java.util.*;

public class LuceneIndexCreationProfile implements CacheServiceProfile, DataSerializable {

  private String indexName;

  private String[] fieldNames;

  private String analyzerClass;

  private Map<String, String> fieldAnalyzers;

  private String regionPath;

  /* Used by DataSerializer */
  public LuceneIndexCreationProfile() {}

  public LuceneIndexCreationProfile(String indexName, String[] fieldNames, Analyzer analyzer,
      Map<String, Analyzer> fieldAnalyzers) {
    this.indexName = indexName;
    this.fieldNames = fieldNames;
    this.analyzerClass = analyzer.getClass().getSimpleName();
    initializeFieldAnalyzers(fieldAnalyzers);
  }

  public LuceneIndexCreationProfile(String indexName, String regionPath, String[] fieldNames, Analyzer analyzer,
                                    Map<String, Analyzer> fieldAnalyzers) {
    this.indexName = indexName;
    this.regionPath = regionPath;
    this.fieldNames = fieldNames;
    this.analyzerClass = analyzer.getClass().getSimpleName();
    initializeFieldAnalyzers(fieldAnalyzers);
  }

  public String getIndexName() {
    return this.indexName;
  }

  public String[] getFieldNames() {
    return this.fieldNames;
  }

  public String getAnalyzerClass() {
    return this.analyzerClass;
  }

  public Map<String, String> getFieldAnalyzers() {
    return this.fieldAnalyzers;
  }

  protected void initializeFieldAnalyzers(Map<String, Analyzer> fieldAnalyzers) {
    this.fieldAnalyzers = new HashMap<>();
    for (String field : fieldNames) {
     if(fieldAnalyzers != null && !fieldAnalyzers.isEmpty())  {
        this.fieldAnalyzers.put(field, fieldAnalyzers.get(field) == null ? StandardAnalyzer.class.getSimpleName() : fieldAnalyzers.get(field).getClass().getSimpleName());
      } else {
        this.fieldAnalyzers.put(field, StandardAnalyzer.class.getSimpleName());
      }
    }
  }

  @Override
  public String getId() {
    return this.indexName;
  }

  @Override
  public String checkCompatibility(String regionPath, CacheServiceProfile profile) {
    String result = null;
    LuceneIndexCreationProfile remoteProfile = (LuceneIndexCreationProfile) profile;
    if (remoteProfile == null) {
      // TODO This can occur if one member defines no indexes but another one does. Currently this is caught by the async event id checks.
    } else {
      // Verify fields are the same
      if (!Arrays.equals(remoteProfile.getFieldNames(), getFieldNames())) {
        return LocalizedStrings.LuceneService_CANNOT_CREATE_INDEX_0_ON_REGION_1_WITH_FIELDS_2_BECAUSE_ANOTHER_MEMBER_DEFINES_THE_SAME_INDEX_WITH_FIELDS_3
          .toString(remoteProfile.getIndexName(), regionPath, Arrays.toString(getFieldNames()),
            Arrays.toString(remoteProfile.getFieldNames()));
      }

      // Verify the analyzer class is the same
      // Note: This test will currently only fail if per-field analyzers are used in one member but not another,
      // This condition will be caught in the tests below so this test is commented out. If we ever allow the user
      // to configure a single analyzer for all fields, then this test will be useful again.
      /*
      if (!remoteLuceneIndexProfile.getAnalyzerClass().isInstance(getAnalyzer())) {
        result = LocalizedStrings.LuceneService_CANNOT_CREATE_INDEX_0_ON_REGION_1_WITH_ANALYZER_2_BECAUSE_ANOTHER_MEMBER_DEFINES_THE_SAME_INDEX_WITH_ANALYZER_3
            .toString(indexName, regionPath, remoteLuceneIndexProfile.getAnalyzerClass().getName(), analyzer.getClass().getName());
      }
      */

      // Iterate the existing analyzers and compare them to the input analyzers
      // Note: This is currently destructive to the input field analyzers map which should be ok since its a transient object.
      if (!getFieldAnalyzers().equals(remoteProfile.getFieldAnalyzers())) {
        for (Iterator<Map.Entry<String, String>> i = remoteProfile.getFieldAnalyzers().entrySet().iterator(); i.hasNext(); ) {
          Map.Entry<String, String> entry = i.next();
          // Remove the existing field's analyzer from the input analyzers
          String analyzerClass = getFieldAnalyzers().remove(entry.getKey());
          if (analyzerClass == null) {
            return LocalizedStrings.LuceneService_CANNOT_CREATE_INDEX_0_ON_REGION_1_WITH_NO_ANALYZER_ON_FIELD_2_BECAUSE_ANOTHER_MEMBER_DEFINES_THE_SAME_INDEX_WITH_ANALYZER_3_ON_THAT_FIELD
              .toString(remoteProfile.getIndexName(), regionPath, entry.getKey(), entry.getValue());
          }
<<<<<<< HEAD
          else if (!analyzerClass.equals(entry.getValue())) {
            // The class of the input analyzer does not match the existing analyzer for the field
            return LocalizedStrings.LuceneService_CANNOT_CREATE_INDEX_0_ON_REGION_1_WITH_ANALYZER_2_ON_FIELD_3_BECAUSE_ANOTHER_MEMBER_DEFINES_THE_SAME_INDEX_WITH_ANALYZER_4_ON_THAT_FIELD
              .toString(remoteProfile.getIndexName(), regionPath, analyzerClass, entry.getKey(), entry.getValue());
=======

          // Iterate the existing analyzers and compare them to the input analyzers
          // Note: This is currently destructive to the input field analyzers map which should be ok since its a transient object.
          for (Iterator<Map.Entry<String, String>> i = myProfile.getFieldAnalyzers().entrySet().iterator(); i.hasNext(); ) {
            Map.Entry<String, String> entry = i.next();
            // Remove the existing field's analyzer from the input analyzers
            String analyzerClass = getFieldAnalyzers().remove(entry.getKey());

            // Verify the input field analyzer matches the current analyzer
            if (analyzerClass == null && (entry.getValue() != null && !entry.getValue().equals(StandardAnalyzer.class.getSimpleName()))) {
              // The input field analyzers do not include the existing field analyzer
              result = LocalizedStrings.LuceneService_CANNOT_CREATE_INDEX_0_ON_REGION_1_WITH_NO_ANALYZER_ON_FIELD_2_BECAUSE_ANOTHER_MEMBER_DEFINES_THE_SAME_INDEX_WITH_ANALYZER_3_ON_THAT_FIELD
                  .toString(myProfile.getIndexName(), regionPath, entry.getKey(), entry.getValue());
              break;
            } else if ((analyzerClass != null && !analyzerClass.equals(StandardAnalyzer.class.getSimpleName())) && entry.getValue() == null) {
              // The existing field analyzers do not include the input field analyzer
              result = LocalizedStrings.LuceneService_CANNOT_CREATE_INDEX_0_ON_REGION_1_WITH_ANALYZER_2_ON_FIELD_3_BECAUSE_ANOTHER_MEMBER_DEFINES_THE_SAME_INDEX_WITH_NO_ANALYZER_ON_THAT_FIELD
                  .toString(myProfile.getIndexName(), regionPath, analyzerClass, entry.getKey());
              break;
            }
            else {
              if ((analyzerClass != null & entry.getValue() != null)) {
                if (!analyzerClass.equals(entry.getValue())) {
                  // The class of the input analyzer does not match the existing analyzer for the field
                  result = LocalizedStrings.LuceneService_CANNOT_CREATE_INDEX_0_ON_REGION_1_WITH_ANALYZER_2_ON_FIELD_3_BECAUSE_ANOTHER_MEMBER_DEFINES_THE_SAME_INDEX_WITH_ANALYZER_4_ON_THAT_FIELD
                    .toString(myProfile.getIndexName(), regionPath, analyzerClass, entry.getKey(), entry.getValue());
                  break;
                }
              }
            }
>>>>>>> 23101a49
          }
        }
      }
    }
    return result;
  }

  @Override
  public void toData(DataOutput out) throws IOException {
    DataSerializer.writeString(this.indexName, out);
    DataSerializer.writeStringArray(this.fieldNames, out);
    DataSerializer.writeString(this.analyzerClass, out);
    DataSerializer.writeHashMap(this.fieldAnalyzers, out);
  }

  @Override
  public void fromData(DataInput in) throws IOException, ClassNotFoundException {
    this.indexName = DataSerializer.readString(in);
    this.fieldNames = DataSerializer.readStringArray(in);
    this.analyzerClass = DataSerializer.readString(in);
    this.fieldAnalyzers = DataSerializer.readHashMap(in);
  }

  public String toString() {
    return new StringBuilder()
        .append(getClass().getSimpleName())
        .append("[")
        .append("indexName=")
        .append(this.indexName)
        .append("; fieldNames=")
        .append(Arrays.toString(this.fieldNames))
        .append("; analyzerClass=")
        .append(this.analyzerClass)
        .append("; fieldAnalyzers=")
        .append(this.fieldAnalyzers)
        .append("]")
        .toString();
  }

  public String getRegionPath() {
    return this.regionPath;
  }
}<|MERGE_RESOLUTION|>--- conflicted
+++ resolved
@@ -129,44 +129,10 @@
             return LocalizedStrings.LuceneService_CANNOT_CREATE_INDEX_0_ON_REGION_1_WITH_NO_ANALYZER_ON_FIELD_2_BECAUSE_ANOTHER_MEMBER_DEFINES_THE_SAME_INDEX_WITH_ANALYZER_3_ON_THAT_FIELD
               .toString(remoteProfile.getIndexName(), regionPath, entry.getKey(), entry.getValue());
           }
-<<<<<<< HEAD
           else if (!analyzerClass.equals(entry.getValue())) {
             // The class of the input analyzer does not match the existing analyzer for the field
             return LocalizedStrings.LuceneService_CANNOT_CREATE_INDEX_0_ON_REGION_1_WITH_ANALYZER_2_ON_FIELD_3_BECAUSE_ANOTHER_MEMBER_DEFINES_THE_SAME_INDEX_WITH_ANALYZER_4_ON_THAT_FIELD
-              .toString(remoteProfile.getIndexName(), regionPath, analyzerClass, entry.getKey(), entry.getValue());
-=======
-
-          // Iterate the existing analyzers and compare them to the input analyzers
-          // Note: This is currently destructive to the input field analyzers map which should be ok since its a transient object.
-          for (Iterator<Map.Entry<String, String>> i = myProfile.getFieldAnalyzers().entrySet().iterator(); i.hasNext(); ) {
-            Map.Entry<String, String> entry = i.next();
-            // Remove the existing field's analyzer from the input analyzers
-            String analyzerClass = getFieldAnalyzers().remove(entry.getKey());
-
-            // Verify the input field analyzer matches the current analyzer
-            if (analyzerClass == null && (entry.getValue() != null && !entry.getValue().equals(StandardAnalyzer.class.getSimpleName()))) {
-              // The input field analyzers do not include the existing field analyzer
-              result = LocalizedStrings.LuceneService_CANNOT_CREATE_INDEX_0_ON_REGION_1_WITH_NO_ANALYZER_ON_FIELD_2_BECAUSE_ANOTHER_MEMBER_DEFINES_THE_SAME_INDEX_WITH_ANALYZER_3_ON_THAT_FIELD
-                  .toString(myProfile.getIndexName(), regionPath, entry.getKey(), entry.getValue());
-              break;
-            } else if ((analyzerClass != null && !analyzerClass.equals(StandardAnalyzer.class.getSimpleName())) && entry.getValue() == null) {
-              // The existing field analyzers do not include the input field analyzer
-              result = LocalizedStrings.LuceneService_CANNOT_CREATE_INDEX_0_ON_REGION_1_WITH_ANALYZER_2_ON_FIELD_3_BECAUSE_ANOTHER_MEMBER_DEFINES_THE_SAME_INDEX_WITH_NO_ANALYZER_ON_THAT_FIELD
-                  .toString(myProfile.getIndexName(), regionPath, analyzerClass, entry.getKey());
-              break;
-            }
-            else {
-              if ((analyzerClass != null & entry.getValue() != null)) {
-                if (!analyzerClass.equals(entry.getValue())) {
-                  // The class of the input analyzer does not match the existing analyzer for the field
-                  result = LocalizedStrings.LuceneService_CANNOT_CREATE_INDEX_0_ON_REGION_1_WITH_ANALYZER_2_ON_FIELD_3_BECAUSE_ANOTHER_MEMBER_DEFINES_THE_SAME_INDEX_WITH_ANALYZER_4_ON_THAT_FIELD
-                    .toString(myProfile.getIndexName(), regionPath, analyzerClass, entry.getKey(), entry.getValue());
-                  break;
-                }
-              }
-            }
->>>>>>> 23101a49
-          }
+              .toString(remoteProfile.getIndexName(), regionPath, analyzerClass, entry.getKey(), entry.getValue());}
         }
       }
     }
