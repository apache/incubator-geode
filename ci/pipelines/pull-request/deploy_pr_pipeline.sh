--- conflicted
+++ resolved
@@ -67,18 +67,11 @@
 TEAM=${CONCOURSE_TEAM:-main}
 
 if [[ "${SANITIZED_GEODE_FORK}" == "apache" ]]; then
-<<<<<<< HEAD
   PIPELINE_NAME="pr-${SANITIZED_GEODE_BRANCH}"
   DOCKER_IMAGE_PREFIX=""
 else
   PIPELINE_NAME="pr-${SANITIZED_GEODE_FORK}-${SANITIZED_GEODE_BRANCH}"
-=======
-  PIPELINE_PREFIX=""
-  DOCKER_IMAGE_PREFIX=""
-else
-  PIPELINE_PREFIX="${SANITIZED_GEODE_FORK}-${SANITIZED_GEODE_BRANCH}-"
->>>>>>> aa915c2b
-  DOCKER_IMAGE_PREFIX=${PIPELINE_PREFIX}
+  DOCKER_IMAGE_PREFIX="${SANITIZED_GEODE_FORK}-${SANITIZED_GEODE_BRANCH}-"
 fi
 
 pushd ${SCRIPTDIR} 2>&1 > /dev/null
@@ -93,11 +86,7 @@
 
   fly -t ${TARGET} set-pipeline \
     --non-interactive \
-<<<<<<< HEAD
     --pipeline ${PIPELINE_NAME} \
-=======
-    --pipeline pr-${SANITIZED_GEODE_BRANCH} \
->>>>>>> aa915c2b
     --config ${SCRIPTDIR}/generated-pipeline.yml \
     --var docker-image-prefix=${DOCKER_IMAGE_PREFIX} \
     --var concourse-team=${TEAM}
