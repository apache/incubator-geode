--- conflicted
+++ resolved
@@ -108,15 +108,11 @@
 
   python3 ../render.py jinja.template.yml --variable-file ../shared/jinja.variables.yml repository.yml pipelineProperties.yml --environment ../shared/ --output ${SCRIPTDIR}/generated-pipeline.yml --debug || exit 1
 
+  set -e
   if [[ ${UPSTREAM_FORK} != "apache" ]]; then
     fly -t ${FLY_TARGET} login -n ${CONCOURSE_TEAM}
   fi
-
-<<<<<<< HEAD
-=======
-  set -e
-  fly -t ${FLY_TARGET} login -n ${CONCOURSE_TEAM}
->>>>>>> 0caabdbc
+  
   fly -t ${FLY_TARGET} sync
   fly -t ${FLY_TARGET} set-pipeline \
     -p ${META_PIPELINE} \
@@ -136,12 +132,7 @@
     --var semver-prerelease-token="${SEMVER_PRERELEASE_TOKEN}" \
     --var upstream-fork=${UPSTREAM_FORK} \
     --yaml-var public-pipelines=${PUBLIC}
-<<<<<<< HEAD
-=======
     set +e
-    
-popd 2>&1 > /dev/null
->>>>>>> 0caabdbc
 
 popd 2>&1 > /dev/null
 
