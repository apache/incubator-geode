--- conflicted
+++ resolved
@@ -103,11 +103,8 @@
 
   python3 ../render.py jinja.template.yml --variable-file ../shared/jinja.variables.yml repository.yml --environment ../shared/ --output ${SCRIPTDIR}/generated-pipeline.yml --debug || exit 1
 
-<<<<<<< HEAD
+  set -e
   fly -t ${FLY_TARGET} login -n ${CONCOURSE_TEAM}
-=======
-  set -e
->>>>>>> 620aada3
   fly -t ${FLY_TARGET} sync
   fly -t ${FLY_TARGET} set-pipeline \
     -p ${META_PIPELINE} \
@@ -128,6 +125,7 @@
     --var upstream-fork=${UPSTREAM_FORK} \
     --yaml-var public-pipelines=${PUBLIC}
     set +e
+    
 popd 2>&1 > /dev/null
 
 
