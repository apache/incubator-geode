/*
 * Licensed to the Apache Software Foundation (ASF) under one or more contributor license
 * agreements. See the NOTICE file distributed with this work for additional information regarding
 * copyright ownership. The ASF licenses this file to You under the Apache License, Version 2.0 (the
 * "License"); you may not use this file except in compliance with the License. You may obtain a
 * copy of the License at
 *
 * http://www.apache.org/licenses/LICENSE-2.0
 *
 * Unless required by applicable law or agreed to in writing, software distributed under the License
 * is distributed on an "AS IS" BASIS, WITHOUT WARRANTIES OR CONDITIONS OF ANY KIND, either express
 * or implied. See the License for the specific language governing permissions and limitations under
 * the License.
 *
 */

package org.apache.geode.redis.internal.executor;

import java.math.BigDecimal;
import java.math.BigInteger;
import java.util.List;
import java.util.regex.Pattern;

import org.apache.geode.cache.Region;
import org.apache.geode.cache.execute.FunctionException;
import org.apache.geode.cache.execute.FunctionService;
import org.apache.geode.redis.internal.RedisCommandType;
import org.apache.geode.redis.internal.data.CommandHelper;
import org.apache.geode.redis.internal.data.RedisData;
import org.apache.geode.redis.internal.data.RedisHashCommandsFunctionExecutor;
import org.apache.geode.redis.internal.data.RedisKey;
import org.apache.geode.redis.internal.data.RedisKeyCommandsFunctionExecutor;
import org.apache.geode.redis.internal.data.RedisSetCommandsFunctionExecutor;
import org.apache.geode.redis.internal.data.RedisSortedSetCommandsFunctionExecutor;
import org.apache.geode.redis.internal.data.RedisStringCommandsFunctionExecutor;
import org.apache.geode.redis.internal.executor.sortedset.ZAddOptions;
import org.apache.geode.redis.internal.executor.string.SetOptions;
import org.apache.geode.redis.internal.statistics.RedisStats;

public class CommandFunction extends SingleResultRedisFunction {

  public static final String ID = "REDIS_COMMAND_FUNCTION";
  private static final long serialVersionUID = -1302506316316454732L;

  private final transient RedisKeyCommandsFunctionExecutor keyCommands;
  private final transient RedisHashCommandsFunctionExecutor hashCommands;
  private final transient RedisSetCommandsFunctionExecutor setCommands;
  private final transient RedisStringCommandsFunctionExecutor stringCommands;
  private final transient RedisSortedSetCommandsFunctionExecutor sortedSetCommands;

  public static void register(Region<RedisKey, RedisData> dataRegion,
      StripedExecutor stripedExecutor,
      RedisStats redisStats) {
    FunctionService.registerFunction(new CommandFunction(dataRegion, stripedExecutor, redisStats));
  }

  public static Throwable getInitialCause(FunctionException ex) {
    Throwable result = ex.getCause();
    while (result != null && result.getCause() != null) {
      result = result.getCause();
    }
    if (result == null) {
      if (!ex.getExceptions().isEmpty()) {
        result = ex.getExceptions().get(0);
      }
    }
    return result;
  }

  public CommandFunction(Region<RedisKey, RedisData> dataRegion,
      StripedExecutor stripedExecutor,
      RedisStats redisStats) {
    super(dataRegion);
    CommandHelper helper = new CommandHelper(dataRegion, redisStats, stripedExecutor);
    keyCommands = new RedisKeyCommandsFunctionExecutor(helper);
    hashCommands = new RedisHashCommandsFunctionExecutor(helper);
    setCommands = new RedisSetCommandsFunctionExecutor(helper);
    stringCommands = new RedisStringCommandsFunctionExecutor(helper);
    sortedSetCommands = new RedisSortedSetCommandsFunctionExecutor(helper);
  }

  @Override
  public String getId() {
    return ID;
  }

  @Override
  @SuppressWarnings("unchecked")
  protected Object compute(RedisKey key, Object[] args) {
    RedisCommandType command = (RedisCommandType) args[0];
    switch (command) {
      case DEL:
        return keyCommands.del(key);
      case EXISTS:
        return keyCommands.exists(key);
      case TYPE:
        return keyCommands.type(key);
      case INTERNALTYPE:
        return keyCommands.internalType(key);
      case PEXPIREAT: {
        long timestamp = (long) args[1];
        return keyCommands.pexpireat(key, timestamp);
      }
      case PERSIST:
        return keyCommands.persist(key);
      case PTTL:
        return keyCommands.pttl(key);
      case INTERNALPTTL:
        return keyCommands.internalPttl(key);
      case APPEND: {
        byte[] valueToAdd = (byte[]) args[1];
        return stringCommands.append(key, valueToAdd);
      }
      case GET:
        return stringCommands.get(key);
      case MGET:
        return stringCommands.mget(key);
      case STRLEN:
        return stringCommands.strlen(key);
      case SET: {
        byte[] value = (byte[]) args[1];
        SetOptions options = (SetOptions) args[2];
        return stringCommands.set(key, value, options);
      }
      case GETSET: {
        byte[] value = (byte[]) args[1];
        return stringCommands.getset(key, value);
      }
      case GETRANGE: {
        long start = (long) args[1];
        long end = (long) args[2];
        return stringCommands.getrange(key, start, end);
      }
      case SETRANGE: {
        int offset = (int) args[1];
        byte[] value = (byte[]) args[2];
        return stringCommands.setrange(key, offset, value);
      }
      case BITCOUNT: {
        if (args.length == 1) {
          return stringCommands.bitcount(key);
        } else {
          int start = (int) args[1];
          int end = (int) args[2];
          return stringCommands.bitcount(key, start, end);
        }
      }
      case BITPOS: {
        int bit = (int) args[1];
        int start = (int) args[2];
        Integer end = (Integer) args[3];
        return stringCommands.bitpos(key, bit, start, end);
      }
      case GETBIT: {
        int offset = (int) args[1];
        return stringCommands.getbit(key, offset);
      }
      case SETBIT: {
        long offset = (long) args[1];
        int value = (int) args[2];
        return stringCommands.setbit(key, offset, value);
      }
      case BITOP: {
        String operation = (String) args[1];
        List<RedisKey> sources = (List<RedisKey>) args[2];
        return stringCommands.bitop(operation, key, sources);
      }
      case INCR:
        return stringCommands.incr(key);
      case DECR:
        return stringCommands.decr(key);
      case INCRBY: {
        long increment = (long) args[1];
        return stringCommands.incrby(key, increment);
      }
      case INCRBYFLOAT: {
        BigDecimal increment = (BigDecimal) args[1];
        return stringCommands.incrbyfloat(key, increment);
      }
      case DECRBY: {
        long decrement = (long) args[1];
        return stringCommands.decrby(key, decrement);
      }
      case SADD: {
        List<byte[]> membersToAdd = (List<byte[]>) args[1];
        return setCommands.sadd(key, membersToAdd);
      }
      case SREM: {
        List<byte[]> membersToRemove = (List<byte[]>) args[1];
        return setCommands.srem(key, membersToRemove);
      }
      case SMEMBERS:
        return setCommands.smembers(key);
      case INTERNALSMEMBERS:
        return setCommands.internalsmembers(key);
      case SCARD:
        return setCommands.scard(key);
      case SISMEMBER: {
        byte[] member = (byte[]) args[1];
        return setCommands.sismember(key, member);
      }
      case SRANDMEMBER: {
        int count = (int) args[1];
        return setCommands.srandmember(key, count);
      }
      case SPOP: {
        int popCount = (int) args[1];
        return setCommands.spop(key, popCount);
      }
      case SSCAN: {
        Pattern matchPattern = (Pattern) args[1];
        int count = (int) args[2];
        BigInteger cursor = (BigInteger) args[3];
        return setCommands.sscan(key, matchPattern, count, cursor);
      }
      case SUNIONSTORE: {
        List<RedisKey> setKeys = (List<RedisKey>) args[1];
        return setCommands.sunionstore(key, setKeys);
      }
      case SINTERSTORE: {
        List<RedisKey> setKeys = (List<RedisKey>) args[1];
        return setCommands.sinterstore(key, setKeys);
      }
      case SDIFFSTORE: {
        List<RedisKey> setKeys = (List<RedisKey>) args[1];
        return setCommands.sdiffstore(key, setKeys);
      }
      case HSET: {
        List<byte[]> fieldsToSet = (List<byte[]>) args[1];
        boolean NX = (boolean) args[2];
        return hashCommands.hset(key, fieldsToSet, NX);
      }
      case HDEL: {
        List<byte[]> fieldsToRemove = (List<byte[]>) args[1];
        return hashCommands.hdel(key, fieldsToRemove);
      }
      case HGETALL:
        return hashCommands.hgetall(key);
      case HEXISTS: {
        byte[] field = (byte[]) args[1];
        return hashCommands.hexists(key, field);
      }
      case HGET: {
        byte[] field = (byte[]) args[1];
        return hashCommands.hget(key, field);
      }
      case HLEN:
        return hashCommands.hlen(key);
      case HSTRLEN: {
        byte[] field = (byte[]) args[1];
        return hashCommands.hstrlen(key, field);
      }
      case HMGET: {
        List<byte[]> fields = (List<byte[]>) args[1];
        return hashCommands.hmget(key, fields);
      }
      case HVALS:
        return hashCommands.hvals(key);
      case HKEYS:
        return hashCommands.hkeys(key);
      case HSCAN: {
        Pattern pattern = (Pattern) args[1];
        int count = (int) args[2];
        int cursor = (int) args[3];
        return hashCommands.hscan(key, pattern, count, cursor);
      }
      case HINCRBY: {
        byte[] field = (byte[]) args[1];
        long increment = (long) args[2];
        return hashCommands.hincrby(key, field, increment);
      }
      case HINCRBYFLOAT: {
        byte[] field = (byte[]) args[1];
        BigDecimal increment = (BigDecimal) args[2];
        return hashCommands.hincrbyfloat(key, field, increment);
      }
      case ZADD: {
        List<byte[]> scoresAndMembersToAdd = (List<byte[]>) args[1];
        return sortedSetCommands.zadd(key, scoresAndMembersToAdd, (ZAddOptions) args[2]);
      }
      case ZSCORE: {
        byte[] member = (byte[]) args[1];
        return sortedSetCommands.zscore(key, member);
      }

      case ZREM: {
        List<byte[]> membersToRemove = (List<byte[]>) args[1];
        return sortedSetCommands.zrem(key, membersToRemove);
      }
      case ZCARD: {
        return sortedSetCommands.zcard(key);
<<<<<<< HEAD
=======

>>>>>>> 34e39941
      }
      default:
        throw new UnsupportedOperationException(ID + " does not yet support " + command);
    }
  }

}<|MERGE_RESOLUTION|>--- conflicted
+++ resolved
@@ -289,10 +289,6 @@
       }
       case ZCARD: {
         return sortedSetCommands.zcard(key);
-<<<<<<< HEAD
-=======
-
->>>>>>> 34e39941
       }
       default:
         throw new UnsupportedOperationException(ID + " does not yet support " + command);
