--- conflicted
+++ resolved
@@ -50,10 +50,7 @@
         () -> getRedisSortedSet(key, false).zrem(getRegion(), key, membersToRemove));
   }
 
-<<<<<<< HEAD
-=======
   @Override
->>>>>>> 34e39941
   public long zcard(RedisKey key) {
     return stripedExecute(key, () -> getRedisSortedSet(key, true).zcard());
   }
