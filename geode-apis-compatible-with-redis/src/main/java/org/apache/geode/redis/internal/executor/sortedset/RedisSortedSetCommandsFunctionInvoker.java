--- conflicted
+++ resolved
@@ -17,11 +17,8 @@
 
 
 import static org.apache.geode.redis.internal.RedisCommandType.ZADD;
-<<<<<<< HEAD
+import static org.apache.geode.redis.internal.RedisCommandType.ZCARD;
 import static org.apache.geode.redis.internal.RedisCommandType.ZREM;
-=======
-import static org.apache.geode.redis.internal.RedisCommandType.ZCARD;
->>>>>>> 92e8f788
 import static org.apache.geode.redis.internal.RedisCommandType.ZSCORE;
 
 import java.util.List;
@@ -55,14 +52,13 @@
   }
 
   @Override
-<<<<<<< HEAD
   public long zrem(RedisKey key, List<byte[]> membersToRemove) {
     return invokeCommandFunction(key, ZREM, membersToRemove);
   }
-=======
+
+  @Override
   public long zcard(RedisKey key) {
     return invokeCommandFunction(key, ZCARD);
   }
 
->>>>>>> 92e8f788
 }