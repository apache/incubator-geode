--- conflicted
+++ resolved
@@ -65,7 +65,7 @@
       <dependency>
         <groupId>com.fasterxml.jackson.module</groupId>
         <artifactId>jackson-module-scala_2.10</artifactId>
-        <version>2.9.6</version>
+        <version>2.9.8</version>
       </dependency>
       <dependency>
         <groupId>com.github.davidmoten</groupId>
@@ -268,15 +268,9 @@
         <version>4.4.10</version>
       </dependency>
       <dependency>
-<<<<<<< HEAD
         <groupId>org.apache.shiro</groupId>
         <artifactId>shiro-core</artifactId>
         <version>1.4.0</version>
-=======
-        <groupId>com.fasterxml.jackson.module</groupId>
-        <artifactId>jackson-module-scala_2.10</artifactId>
-        <version>2.9.8</version>
->>>>>>> a859b236
       </dependency>
       <dependency>
         <groupId>org.assertj</groupId>
